use crate::ast::{Spaced, TryTarget};
use crate::keyword::is_keyword;
use crate::parser::Progress::{self, *};
use crate::parser::{EExpr, ParseResult};
use crate::state::State;
use bumpalo::collections::vec::Vec;
use bumpalo::Bump;
use encode_unicode::CharExt;
use roc_region::all::{Loc, Position, Region};

/// A tag, for example. Must start with an uppercase letter
/// and then contain only letters and numbers afterwards - no dots allowed!
#[derive(Debug, Copy, Clone, PartialEq, Eq)]
pub struct UppercaseIdent<'a>(&'a str);

impl<'a> From<&'a str> for UppercaseIdent<'a> {
    fn from(string: &'a str) -> Self {
        UppercaseIdent(string)
    }
}

impl<'a> From<UppercaseIdent<'a>> for &'a str {
    fn from(ident: UppercaseIdent<'a>) -> Self {
        ident.0
    }
}

impl<'a> From<&'a UppercaseIdent<'a>> for &'a str {
    fn from(ident: &'a UppercaseIdent<'a>) -> Self {
        ident.0
    }
}

/// The parser accepts all of these in any position where any one of them could
/// appear. This way, canonicalization can give more helpful error messages like
/// "you can't redefine this tag!" if you wrote `Foo = ...` or
/// "you can only define unqualified constants" if you wrote `Foo.bar = ...`
#[derive(Debug, Clone, PartialEq, Eq)]
pub enum Ident<'a> {
    /// Foo or Bar
    Tag(&'a str),
    /// @Foo or @Bar
    OpaqueRef(&'a str),
    /// lowercase identifier, e.g. x, foo, or bar in \bar
    Plain(&'a str),
    /// foo or foo.bar or Foo.Bar.baz.qux
    Access {
        module_name: &'a str,
        parts: &'a [Accessor<'a>],
    },
    /// `.foo { foo: 42 }` or `.1 (1, 2, 3)`
    AccessorFunction(Accessor<'a>),
    /// `&foo { foo: 42 } 3`
    RecordUpdaterFunction(&'a str),
    /// .Foo or foo. or something like foo.Bar
    Malformed(&'a str, BadIdent),
}

/// This could be:
///
/// * A record field, e.g. "email" in `.email` or in `email:`
/// * A named pattern match, e.g. "foo" in `foo =` or `foo ->` or `\foo ->`
#[inline(always)]
pub fn parse_lowercase_ident(state: State<'_>) -> Result<(&str, State<'_>), Progress> {
    match chomp_lowercase_part(state.bytes()) {
        Ok((ident, may_be_kw)) => {
            if may_be_kw && is_keyword(ident) {
                Err(NoProgress)
            } else {
                Ok((ident, state.leap_len(ident)))
            }
        }
        Err(p) => Err(p),
    }
}

/// This could be:
///
/// * A module name
/// * A type name
/// * A tag
#[inline(always)]
pub fn uppercase(
    state: State<'_>,
) -> Result<(Loc<Spaced<UppercaseIdent<'_>>>, State<'_>), Progress> {
    let start = state.pos();
    match chomp_uppercase_part(state.bytes()) {
        Err(p) => Err(p),
        Ok(ident) => {
            let state = state.leap_len(ident);
            let ident = state.loc(start, Spaced::Item(ident.into()));
            Ok((ident, state))
        }
    }
}

#[inline(always)]
pub fn parse_anycase_ident(state: State<'_>) -> Result<(&str, State<'_>), Progress> {
    match chomp_anycase_part(state.bytes()) {
        Err(p) => Err(p),
        Ok((ident, may_be_kw)) => {
            if may_be_kw && is_keyword(ident) {
                Err(MadeProgress)
            } else {
                Ok((ident, state.leap_len(ident)))
            }
        }
    }
}

pub(crate) fn malformed_ident<'a>(
    initial_bytes: &'a [u8],
    problem: BadIdent,
    state: State<'a>,
) -> (Ident<'a>, State<'a>) {
    let chomped = chomp_malformed(state.bytes());
    let delta = initial_bytes.len() - state.bytes().len();
    let parsed_str = unsafe { std::str::from_utf8_unchecked(&initial_bytes[..chomped + delta]) };
    let ident = Ident::Malformed(parsed_str, problem);
    (ident, state.leap(chomped))
}

/// skip forward to the next non-identifier character
pub fn chomp_malformed(bytes: &[u8]) -> usize {
    let mut chomped = 0;
    while let Ok((ch, width)) = char::from_utf8_slice_start(&bytes[chomped..]) {
        // We can't use ch.is_alphanumeric() here because that passes for
        // things that are "numeric" but not ASCII digits, like `¾`
        if ch == '.' || ch == '_' || ch.is_alphabetic() || ch.is_ascii_digit() {
            chomped += width;
            continue;
        } else {
            break;
        }
    }
    chomped
}

#[derive(Debug, Clone, Copy, PartialEq, Eq)]
pub enum BadIdent {
    Start(Position),

    UnderscoreAlone(Position),
    UnderscoreInMiddle(Position),
    TooManyUnderscores(Position),
    UnderscoreAtStart {
        position: Position,
        /// If this variable was already declared in a pattern (e.g. \_x -> _x),
        /// then this is where it was declared.
        declaration_region: Option<Region>,
    },
    QualifiedTag(Position),
    WeirdAccessor(Position),
    WeirdDotAccess(Position),
    WeirdDotQualified(Position),
    StrayDot(Position),
    StrayAmpersand(Position),
    BadOpaqueRef(Position),
    QualifiedTupleAccessor(Position),
}

<<<<<<< HEAD
pub(crate) fn chomp_lowercase_part(buffer: &[u8]) -> Result<(&str, bool), Progress> {
    match char::from_utf8_slice_start(buffer) {
        Ok((ch, mut chomped)) if ch.is_lowercase() => {
            let mut may_be_kw = true;
            while let Ok((ch, width)) = char::from_utf8_slice_start(&buffer[chomped..]) {
                if ch == '_' || ch.is_alphabetic() || ch.is_ascii_digit() {
                    chomped += width;
                } else {
                    if ch == '!' {
                        chomped += width;
                        may_be_kw = false;
                    }
                    break;
                }
            }
            let name = unsafe { std::str::from_utf8_unchecked(&buffer[..chomped]) };
            Ok((name, may_be_kw))
=======
fn is_alnum(ch: char) -> bool {
    ch.is_alphabetic() || ch.is_ascii_digit()
}

fn chomp_lowercase_part(buffer: &[u8]) -> Result<&str, Progress> {
    chomp_part(
        char::is_lowercase,
        is_plausible_ident_continue,
        true,
        buffer,
    )
}

fn chomp_uppercase_part(buffer: &[u8]) -> Result<&str, Progress> {
    chomp_part(
        char::is_uppercase,
        is_plausible_ident_continue,
        false,
        buffer,
    )
}

fn chomp_anycase_part(buffer: &[u8]) -> Result<&str, Progress> {
    use encode_unicode::CharExt;

    let allow_bang =
        char::from_utf8_slice_start(buffer).map_or(false, |(leading, _)| leading.is_lowercase());

    chomp_part(
        char::is_alphabetic,
        is_plausible_ident_continue,
        allow_bang,
        buffer,
    )
}

fn chomp_integer_part(buffer: &[u8]) -> Result<&str, Progress> {
    chomp_part(
        |ch| char::is_ascii_digit(&ch),
        |ch| char::is_ascii_digit(&ch),
        false,
        buffer,
    )
}

fn is_plausible_ident_continue(ch: char) -> bool {
    ch == '_' || is_alnum(ch)
}

#[inline(always)]
fn chomp_part<F, G>(
    leading_is_good: F,
    rest_is_good: G,
    allow_bang: bool,
    buffer: &[u8],
) -> Result<&str, Progress>
where
    F: Fn(char) -> bool,
    G: Fn(char) -> bool,
{
    use encode_unicode::CharExt;

    let mut chomped = 0;

    if let Ok((ch, width)) = char::from_utf8_slice_start(&buffer[chomped..]) {
        if leading_is_good(ch) {
            chomped += width;
        } else {
            return Err(NoProgress);
>>>>>>> 39f94efb
        }
        _ => Err(NoProgress),
    }
}

pub(crate) fn chomp_uppercase_part(buffer: &[u8]) -> Result<&str, Progress> {
    match char::from_utf8_slice_start(buffer) {
        Ok((ch, mut chomped)) if ch.is_uppercase() => {
            while let Ok((ch, width)) = char::from_utf8_slice_start(&buffer[chomped..]) {
                if ch == '_' || ch.is_alphabetic() || ch.is_ascii_digit() {
                    chomped += width;
                } else {
                    break;
                }
            }
            let name = unsafe { std::str::from_utf8_unchecked(&buffer[..chomped]) };
            Ok(name)
        }
        _ => Err(NoProgress),
    }
}

pub(crate) fn chomp_anycase_part(buffer: &[u8]) -> Result<(&str, bool), Progress> {
    match char::from_utf8_slice_start(buffer) {
        Ok((ch, mut chomped)) if ch.is_alphabetic() => {
            let is_lowercase = ch.is_lowercase();
            let mut may_be_kw = is_lowercase;
            while let Ok((ch, width)) = char::from_utf8_slice_start(&buffer[chomped..]) {
                if ch == '_' || ch.is_alphabetic() || ch.is_ascii_digit() {
                    chomped += width;
                } else {
                    if is_lowercase && ch == '!' {
                        chomped += width;
                        may_be_kw = false;
                    }
                    break;
                }
            }
            let name = unsafe { std::str::from_utf8_unchecked(&buffer[..chomped]) };
            Ok((name, may_be_kw))
        }
        _ => Err(NoProgress),
    }
}

pub(crate) fn chomp_integer_part(buffer: &[u8]) -> Result<&str, Progress> {
    match char::from_utf8_slice_start(buffer) {
        Ok((ch, mut chomped)) if ch.is_ascii_digit() => {
            while let Ok((ch, width)) = char::from_utf8_slice_start(&buffer[chomped..]) {
                if ch.is_ascii_digit() {
                    chomped += width;
                } else {
                    if ch == '_' || ch.is_alphabetic() {
                        return Err(NoProgress);
                    }
                    break;
                }
            }
            let name = unsafe { std::str::from_utf8_unchecked(&buffer[..chomped]) };
            Ok(name)
        }
        _ => Err(NoProgress),
    }
}

#[derive(Debug, Copy, Clone, PartialEq, Eq)]
pub enum Accessor<'a> {
    RecordField(&'a str),
    TupleIndex(&'a str),
}

impl<'a> Accessor<'a> {
    pub fn len(&self) -> usize {
        match self {
            Accessor::RecordField(name) => name.len(),
            Accessor::TupleIndex(name) => name.len(),
        }
    }

    pub fn is_empty(&self) -> bool {
        self.len() > 0
    }

    pub fn as_inner(&self) -> &'a str {
        match self {
            Accessor::RecordField(name) => name,
            Accessor::TupleIndex(name) => name,
        }
    }
}

#[derive(Debug, Copy, Clone, PartialEq, Eq)]
pub enum Suffix<'a> {
    Accessor(Accessor<'a>),
    TrySuffix(TryTarget),
}

/// a `.foo` or `.1` accessor function
fn chomp_accessor(buffer: &[u8], pos: Position) -> Result<Accessor, BadIdent> {
    // assumes the leading `.` has been chomped already
    match chomp_lowercase_part(buffer) {
        Ok((name, _)) => {
            let chomped = name.len();
            if let Ok(('.', _)) = char::from_utf8_slice_start(&buffer[chomped..]) {
                Err(BadIdent::WeirdAccessor(pos))
            } else {
                Ok(Accessor::RecordField(name))
            }
        }
        Err(_) => {
            match chomp_integer_part(buffer) {
                Ok(name) => {
                    let chomped = name.len();
                    if let Ok(('.', _)) = char::from_utf8_slice_start(&buffer[chomped..]) {
                        Err(BadIdent::WeirdAccessor(pos))
                    } else {
                        Ok(Accessor::TupleIndex(name))
                    }
                }
                Err(_) => {
                    // we've already made progress with the initial `.`
                    Err(BadIdent::StrayDot(pos.bump_column(1)))
                }
            }
        }
    }
}

/// a `&foo` record updater function
fn chomp_record_updater(buffer: &[u8], pos: Position) -> Result<&str, BadIdent> {
    // assumes the leading `&` has been chomped already
    match chomp_lowercase_part(buffer) {
        Ok((name, _)) => Ok(name),
        Err(_) => {
            // we've already made progress with the initial `&`
            Err(BadIdent::StrayAmpersand(pos.bump_column(1)))
        }
    }
}

/// a `@Token` opaque
fn chomp_opaque_ref(buffer: &[u8], pos: Position) -> Result<&str, BadIdent> {
    // assumes the leading `@` has NOT been chomped already
    debug_assert_eq!(buffer.first(), Some(&b'@'));
    match chomp_uppercase_part(&buffer[1..]) {
        Ok(name) => {
            let width = 1 + name.len();
            if let Ok(('.', _)) = char::from_utf8_slice_start(&buffer[width..]) {
                Err(BadIdent::BadOpaqueRef(pos.bump_offset(width)))
            } else {
                let value = unsafe { std::str::from_utf8_unchecked(&buffer[..width]) };
                if value.contains('_') {
                    // we don't allow underscores in the middle of a type identifier
                    // but still parse them (and generate a malformed identifier)
                    // to give good error messages for this case
                    Err(BadIdent::UnderscoreInMiddle(pos.bump_column(width as u32)))
                } else {
                    Ok(value)
                }
            }
        }
        Err(_) => Err(BadIdent::BadOpaqueRef(pos.bump_column(1))),
    }
}

/// This is a helper function for parsing function args.
/// The rules for (-) are special-cased, and they come up in function args.
///
/// They work like this:
///
/// x - y  # "x minus y"
/// x-y    # "x minus y"
/// x- y   # "x minus y" (probably written in a rush)
/// x -y   # "call x, passing (-y)"
///
/// Since operators have higher precedence than function application,
/// any time we encounter a '-' it is unary if it is both preceded by spaces
/// and is *not* followed by a whitespace character.

/// When we parse an ident like `foo ` it could be any of these:
///
/// 1. A standalone variable with trailing whitespace (e.g. because an operator is next)
/// 2. The beginning of a function call (e.g. `foo bar baz`)
/// 3. The beginning of a definition (e.g. `foo =`)
/// 4. The beginning of a type annotation (e.g. `foo :`)
/// 5. A reserved keyword (e.g. `if ` or `when `), meaning we should do something else.
pub fn parse_ident_chain<'a>(
    arena: &'a Bump,
    state: State<'a>,
) -> ParseResult<'a, Ident<'a>, EExpr<'a>> {
    let start = state.pos();
    let bytes = state.bytes();
    let first_is_uppercase;
    let mut chomped = 0;

    // chomp the first character and depending on it decide on the rest
    match char::from_utf8_slice_start(&bytes[chomped..]) {
        Ok((ch, width)) => match ch {
            '.' => {
                return match chomp_accessor(&bytes[1..], start) {
                    Ok(accessor) => {
                        let state = state.leap(1 + accessor.len());
                        Ok((Ident::AccessorFunction(accessor), state))
                    }
                    Err(fail) => Ok(malformed_ident(bytes, fail, state.inc())),
                }
            }
            '&' => {
                return match chomp_record_updater(&bytes[1..], start) {
                    Ok(updater) => {
                        let state = state.leap(1 + updater.len());
                        Ok((Ident::RecordUpdaterFunction(updater), state))
                    }
                    // return NoProgress to allow parsing &&
                    Err(_) => Err((NoProgress, EExpr::Start(start))),
                };
            }
            '@' => {
                return match chomp_opaque_ref(bytes, start) {
                    Ok(tagname) => {
                        let state = state.leap(tagname.len());
                        Ok((Ident::OpaqueRef(tagname), state))
                    }
                    Err(fail) => Ok(malformed_ident(bytes, fail, state.inc())),
                }
            }
            c if c.is_alphabetic() => {
                // fall through
                chomped += width;
                first_is_uppercase = c.is_uppercase();
            }
            _ => return Err((NoProgress, EExpr::Start(start))),
        },
        Err(_) => return Err((NoProgress, EExpr::Start(start))),
    }

<<<<<<< HEAD
    loop {
        match char::from_utf8_slice_start(&bytes[chomped..]) {
            Ok(('.', _)) => {
                let module_name = if first_is_uppercase {
                    match chomp_module_chain(&bytes[chomped..]) {
                        Ok(width) => {
                            chomped += width;
                            unsafe { std::str::from_utf8_unchecked(&bytes[..chomped]) }
                        }
                        Err(MadeProgress) => todo!(), // todo: @ask this is original todo, can I write the test to expose it?
                        Err(NoProgress) => unsafe {
                            std::str::from_utf8_unchecked(&bytes[..chomped])
                        },
                    }
                } else {
                    ""
                };
=======
    while let Ok((ch, width)) = char::from_utf8_slice_start(&buffer[chomped..]) {
        if ch.is_alphabetic() || ch.is_ascii_digit() || ch == '_' {
            chomped += width;
        } else if ch == '!' && !first_is_uppercase {
            chomped += width;

            let value = unsafe { std::str::from_utf8_unchecked(&buffer[..chomped]) };
            let ident = Ident::Access {
                module_name: "",
                parts: arena.alloc([Accessor::RecordField(value)]),
            };
>>>>>>> 39f94efb

                let mut parts = Vec::with_capacity_in(4, arena);

                if !first_is_uppercase {
                    let first_part = unsafe { std::str::from_utf8_unchecked(&bytes[..chomped]) };
                    if module_name.is_empty() && is_keyword(first_part) {
                        return Err((NoProgress, EExpr::Start(start)));
                    }
                    parts.push(Accessor::RecordField(first_part));
                }

                return match chomp_access_chain(&bytes[chomped..], &mut parts) {
                    Ok(width) => {
                        if first_is_uppercase && matches!(parts[0], Accessor::TupleIndex(_)) {
                            let fail = BadIdent::QualifiedTupleAccessor(start.bump_offset(chomped));
                            return Ok(malformed_ident(bytes, fail, state.leap(chomped)));
                        }

                        let parts = parts.into_bump_slice();
                        let ident = Ident::Access { module_name, parts };
                        Ok((ident, state.leap(chomped + width)))
                    }
                    Err(width) => {
                        let fail = match width {
                            0 if !module_name.is_empty() => {
                                BadIdent::QualifiedTag(start.bump_offset(chomped))
                            }
                            1 if parts.is_empty() => {
                                BadIdent::WeirdDotQualified(start.bump_offset(chomped + 1))
                            }
                            _ => BadIdent::WeirdDotAccess(start.bump_offset(chomped + width)),
                        };
                        return Ok(malformed_ident(bytes, fail, state.leap(chomped + width)));
                    }
                };
            }
            Ok((ch, width)) if ch == '_' || ch.is_alphabetic() || ch.is_ascii_digit() => {
                // continue the parsing loop
                chomped += width;
            }
            other => {
                let mut may_be_kw = !first_is_uppercase;
                if !first_is_uppercase {
                    if let Ok(('!', width)) = other {
                        chomped += width;
                        may_be_kw = false;
                    }
                }
                let value = unsafe { std::str::from_utf8_unchecked(&bytes[..chomped]) };
                return if first_is_uppercase {
                    if value.contains('_') {
                        // we don't allow underscores in the middle of a tag identifier
                        // but still parse them (and generate a malformed identifier)
                        // to give good error messages for this case
                        let fail = BadIdent::UnderscoreInMiddle(start.bump_offset(chomped));
                        Ok(malformed_ident(bytes, fail, state.leap(chomped)))
                    } else {
                        Ok((Ident::Tag(value), state.leap(chomped)))
                    }
                } else if may_be_kw && is_keyword(value) {
                    Err((NoProgress, EExpr::Start(start)))
                } else {
                    Ok((Ident::Plain(value), state.leap(chomped)))
                };
            }
        }
<<<<<<< HEAD
=======
    } else if first_is_uppercase {
        // just one segment, starting with an uppercase letter; that's a tag
        let value = unsafe { std::str::from_utf8_unchecked(&buffer[..chomped]) };
        if value.contains('_') {
            // we don't allow underscores in the middle of a tag identifier
            // but still parse them (and generate a malformed identifier)
            // to give good error messages for this case
            Err((
                chomped as u32,
                BadIdent::UnderscoreInMiddle(pos.bump_column(chomped as u32)),
            ))
        } else {
            Ok((chomped as u32, Ident::Tag(value)))
        }
    } else {
        // just one segment, starting with a lowercase letter; that's a normal identifier
        let value = unsafe { std::str::from_utf8_unchecked(&buffer[..chomped]) };

        let ident = Ident::Access {
            module_name: "",
            parts: arena.alloc([Accessor::RecordField(value)]),
        };

        Ok((chomped as u32, ident))
>>>>>>> 39f94efb
    }
}

fn chomp_module_chain(buffer: &[u8]) -> Result<usize, Progress> {
    let mut chomped = 0;

    while let Some(b'.') = buffer.get(chomped) {
        match &buffer.get(chomped + 1..) {
            Some(slice) => match chomp_uppercase_part(slice) {
                Ok(name) => {
                    chomped += name.len() + 1;
                }
                Err(MadeProgress) => return Err(MadeProgress),
                Err(NoProgress) => break,
            },
            None => return Err(MadeProgress),
        }
    }

    if chomped == 0 {
        Err(NoProgress)
    } else {
        Ok(chomped)
    }
}

// parse a type name like `Result` or `Result.Result`
pub(crate) fn chomp_concrete_type(buffer: &[u8]) -> Result<(&str, &str, usize), Progress> {
    let first = crate::ident::chomp_uppercase_part(buffer)?;

    if let Some(b'.') = buffer.get(first.len()) {
        match crate::ident::chomp_module_chain(&buffer[first.len()..]) {
            Err(_) => Err(MadeProgress),
            Ok(rest) => {
                let width = first.len() + rest;

                // we must explicitly check here for a trailing `.`
                if let Some(b'.') = buffer.get(width) {
                    return Err(MadeProgress);
                }

                let slice = &buffer[..width];

                match slice.iter().rev().position(|c| *c == b'.') {
                    None => Ok(("", first, first.len())),
                    Some(rev_index) => {
                        let index = slice.len() - rev_index;
                        let module_name =
                            unsafe { std::str::from_utf8_unchecked(&slice[..index - 1]) };
                        let type_name = unsafe { std::str::from_utf8_unchecked(&slice[index..]) };
                        Ok((module_name, type_name, width))
                    }
                }
            }
        }
    } else {
        Ok(("", first, first.len()))
    }
}

pub(crate) fn chomp_access_chain<'a>(
    buffer: &'a [u8],
    parts: &mut Vec<'a, Accessor<'a>>,
) -> Result<usize, usize> {
    let mut chomped = 0;
    while let Some(b'.') = buffer.get(chomped) {
        let next = chomped + 1;
        match &buffer.get(next..) {
            Some(slice) => match chomp_lowercase_part(slice) {
                Ok((name, _)) => {
                    chomped = next + name.len();
                    let value = unsafe { std::str::from_utf8_unchecked(&buffer[next..chomped]) };
                    parts.push(Accessor::RecordField(value));
                }
                Err(_) => match chomp_integer_part(slice) {
                    Ok(name) => {
                        chomped = next + name.len();
                        let value =
                            unsafe { std::str::from_utf8_unchecked(&buffer[next..chomped]) };
                        parts.push(Accessor::TupleIndex(value));
                    }
                    Err(_) => return Err(next),
                },
            },
            None => return Err(next),
        }
    }

    if chomped == 0 {
        Err(0)
    } else {
        Ok(chomped)
    }
}

#[cfg(test)]
mod tests {
    use super::*;
    fn assert_ident_parses<'a>(arena: &'a Bump, ident: &str, expected: Ident<'a>) {
        let s = State::new(ident.as_bytes());
        let (id, _) = parse_ident_chain(arena, s).unwrap();
        assert_eq!(id, expected);
    }
    fn assert_ident_parses_tag(arena: &Bump, ident: &str) {
        assert_ident_parses(arena, ident, Ident::Tag(ident));
    }
    fn assert_ident_parses_opaque(arena: &Bump, ident: &str) {
        assert_ident_parses(arena, ident, Ident::OpaqueRef(ident));
    }
    fn assert_ident_parses_simple_access(arena: &Bump, ident: &str) {
        assert_ident_parses(arena, ident, Ident::Plain(ident));
    }
    fn assert_ident_parses_malformed(arena: &Bump, ident: &str, pos: Position) {
        assert_ident_parses(
            arena,
            ident,
            Ident::Malformed(ident, BadIdent::UnderscoreInMiddle(pos)),
        );
    }

    #[test]
    fn test_parse_ident_lowercase_camel() {
        let arena = Bump::new();
        assert_ident_parses_simple_access(&arena, "hello");
        assert_ident_parses_simple_access(&arena, "hello23");
        assert_ident_parses_simple_access(&arena, "helloWorld");
        assert_ident_parses_simple_access(&arena, "helloWorld23");
        assert_ident_parses_simple_access(&arena, "helloWorldThisIsQuiteATag");
        assert_ident_parses_simple_access(&arena, "helloWorldThisIsQuiteATag_");
        assert_ident_parses_simple_access(&arena, "helloworldthisisquiteatag_");
        assert_ident_parses_simple_access(&arena, "helloWorldThisIsQuiteATag23");
        assert_ident_parses_simple_access(&arena, "helloWorldThisIsQuiteATag23_");
        assert_ident_parses_simple_access(&arena, "helloworldthisisquiteatag23_");
    }
    #[test]
    fn test_parse_ident_lowercase_snake() {
        let arena = Bump::new();
        assert_ident_parses_simple_access(&arena, "hello_world");
        assert_ident_parses_simple_access(&arena, "hello_world23");
        assert_ident_parses_simple_access(&arena, "hello_world_this_is_quite_a_var");
        assert_ident_parses_simple_access(&arena, "hello_world_this_is_quite_a_var_");
        assert_ident_parses_simple_access(&arena, "hello_world_this_is_quite_a_var23");
        assert_ident_parses_simple_access(&arena, "hello_world_this_is_quite_a_var23_");
    }
    #[test]
    fn test_parse_tag_camel() {
        let arena = Bump::new();
        assert_ident_parses_tag(&arena, "Hello");
        assert_ident_parses_tag(&arena, "Hello23");
        assert_ident_parses_tag(&arena, "HelloWorld");
        assert_ident_parses_tag(&arena, "HelloWorld23");
        assert_ident_parses_tag(&arena, "HelloWorldThisIsQuiteATag");
        assert_ident_parses_tag(&arena, "HelloWorldThisIsQuiteATag23");
    }
    #[test]
    fn test_parse_tag_snake_is_malformed() {
        let arena = Bump::new();
        assert_ident_parses_malformed(&arena, "Hello_World", Position { offset: 11 });
        assert_ident_parses_malformed(&arena, "Hello_World23", Position { offset: 13 });
        assert_ident_parses_malformed(
            &arena,
            "Hello_World_This_Is_Quite_A_Tag",
            Position { offset: 31 },
        );
        assert_ident_parses_malformed(
            &arena,
            "Hello_World_This_Is_Quite_A_Tag23",
            Position { offset: 33 },
        );
    }
    #[test]
    fn test_parse_opaque_ref_camel() {
        let arena = Bump::new();
        assert_ident_parses_opaque(&arena, "@Hello");
        assert_ident_parses_opaque(&arena, "@Hello23");
        assert_ident_parses_opaque(&arena, "@HelloWorld");
        assert_ident_parses_opaque(&arena, "@HelloWorld23");
        assert_ident_parses_opaque(&arena, "@HelloWorldThisIsQuiteARef");
        assert_ident_parses_opaque(&arena, "@HelloWorldThisIsQuiteARef23");
    }
    #[test]
    fn test_parse_opaque_ref_snake_is_malformed() {
        let arena = Bump::new();
        assert_ident_parses_malformed(&arena, "@Hello_World", Position { offset: 12 });
        assert_ident_parses_malformed(&arena, "@Hello_World23", Position { offset: 14 });
        assert_ident_parses_malformed(
            &arena,
            "@Hello_World_This_Is_Quite_A_Ref",
            Position { offset: 32 },
        );
        assert_ident_parses_malformed(
            &arena,
            "@Hello_World_This_Is_Quite_A_Ref23",
            Position { offset: 34 },
        );
    }
}

#[cfg(test)]
mod tests {
    use super::*;

    fn assert_ident_parses<'a>(arena: &'a Bump, ident: &str, expected: Ident<'a>) {
        let s = State::new(ident.as_bytes());
        let (_, id, _) = parse_ident(arena, s, 0).unwrap();
        assert_eq!(id, expected);
    }

    fn assert_ident_parses_tag(arena: &Bump, ident: &str) {
        assert_ident_parses(arena, ident, Ident::Tag(ident));
    }
    fn assert_ident_parses_opaque(arena: &Bump, ident: &str) {
        assert_ident_parses(arena, ident, Ident::OpaqueRef(ident));
    }
    fn assert_ident_parses_simple_access(arena: &Bump, ident: &str) {
        assert_ident_parses(
            arena,
            ident,
            Ident::Access {
                module_name: "",
                parts: arena.alloc([Accessor::RecordField(ident)]),
            },
        );
    }

    fn assert_ident_parses_malformed(arena: &Bump, ident: &str, pos: Position) {
        assert_ident_parses(
            arena,
            ident,
            Ident::Malformed(ident, BadIdent::UnderscoreInMiddle(pos)),
        );
    }

    #[test]
    fn test_parse_ident_lowercase_camel() {
        let arena = Bump::new();
        assert_ident_parses_simple_access(&arena, "hello");
        assert_ident_parses_simple_access(&arena, "hello23");
        assert_ident_parses_simple_access(&arena, "helloWorld");
        assert_ident_parses_simple_access(&arena, "helloWorld23");
        assert_ident_parses_simple_access(&arena, "helloWorldThisIsQuiteATag");
        assert_ident_parses_simple_access(&arena, "helloWorldThisIsQuiteATag_");
        assert_ident_parses_simple_access(&arena, "helloworldthisisquiteatag_");
        assert_ident_parses_simple_access(&arena, "helloWorldThisIsQuiteATag23");
        assert_ident_parses_simple_access(&arena, "helloWorldThisIsQuiteATag23_");
        assert_ident_parses_simple_access(&arena, "helloworldthisisquiteatag23_");
    }

    #[test]
    fn test_parse_ident_lowercase_snake() {
        let arena = Bump::new();
        assert_ident_parses_simple_access(&arena, "hello_world");
        assert_ident_parses_simple_access(&arena, "hello_world23");
        assert_ident_parses_simple_access(&arena, "hello_world_this_is_quite_a_var");
        assert_ident_parses_simple_access(&arena, "hello_world_this_is_quite_a_var_");
        assert_ident_parses_simple_access(&arena, "hello_world_this_is_quite_a_var23");
        assert_ident_parses_simple_access(&arena, "hello_world_this_is_quite_a_var23_");
    }

    #[test]
    fn test_parse_tag_camel() {
        let arena = Bump::new();
        assert_ident_parses_tag(&arena, "Hello");
        assert_ident_parses_tag(&arena, "Hello23");
        assert_ident_parses_tag(&arena, "HelloWorld");
        assert_ident_parses_tag(&arena, "HelloWorld23");
        assert_ident_parses_tag(&arena, "HelloWorldThisIsQuiteATag");
        assert_ident_parses_tag(&arena, "HelloWorldThisIsQuiteATag23");
    }

    #[test]
    fn test_parse_tag_snake_is_malformed() {
        let arena = Bump::new();
        assert_ident_parses_malformed(&arena, "Hello_World", Position { offset: 11 });
        assert_ident_parses_malformed(&arena, "Hello_World23", Position { offset: 13 });
        assert_ident_parses_malformed(
            &arena,
            "Hello_World_This_Is_Quite_A_Tag",
            Position { offset: 31 },
        );
        assert_ident_parses_malformed(
            &arena,
            "Hello_World_This_Is_Quite_A_Tag23",
            Position { offset: 33 },
        );
    }

    #[test]
    fn test_parse_opaque_ref_camel() {
        let arena = Bump::new();
        assert_ident_parses_opaque(&arena, "@Hello");
        assert_ident_parses_opaque(&arena, "@Hello23");
        assert_ident_parses_opaque(&arena, "@HelloWorld");
        assert_ident_parses_opaque(&arena, "@HelloWorld23");
        assert_ident_parses_opaque(&arena, "@HelloWorldThisIsQuiteARef");
        assert_ident_parses_opaque(&arena, "@HelloWorldThisIsQuiteARef23");
    }

    #[test]
    fn test_parse_opaque_ref_snake_is_malformed() {
        let arena = Bump::new();
        assert_ident_parses_malformed(&arena, "@Hello_World", Position { offset: 12 });
        assert_ident_parses_malformed(&arena, "@Hello_World23", Position { offset: 14 });
        assert_ident_parses_malformed(
            &arena,
            "@Hello_World_This_Is_Quite_A_Ref",
            Position { offset: 32 },
        );
        assert_ident_parses_malformed(
            &arena,
            "@Hello_World_This_Is_Quite_A_Ref23",
            Position { offset: 34 },
        );
    }
}<|MERGE_RESOLUTION|>--- conflicted
+++ resolved
@@ -159,7 +159,6 @@
     QualifiedTupleAccessor(Position),
 }
 
-<<<<<<< HEAD
 pub(crate) fn chomp_lowercase_part(buffer: &[u8]) -> Result<(&str, bool), Progress> {
     match char::from_utf8_slice_start(buffer) {
         Ok((ch, mut chomped)) if ch.is_lowercase() => {
@@ -177,77 +176,6 @@
             }
             let name = unsafe { std::str::from_utf8_unchecked(&buffer[..chomped]) };
             Ok((name, may_be_kw))
-=======
-fn is_alnum(ch: char) -> bool {
-    ch.is_alphabetic() || ch.is_ascii_digit()
-}
-
-fn chomp_lowercase_part(buffer: &[u8]) -> Result<&str, Progress> {
-    chomp_part(
-        char::is_lowercase,
-        is_plausible_ident_continue,
-        true,
-        buffer,
-    )
-}
-
-fn chomp_uppercase_part(buffer: &[u8]) -> Result<&str, Progress> {
-    chomp_part(
-        char::is_uppercase,
-        is_plausible_ident_continue,
-        false,
-        buffer,
-    )
-}
-
-fn chomp_anycase_part(buffer: &[u8]) -> Result<&str, Progress> {
-    use encode_unicode::CharExt;
-
-    let allow_bang =
-        char::from_utf8_slice_start(buffer).map_or(false, |(leading, _)| leading.is_lowercase());
-
-    chomp_part(
-        char::is_alphabetic,
-        is_plausible_ident_continue,
-        allow_bang,
-        buffer,
-    )
-}
-
-fn chomp_integer_part(buffer: &[u8]) -> Result<&str, Progress> {
-    chomp_part(
-        |ch| char::is_ascii_digit(&ch),
-        |ch| char::is_ascii_digit(&ch),
-        false,
-        buffer,
-    )
-}
-
-fn is_plausible_ident_continue(ch: char) -> bool {
-    ch == '_' || is_alnum(ch)
-}
-
-#[inline(always)]
-fn chomp_part<F, G>(
-    leading_is_good: F,
-    rest_is_good: G,
-    allow_bang: bool,
-    buffer: &[u8],
-) -> Result<&str, Progress>
-where
-    F: Fn(char) -> bool,
-    G: Fn(char) -> bool,
-{
-    use encode_unicode::CharExt;
-
-    let mut chomped = 0;
-
-    if let Ok((ch, width)) = char::from_utf8_slice_start(&buffer[chomped..]) {
-        if leading_is_good(ch) {
-            chomped += width;
-        } else {
-            return Err(NoProgress);
->>>>>>> 39f94efb
         }
         _ => Err(NoProgress),
     }
@@ -484,7 +412,6 @@
         Err(_) => return Err((NoProgress, EExpr::Start(start))),
     }
 
-<<<<<<< HEAD
     loop {
         match char::from_utf8_slice_start(&bytes[chomped..]) {
             Ok(('.', _)) => {
@@ -502,19 +429,6 @@
                 } else {
                     ""
                 };
-=======
-    while let Ok((ch, width)) = char::from_utf8_slice_start(&buffer[chomped..]) {
-        if ch.is_alphabetic() || ch.is_ascii_digit() || ch == '_' {
-            chomped += width;
-        } else if ch == '!' && !first_is_uppercase {
-            chomped += width;
-
-            let value = unsafe { std::str::from_utf8_unchecked(&buffer[..chomped]) };
-            let ident = Ident::Access {
-                module_name: "",
-                parts: arena.alloc([Accessor::RecordField(value)]),
-            };
->>>>>>> 39f94efb
 
                 let mut parts = Vec::with_capacity_in(4, arena);
 
@@ -581,33 +495,6 @@
                 };
             }
         }
-<<<<<<< HEAD
-=======
-    } else if first_is_uppercase {
-        // just one segment, starting with an uppercase letter; that's a tag
-        let value = unsafe { std::str::from_utf8_unchecked(&buffer[..chomped]) };
-        if value.contains('_') {
-            // we don't allow underscores in the middle of a tag identifier
-            // but still parse them (and generate a malformed identifier)
-            // to give good error messages for this case
-            Err((
-                chomped as u32,
-                BadIdent::UnderscoreInMiddle(pos.bump_column(chomped as u32)),
-            ))
-        } else {
-            Ok((chomped as u32, Ident::Tag(value)))
-        }
-    } else {
-        // just one segment, starting with a lowercase letter; that's a normal identifier
-        let value = unsafe { std::str::from_utf8_unchecked(&buffer[..chomped]) };
-
-        let ident = Ident::Access {
-            module_name: "",
-            parts: arena.alloc([Accessor::RecordField(value)]),
-        };
-
-        Ok((chomped as u32, ident))
->>>>>>> 39f94efb
     }
 }
 
@@ -706,11 +593,13 @@
 #[cfg(test)]
 mod tests {
     use super::*;
+
     fn assert_ident_parses<'a>(arena: &'a Bump, ident: &str, expected: Ident<'a>) {
         let s = State::new(ident.as_bytes());
         let (id, _) = parse_ident_chain(arena, s).unwrap();
         assert_eq!(id, expected);
     }
+
     fn assert_ident_parses_tag(arena: &Bump, ident: &str) {
         assert_ident_parses(arena, ident, Ident::Tag(ident));
     }
@@ -720,6 +609,7 @@
     fn assert_ident_parses_simple_access(arena: &Bump, ident: &str) {
         assert_ident_parses(arena, ident, Ident::Plain(ident));
     }
+
     fn assert_ident_parses_malformed(arena: &Bump, ident: &str, pos: Position) {
         assert_ident_parses(
             arena,
@@ -742,6 +632,7 @@
         assert_ident_parses_simple_access(&arena, "helloWorldThisIsQuiteATag23_");
         assert_ident_parses_simple_access(&arena, "helloworldthisisquiteatag23_");
     }
+
     #[test]
     fn test_parse_ident_lowercase_snake() {
         let arena = Bump::new();
@@ -752,6 +643,7 @@
         assert_ident_parses_simple_access(&arena, "hello_world_this_is_quite_a_var23");
         assert_ident_parses_simple_access(&arena, "hello_world_this_is_quite_a_var23_");
     }
+
     #[test]
     fn test_parse_tag_camel() {
         let arena = Bump::new();
@@ -762,6 +654,7 @@
         assert_ident_parses_tag(&arena, "HelloWorldThisIsQuiteATag");
         assert_ident_parses_tag(&arena, "HelloWorldThisIsQuiteATag23");
     }
+
     #[test]
     fn test_parse_tag_snake_is_malformed() {
         let arena = Bump::new();
@@ -778,6 +671,7 @@
             Position { offset: 33 },
         );
     }
+
     #[test]
     fn test_parse_opaque_ref_camel() {
         let arena = Bump::new();
@@ -788,6 +682,7 @@
         assert_ident_parses_opaque(&arena, "@HelloWorldThisIsQuiteARef");
         assert_ident_parses_opaque(&arena, "@HelloWorldThisIsQuiteARef23");
     }
+
     #[test]
     fn test_parse_opaque_ref_snake_is_malformed() {
         let arena = Bump::new();
@@ -804,122 +699,4 @@
             Position { offset: 34 },
         );
     }
-}
-
-#[cfg(test)]
-mod tests {
-    use super::*;
-
-    fn assert_ident_parses<'a>(arena: &'a Bump, ident: &str, expected: Ident<'a>) {
-        let s = State::new(ident.as_bytes());
-        let (_, id, _) = parse_ident(arena, s, 0).unwrap();
-        assert_eq!(id, expected);
-    }
-
-    fn assert_ident_parses_tag(arena: &Bump, ident: &str) {
-        assert_ident_parses(arena, ident, Ident::Tag(ident));
-    }
-    fn assert_ident_parses_opaque(arena: &Bump, ident: &str) {
-        assert_ident_parses(arena, ident, Ident::OpaqueRef(ident));
-    }
-    fn assert_ident_parses_simple_access(arena: &Bump, ident: &str) {
-        assert_ident_parses(
-            arena,
-            ident,
-            Ident::Access {
-                module_name: "",
-                parts: arena.alloc([Accessor::RecordField(ident)]),
-            },
-        );
-    }
-
-    fn assert_ident_parses_malformed(arena: &Bump, ident: &str, pos: Position) {
-        assert_ident_parses(
-            arena,
-            ident,
-            Ident::Malformed(ident, BadIdent::UnderscoreInMiddle(pos)),
-        );
-    }
-
-    #[test]
-    fn test_parse_ident_lowercase_camel() {
-        let arena = Bump::new();
-        assert_ident_parses_simple_access(&arena, "hello");
-        assert_ident_parses_simple_access(&arena, "hello23");
-        assert_ident_parses_simple_access(&arena, "helloWorld");
-        assert_ident_parses_simple_access(&arena, "helloWorld23");
-        assert_ident_parses_simple_access(&arena, "helloWorldThisIsQuiteATag");
-        assert_ident_parses_simple_access(&arena, "helloWorldThisIsQuiteATag_");
-        assert_ident_parses_simple_access(&arena, "helloworldthisisquiteatag_");
-        assert_ident_parses_simple_access(&arena, "helloWorldThisIsQuiteATag23");
-        assert_ident_parses_simple_access(&arena, "helloWorldThisIsQuiteATag23_");
-        assert_ident_parses_simple_access(&arena, "helloworldthisisquiteatag23_");
-    }
-
-    #[test]
-    fn test_parse_ident_lowercase_snake() {
-        let arena = Bump::new();
-        assert_ident_parses_simple_access(&arena, "hello_world");
-        assert_ident_parses_simple_access(&arena, "hello_world23");
-        assert_ident_parses_simple_access(&arena, "hello_world_this_is_quite_a_var");
-        assert_ident_parses_simple_access(&arena, "hello_world_this_is_quite_a_var_");
-        assert_ident_parses_simple_access(&arena, "hello_world_this_is_quite_a_var23");
-        assert_ident_parses_simple_access(&arena, "hello_world_this_is_quite_a_var23_");
-    }
-
-    #[test]
-    fn test_parse_tag_camel() {
-        let arena = Bump::new();
-        assert_ident_parses_tag(&arena, "Hello");
-        assert_ident_parses_tag(&arena, "Hello23");
-        assert_ident_parses_tag(&arena, "HelloWorld");
-        assert_ident_parses_tag(&arena, "HelloWorld23");
-        assert_ident_parses_tag(&arena, "HelloWorldThisIsQuiteATag");
-        assert_ident_parses_tag(&arena, "HelloWorldThisIsQuiteATag23");
-    }
-
-    #[test]
-    fn test_parse_tag_snake_is_malformed() {
-        let arena = Bump::new();
-        assert_ident_parses_malformed(&arena, "Hello_World", Position { offset: 11 });
-        assert_ident_parses_malformed(&arena, "Hello_World23", Position { offset: 13 });
-        assert_ident_parses_malformed(
-            &arena,
-            "Hello_World_This_Is_Quite_A_Tag",
-            Position { offset: 31 },
-        );
-        assert_ident_parses_malformed(
-            &arena,
-            "Hello_World_This_Is_Quite_A_Tag23",
-            Position { offset: 33 },
-        );
-    }
-
-    #[test]
-    fn test_parse_opaque_ref_camel() {
-        let arena = Bump::new();
-        assert_ident_parses_opaque(&arena, "@Hello");
-        assert_ident_parses_opaque(&arena, "@Hello23");
-        assert_ident_parses_opaque(&arena, "@HelloWorld");
-        assert_ident_parses_opaque(&arena, "@HelloWorld23");
-        assert_ident_parses_opaque(&arena, "@HelloWorldThisIsQuiteARef");
-        assert_ident_parses_opaque(&arena, "@HelloWorldThisIsQuiteARef23");
-    }
-
-    #[test]
-    fn test_parse_opaque_ref_snake_is_malformed() {
-        let arena = Bump::new();
-        assert_ident_parses_malformed(&arena, "@Hello_World", Position { offset: 12 });
-        assert_ident_parses_malformed(&arena, "@Hello_World23", Position { offset: 14 });
-        assert_ident_parses_malformed(
-            &arena,
-            "@Hello_World_This_Is_Quite_A_Ref",
-            Position { offset: 32 },
-        );
-        assert_ident_parses_malformed(
-            &arena,
-            "@Hello_World_This_Is_Quite_A_Ref23",
-            Position { offset: 34 },
-        );
-    }
 }