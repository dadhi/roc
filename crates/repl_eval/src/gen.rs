--- conflicted
+++ resolved
@@ -22,11 +22,7 @@
 
 pub fn format_answer<'a>(arena: &'a Bump, answer: Expr<'_>) -> &'a str {
     match answer {
-<<<<<<< HEAD
-        Expr::Closure(_, _, _) | Expr::MalformedClosure => "<function>",
-=======
-        Expr::Closure(_, _) => "<function>",
->>>>>>> ef3ed5bc
+        Expr::Closure(_, _, _) => "<function>",
         _ => {
             let mut expr = roc_fmt::Buf::new_in(arena);
 
