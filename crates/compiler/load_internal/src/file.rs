#![allow(clippy::too_many_arguments)]

use crate::docs::ModuleDocumentation;
use crate::module::{
    CheckedModule, ConstrainedModule, EntryPoint, Expectations, ExposedToHost,
    FoundSpecializationsModule, LateSpecializationsModule, LoadedModule, ModuleHeader,
    ModuleTiming, MonomorphizedModule, ParsedModule, ToplevelExpects, TypeCheckedModule,
};
use crate::module_cache::ModuleCache;
use bumpalo::{collections::CollectIn, Bump};
use crossbeam::channel::{bounded, Sender};
use crossbeam::deque::{Injector, Stealer, Worker};
use crossbeam::thread;
use parking_lot::Mutex;
use roc_builtins::roc::module_source;
use roc_can::abilities::{AbilitiesStore, PendingAbilitiesStore, ResolvedImpl};
use roc_can::constraint::{Constraint as ConstraintSoa, Constraints, TypeOrVar};
use roc_can::expr::{DbgLookup, Declarations, ExpectLookup, PendingDerives};
use roc_can::module::{
    canonicalize_module_defs, ExposedByModule, ExposedForModule, ExposedModuleTypes, Module,
    ResolvedImplementations, TypeState,
};
use roc_collections::{default_hasher, BumpMap, MutMap, MutSet, VecMap, VecSet};
use roc_constrain::module::constrain_module;
use roc_debug_flags::dbg_do;
#[cfg(debug_assertions)]
use roc_debug_flags::{
    ROC_CHECK_MONO_IR, ROC_PRINT_IR_AFTER_DROP_SPECIALIZATION, ROC_PRINT_IR_AFTER_REFCOUNT,
    ROC_PRINT_IR_AFTER_RESET_REUSE, ROC_PRINT_IR_AFTER_SPECIALIZATION, ROC_PRINT_IR_AFTER_TRMC,
    ROC_PRINT_LOAD_LOG,
};
use roc_derive::SharedDerivedModule;
use roc_error_macros::internal_error;
use roc_late_solve::{AbilitiesView, WorldAbilities};
use roc_module::ident::{Ident, ModuleName, QualifiedModuleName};
use roc_module::symbol::{
    IdentIds, IdentIdsByModule, Interns, ModuleId, ModuleIds, PQModuleName, PackageModuleIds,
    PackageQualified, Symbol,
};
use roc_mono::ir::{
    CapturedSymbols, ExternalSpecializations, GlueLayouts, HostExposedLambdaSets, PartialProc,
    Proc, ProcLayout, Procs, ProcsBase, UpdateModeIds, UsageTrackingMap,
};
use roc_mono::layout::{
    GlobalLayoutInterner, LambdaName, Layout, LayoutCache, LayoutProblem, Niche, STLayoutInterner,
};
use roc_mono::reset_reuse;
use roc_mono::{drop_specialization, inc_dec};
use roc_packaging::cache::RocCacheDir;
use roc_parse::ast::{self, CommentOrNewline, ExtractSpaces, Spaced, ValueDef};
use roc_parse::header::{
    ExposedName, HeaderType, ImportsKeywordItem, PackageEntry, PackageHeader, PlatformHeader, To,
    TypedIdent,
};
use roc_parse::module::parse_module_defs;
use roc_parse::parser::{FileError, SourceError, SyntaxError};
use roc_problem::Severity;
use roc_region::all::{LineInfo, Loc, Region};
#[cfg(not(target_family = "wasm"))]
use roc_reporting::report::to_https_problem_report_string;
use roc_reporting::report::{to_file_problem_report_string, Palette, RenderTarget};
use roc_solve::module::{extract_module_owned_implementations, SolveConfig, Solved, SolvedModule};
use roc_solve::FunctionKind;
use roc_solve_problem::TypeError;
use roc_target::Target;
use roc_types::subs::{CopiedImport, ExposedTypesStorageSubs, Subs, VarStore, Variable};
use roc_types::types::{Alias, Types};
use std::collections::hash_map::Entry::{Occupied, Vacant};
use std::collections::HashMap;
use std::io;
use std::iter;
use std::ops::ControlFlow;
use std::path::{Path, PathBuf};
use std::str::from_utf8_unchecked;
use std::sync::Arc;
use std::{env, fs};
#[cfg(not(target_family = "wasm"))]
use {
    roc_packaging::cache::{self},
    roc_packaging::https::{PackageMetadata, Problem},
};

pub use crate::work::Phase;
use crate::work::{DepCycle, Dependencies};

#[cfg(target_family = "wasm")]
use crate::wasm_instant::{Duration, Instant};
#[cfg(not(target_family = "wasm"))]
use std::time::{Duration, Instant};

/// Filename extension for normal Roc modules
const ROC_FILE_EXTENSION: &str = "roc";

/// The . in between module names like Foo.Bar.Baz
const MODULE_SEPARATOR: char = '.';

const EXPANDED_STACK_SIZE: usize = 8 * 1024 * 1024;

macro_rules! log {
    ($($arg:tt)*) => (dbg_do!(ROC_PRINT_LOAD_LOG, println!($($arg)*)))
}

#[derive(Debug)]
pub struct LoadConfig {
    pub target: Target,
    pub render: RenderTarget,
    pub palette: Palette,
    pub threading: Threading,
    pub exec_mode: ExecutionMode,
    pub function_kind: FunctionKind,
}

#[derive(Debug, Clone, Copy)]
pub enum ExecutionMode {
    Check,
    Executable,
    /// Like [`ExecutionMode::Executable`], but stops in the presence of type errors.
    ExecutableIfCheck,
    /// Test is like [`ExecutionMode::ExecutableIfCheck`], but rather than producing a proper
    /// executable, run tests.
    Test,
}

impl ExecutionMode {
    fn goal_phase(&self) -> Phase {
        use ExecutionMode::*;

        match self {
            Executable => Phase::MakeSpecializations,
            Check | ExecutableIfCheck | Test => Phase::SolveTypes,
        }
    }

    fn build_if_checks(&self) -> bool {
        matches!(self, Self::ExecutableIfCheck | Self::Test)
    }
}

type SharedIdentIdsByModule = Arc<Mutex<roc_module::symbol::IdentIdsByModule>>;

fn start_phase<'a>(
    module_id: ModuleId,
    phase: Phase,
    arena: &'a Bump,
    state: &mut State<'a>,
) -> Vec<BuildTask<'a>> {
    // we blindly assume all dependencies are met

    use crate::work::PrepareStartPhase::*;
    match state.dependencies.prepare_start_phase(module_id, phase) {
        Continue => {
            // fall through
        }
        Done => {
            // no more work to do
            return vec![];
        }
        Recurse(new) => {
            return new
                .into_iter()
                .flat_map(|(module_id, phase)| start_phase(module_id, phase, arena, state))
                .collect()
        }
    }

    let task = {
        match phase {
            Phase::LoadHeader => {
                let opt_dep_name = state.module_cache.module_names.get(&module_id);

                match opt_dep_name {
                    None => {
                        panic!("Module {module_id:?} is not in module_cache.module_names")
                    }
                    Some(dep_name) => {
                        let module_name = dep_name.clone();

                        BuildTask::LoadModule {
                            module_name,
                            // Provide mutexes of ModuleIds and IdentIds by module,
                            // so other modules can populate them as they load.
                            module_ids: Arc::clone(&state.arc_modules),
                            shorthands: Arc::clone(&state.arc_shorthands),
                            ident_ids_by_module: Arc::clone(&state.ident_ids_by_module),
                        }
                    }
                }
            }
            Phase::Parse => {
                // parse the file
                let header = state.module_cache.headers.remove(&module_id).unwrap();

                BuildTask::Parse {
                    header,
                    module_ids: Arc::clone(&state.arc_modules),
                    ident_ids_by_module: Arc::clone(&state.ident_ids_by_module),
                }
            }
            Phase::CanonicalizeAndConstrain => {
                // canonicalize the file
                let parsed = state.module_cache.parsed.remove(&module_id).unwrap();

                let deps_by_name = &parsed.deps_by_name;
                let num_deps = deps_by_name.len();
                let mut dep_idents: IdentIdsByModule = IdentIds::exposed_builtins(num_deps);

                let State {
                    ident_ids_by_module,
                    ..
                } = &state;

                {
                    let ident_ids_by_module = (*ident_ids_by_module).lock();

                    // Populate dep_idents with each of their IdentIds,
                    // which we'll need during canonicalization to translate
                    // identifier strings into IdentIds, which we need to build Symbols.
                    // We only include the modules we care about (the ones we import).
                    //
                    // At the end of this loop, dep_idents contains all the information to
                    // resolve a symbol from another module: if it's in here, that means
                    // we have both imported the module and the ident was exported by that module.
                    for dep_id in deps_by_name.values() {
                        // We already verified that these are all present,
                        // so unwrapping should always succeed here.
                        let idents = ident_ids_by_module.get(dep_id).unwrap();

                        dep_idents.insert(*dep_id, idents.clone());
                    }
                }

                // Clone the module_ids we'll need for canonicalization.
                // This should be small, and cloning it should be quick.
                // We release the lock as soon as we're done cloning, so we don't have
                // to lock the global module_ids while canonicalizing any given module.
                let qualified_module_ids = Arc::clone(&state.arc_modules);
                let qualified_module_ids = { (*qualified_module_ids).lock().clone() };

                let exposed_symbols = state
                    .exposed_symbols_by_module
                    .get(&module_id)
                    .expect("Could not find listener ID in exposed_symbols_by_module")
                    .clone();

                let mut aliases = MutMap::default();
                let mut abilities_store = PendingAbilitiesStore::default();

                for imported in parsed.imported_modules.keys() {
                    match state.module_cache.aliases.get(imported) {
                        None => unreachable!(
                            r"imported module {:?} did not register its aliases, so {:?} cannot use them",
                            imported, parsed.module_id,
                        ),
                        Some(new) => {
                            aliases.extend(new.iter().filter_map(|(s, (exposed, a))| {
                                // only pass this on if it's exposed, or the alias is a transitive import
                                if *exposed || s.module_id() != *imported {
                                    Some((*s, a.clone()))
                                } else {
                                    None
                                }
                            }));
                        }
                    }

                    match state.module_cache.pending_abilities.get(imported) {
                        None => unreachable!(
                            r"imported module {:?} did not register its abilities, so {:?} cannot use them",
                            imported, parsed.module_id,
                        ),
                        Some(import_store) => {
                            let exposed_symbols = state
                                .exposed_symbols_by_module
                                .get(imported)
                                .unwrap_or_else(|| {
                                    internal_error!(
                                        "Could not find exposed symbols of imported {:?}",
                                        imported
                                    )
                                });

                            // Add the declared abilities from the modules we import;
                            // we may not know all their types yet since type-solving happens in
                            // parallel, but we'll fill that in during type-checking our module.
                            abilities_store
                                .union(import_store.closure_from_imported(exposed_symbols));
                        }
                    }
                }

                let skip_constraint_gen = {
                    // Give this its own scope to make sure that the Guard from the lock() is dropped
                    // immediately after contains_key returns
                    state.cached_types.lock().contains_key(&module_id)
                };

                BuildTask::CanonicalizeAndConstrain {
                    parsed,
                    dep_idents,
                    exposed_symbols,
                    qualified_module_ids,
                    aliases,
                    abilities_store,
                    skip_constraint_gen,
                    exposed_module_ids: state.exposed_modules,
                }
            }

            Phase::SolveTypes => {
                let constrained = state.module_cache.constrained.remove(&module_id).unwrap();

                let ConstrainedModule {
                    module,
                    ident_ids,
                    module_timing,
                    constraints,
                    constraint,
                    var_store,
                    imported_modules,
                    declarations,
                    dep_idents,
                    pending_derives,
                    types,
                    ..
                } = constrained;

                let derived_module = SharedDerivedModule::clone(&state.derived_module);

                #[cfg(debug_assertions)]
                let checkmate = if roc_checkmate::is_checkmate_enabled() {
                    Some(roc_checkmate::Collector::new())
                } else {
                    None
                };

                BuildTask::solve_module(
                    module,
                    ident_ids,
                    module_timing,
                    types,
                    constraints,
                    constraint,
                    state.function_kind,
                    pending_derives,
                    var_store,
                    imported_modules,
                    &state.exposed_types,
                    dep_idents,
                    declarations,
                    state.cached_types.clone(),
                    derived_module,
                    //
                    #[cfg(debug_assertions)]
                    checkmate,
                )
            }
            Phase::FindSpecializations => {
                let typechecked = state.module_cache.typechecked.remove(&module_id).unwrap();

                let TypeCheckedModule {
                    layout_cache,
                    module_id,
                    module_timing,
                    solved_subs,
                    decls,
                    ident_ids,
                    abilities_store,
                    expectations,
                    //
                    #[cfg(debug_assertions)]
                        checkmate: _,
                } = typechecked;

                let our_exposed_types = state
                    .exposed_types
                    .get(&module_id)
                    .unwrap_or_else(|| internal_error!("Exposed types for {:?} missing", module_id))
                    .clone();

                state.world_abilities.insert(
                    module_id,
                    abilities_store.clone(),
                    our_exposed_types.exposed_types_storage_subs,
                );

                let mut imported_module_thunks = bumpalo::collections::Vec::new_in(arena);

                if let Some(imports) = state.module_cache.imports.get(&module_id) {
                    for imported in imports.iter() {
                        imported_module_thunks.extend(
                            state.module_cache.top_level_thunks[imported]
                                .iter()
                                .copied(),
                        );
                    }
                }

                let derived_module = SharedDerivedModule::clone(&state.derived_module);

                let build_expects =
                    matches!(state.exec_mode, ExecutionMode::Test) && expectations.is_some();

                BuildTask::BuildPendingSpecializations {
                    layout_cache,
                    module_id,
                    module_timing,
                    solved_subs,
                    imported_module_thunks: imported_module_thunks.into_bump_slice(),
                    decls,
                    ident_ids,
                    exposed_to_host: state.exposed_to_host.clone(),
                    world_abilities: state.world_abilities.clone_ref(),
                    // TODO: awful, how can we get rid of the clone?
                    exposed_by_module: state.exposed_types.clone(),
                    derived_module,
                    expectations,
                    build_expects,
                }
            }
            Phase::MakeSpecializations => {
                let mut specializations_we_must_make = state
                    .module_cache
                    .external_specializations_requested
                    .remove(&module_id)
                    .unwrap_or_default();

                if module_id == ModuleId::DERIVED_GEN {
                    // The derived gen module must also fulfill also specializations asked of the
                    // derived synth module.
                    let derived_synth_specializations = state
                        .module_cache
                        .external_specializations_requested
                        .remove(&ModuleId::DERIVED_SYNTH)
                        .unwrap_or_default();
                    specializations_we_must_make.extend(derived_synth_specializations)
                }

                let (
                    mut ident_ids,
                    mut subs,
                    expectations,
                    mut procs_base,
                    layout_cache,
                    mut module_timing,
                ) = if state.make_specializations_pass.current_pass() == 1
                    && module_id == ModuleId::DERIVED_GEN
                {
                    // This is the first time the derived module is introduced into the load
                    // graph. It has no abilities of its own or anything, just generate fresh
                    // information for it.
                    (
                        IdentIds::default(),
                        Subs::default(),
                        None, // no expectations for derived module
                        ProcsBase::default(),
                        LayoutCache::new(state.layout_interner.fork(), state.target),
                        ModuleTiming::new(Instant::now()),
                    )
                } else if state.make_specializations_pass.current_pass() == 1 {
                    let found_specializations = state
                        .module_cache
                        .found_specializations
                        .remove(&module_id)
                        .unwrap();

                    let FoundSpecializationsModule {
                        ident_ids,
                        subs,
                        procs_base,
                        layout_cache,
                        module_timing,
                        expectations,
                    } = found_specializations;

                    (
                        ident_ids,
                        subs,
                        expectations,
                        procs_base,
                        layout_cache,
                        module_timing,
                    )
                } else {
                    let LateSpecializationsModule {
                        ident_ids,
                        subs,
                        expectations,
                        module_timing,
                        layout_cache,
                        procs_base,
                    } = state
                        .module_cache
                        .late_specializations
                        .remove(&module_id)
                        .unwrap();

                    (
                        ident_ids,
                        subs,
                        expectations,
                        procs_base,
                        layout_cache,
                        module_timing,
                    )
                };

                if module_id == ModuleId::DERIVED_GEN {
                    load_derived_partial_procs(
                        module_id,
                        arena,
                        &mut subs,
                        &mut ident_ids,
                        &state.derived_module,
                        &mut module_timing,
                        state.target,
                        &state.exposed_types,
                        &mut procs_base,
                        &mut state.world_abilities,
                    );
                }

                let derived_module = SharedDerivedModule::clone(&state.derived_module);

                BuildTask::MakeSpecializations {
                    module_id,
                    ident_ids,
                    subs,
                    procs_base,
                    layout_cache,
                    specializations_we_must_make,
                    module_timing,
                    world_abilities: state.world_abilities.clone_ref(),
                    // TODO: awful, how can we get rid of the clone?
                    exposed_by_module: state.exposed_types.clone(),
                    derived_module,
                    expectations,
                }
            }
        }
    };

    vec![task]
}

/// Values used to render expect output
pub struct ExpectMetadata<'a> {
    pub interns: Interns,
    pub layout_interner: STLayoutInterner<'a>,
    pub expectations: VecMap<ModuleId, Expectations>,
}

type LocExpects = VecMap<Region, Vec<ExpectLookup>>;
type LocDbgs = VecMap<Symbol, DbgLookup>;

/// A message sent out _from_ a worker thread,
/// representing a result of work done, or a request for further work
#[derive(Debug)]
enum Msg<'a> {
    Many(Vec<Msg<'a>>),
    Header(ModuleHeader<'a>),
    Parsed(ParsedModule<'a>),
    CanonicalizedAndConstrained(CanAndCon),
    SolvedTypes {
        module_id: ModuleId,
        ident_ids: IdentIds,
        solved_module: SolvedModule,
        solved_subs: Solved<Subs>,
        decls: Declarations,
        dep_idents: IdentIdsByModule,
        module_timing: ModuleTiming,
        abilities_store: AbilitiesStore,
        loc_expects: LocExpects,
        loc_dbgs: LocDbgs,

        #[cfg(debug_assertions)]
        checkmate: Option<roc_checkmate::Collector>,
    },
    FinishedAllTypeChecking {
        solved_subs: Solved<Subs>,
        exposed_vars_by_symbol: Vec<(Symbol, Variable)>,
        exposed_aliases_by_symbol: MutMap<Symbol, (bool, Alias)>,
        exposed_types_storage: ExposedTypesStorageSubs,
        resolved_implementations: ResolvedImplementations,
        dep_idents: IdentIdsByModule,
        documentation: VecMap<ModuleId, ModuleDocumentation>,
        abilities_store: AbilitiesStore,

        #[cfg(debug_assertions)]
        checkmate: Option<roc_checkmate::Collector>,
    },
    FoundSpecializations {
        module_id: ModuleId,
        ident_ids: IdentIds,
        layout_cache: LayoutCache<'a>,
        procs_base: ProcsBase<'a>,
        solved_subs: Solved<Subs>,
        module_timing: ModuleTiming,
        toplevel_expects: ToplevelExpects,
        expectations: Option<Expectations>,
    },
    MadeSpecializations {
        module_id: ModuleId,
        ident_ids: IdentIds,
        layout_cache: LayoutCache<'a>,
        external_specializations_requested: BumpMap<ModuleId, ExternalSpecializations<'a>>,
        procs_base: ProcsBase<'a>,
        procedures: MutMap<(Symbol, ProcLayout<'a>), Proc<'a>>,
        host_exposed_lambda_sets: HostExposedLambdaSets<'a>,
        update_mode_ids: UpdateModeIds,
        module_timing: ModuleTiming,
        subs: Subs,
        expectations: Option<Expectations>,
    },

    /// The task is to only typecheck AND monomorphize modules
    /// all modules are now monomorphized, we are done
    FinishedAllSpecialization {
        subs: Subs,
        /// The layout interner after all passes in mono are done.
        /// DO NOT use the one on state; that is left in an empty state after specialization is complete!
        layout_interner: STLayoutInterner<'a>,
        exposed_to_host: ExposedToHost,
        module_expectations: VecMap<ModuleId, Expectations>,
    },

    FailedToParse(FileError<'a, SyntaxError<'a>>),
    FailedToReadFile {
        filename: PathBuf,
        error: io::ErrorKind,
    },

    FailedToLoad(LoadingProblem<'a>),
    IncorrectModuleName(FileError<'a, IncorrectModuleName<'a>>),
}

#[derive(Debug)]
struct CanAndCon {
    constrained_module: ConstrainedModule,
    canonicalization_problems: Vec<roc_problem::can::Problem>,
    module_docs: Option<ModuleDocumentation>,
}

#[derive(Debug)]
enum PlatformPath<'a> {
    NotSpecified,
    Valid(To<'a>),
    RootIsInterface,
    RootIsHosted,
    RootIsPlatformModule,
}

#[derive(Debug)]
struct PlatformData<'a> {
    module_id: ModuleId,
    provides: &'a [(Loc<ExposedName<'a>>, Loc<TypedIdent<'a>>)],
    is_prebuilt: bool,
}

#[derive(Debug, Clone, Copy)]
enum MakeSpecializationsPass {
    Pass(u8),
}

impl MakeSpecializationsPass {
    fn inc(&mut self) {
        match self {
            &mut Self::Pass(n) => {
                *self = Self::Pass(
                    n.checked_add(1)
                        .expect("way too many specialization passes!"),
                )
            }
        }
    }

    fn current_pass(&self) -> u8 {
        match self {
            MakeSpecializationsPass::Pass(n) => *n,
        }
    }
}

#[derive(Debug)]
struct State<'a> {
    pub root_id: ModuleId,
    pub root_subs: Option<Subs>,
    pub root_path: PathBuf,
    pub cache_dir: PathBuf,
    /// If the root is an app module, the shorthand specified in its header's `to` field
    pub opt_platform_shorthand: Option<&'a str>,
    pub platform_data: Option<PlatformData<'a>>,
    pub exposed_types: ExposedByModule,
    pub platform_path: PlatformPath<'a>,
    pub target: Target,
    pub(self) function_kind: FunctionKind,

    /// Note: only packages and platforms actually expose any modules;
    /// for all others, this will be empty.
    pub exposed_modules: &'a [ModuleId],

    pub module_cache: ModuleCache<'a>,
    pub dependencies: Dependencies<'a>,
    pub procedures: MutMap<(Symbol, ProcLayout<'a>), Proc<'a>>,
    pub host_exposed_lambda_sets: HostExposedLambdaSets<'a>,
    pub toplevel_expects: MutMap<ModuleId, ToplevelExpects>,
    pub exposed_to_host: ExposedToHost,

    /// This is the "final" list of IdentIds, after canonicalization and constraint gen
    /// have completed for a given module.
    pub constrained_ident_ids: IdentIdsByModule,

    /// From now on, these will be used by multiple threads; time to make an Arc<Mutex<_>>!
    pub arc_modules: Arc<Mutex<PackageModuleIds<'a>>>,
    pub arc_shorthands: Arc<Mutex<MutMap<&'a str, ShorthandPath>>>,
    pub derived_module: SharedDerivedModule,

    pub ident_ids_by_module: SharedIdentIdsByModule,

    pub declarations_by_id: MutMap<ModuleId, Declarations>,

    pub exposed_symbols_by_module: MutMap<ModuleId, VecSet<Symbol>>,

    pub timings: MutMap<ModuleId, ModuleTiming>,

    // Each thread gets its own layout cache. When one "pending specializations"
    // pass completes, it returns its layout cache so another thread can use it.
    // We don't bother trying to union them all together to maximize cache hits,
    // since the unioning process could potentially take longer than the savings.
    // (Granted, this has not been attempted or measured!)
    pub layout_caches: std::vec::Vec<LayoutCache<'a>>,

    pub render: RenderTarget,
    pub palette: Palette,
    pub exec_mode: ExecutionMode,

    /// All abilities across all modules.
    pub world_abilities: WorldAbilities,

    make_specializations_pass: MakeSpecializationsPass,

    // cached types (used for builtin modules, could include packages in the future too)
    cached_types: CachedTypeState,

    layout_interner: GlobalLayoutInterner<'a>,
}

type CachedTypeState = Arc<Mutex<MutMap<ModuleId, TypeState>>>;

impl<'a> State<'a> {
    fn goal_phase(&self) -> Phase {
        self.exec_mode.goal_phase()
    }

    fn new(
        root_id: ModuleId,
        root_path: PathBuf,
        opt_platform_shorthand: Option<&'a str>,
        target: Target,
        function_kind: FunctionKind,
        exposed_types: ExposedByModule,
        arc_modules: Arc<Mutex<PackageModuleIds<'a>>>,
        ident_ids_by_module: SharedIdentIdsByModule,
        cached_types: MutMap<ModuleId, TypeState>,
        render: RenderTarget,
        palette: Palette,
        number_of_workers: usize,
        exec_mode: ExecutionMode,
    ) -> Self {
        let arc_shorthands = Arc::new(Mutex::new(MutMap::default()));
        let cache_dir = roc_packaging::cache::roc_cache_dir();
        let dependencies = Dependencies::new(exec_mode.goal_phase());

        Self {
            root_id,
            root_path,
            root_subs: None,
            opt_platform_shorthand,
            cache_dir,
            target,
            function_kind,
            platform_data: None,
            platform_path: PlatformPath::NotSpecified,
            module_cache: ModuleCache::default(),
            dependencies,
            procedures: MutMap::default(),
            host_exposed_lambda_sets: std::vec::Vec::new(),
            toplevel_expects: MutMap::default(),
            exposed_to_host: ExposedToHost::default(),
            exposed_modules: &[],
            exposed_types,
            arc_modules,
            arc_shorthands,
            derived_module: Default::default(),
            constrained_ident_ids: IdentIds::exposed_builtins(0),
            ident_ids_by_module,
            declarations_by_id: MutMap::default(),
            exposed_symbols_by_module: MutMap::default(),
            timings: MutMap::default(),
            layout_caches: std::vec::Vec::with_capacity(number_of_workers),
            cached_types: Arc::new(Mutex::new(cached_types)),
            render,
            palette,
            exec_mode,
            make_specializations_pass: MakeSpecializationsPass::Pass(1),
            world_abilities: Default::default(),
            layout_interner: GlobalLayoutInterner::with_capacity(128, target),
        }
    }
}

fn report_timing(
    buf: &mut impl std::fmt::Write,
    label: &str,
    duration: Duration,
) -> std::fmt::Result {
    writeln!(
        buf,
        "        {:9.3} ms   {}",
        duration.as_secs_f64() * 1000.0,
        label,
    )
}

impl std::fmt::Display for ModuleTiming {
    fn fmt(&self, f: &mut std::fmt::Formatter<'_>) -> std::fmt::Result {
        let module_timing = self;

        report_timing(f, "Read .roc file from disk", module_timing.read_roc_file)?;
        report_timing(f, "Parse header", module_timing.parse_header)?;
        report_timing(f, "Parse body", module_timing.parse_body)?;
        report_timing(f, "Canonicalize", module_timing.canonicalize)?;
        report_timing(f, "Constrain", module_timing.constrain)?;
        report_timing(f, "Solve", module_timing.solve)?;
        report_timing(
            f,
            "Find Specializations",
            module_timing.find_specializations,
        )?;
        let multiple_make_specializations_passes = module_timing.make_specializations.len() > 1;
        for (i, pass_time) in module_timing.make_specializations.iter().enumerate() {
            let suffix = if multiple_make_specializations_passes {
                format!(" (Pass {i})")
            } else {
                String::new()
            };
            report_timing(f, &format!("Make Specializations{suffix}"), *pass_time)?;
        }
        report_timing(f, "Other", module_timing.other())?;
        f.write_str("\n")?;
        report_timing(f, "Total", module_timing.total())?;

        Ok(())
    }
}

/// A message sent _to_ a worker thread, describing the work to be done
#[derive(Debug)]
#[allow(dead_code)]
enum BuildTask<'a> {
    LoadModule {
        module_name: PQModuleName<'a>,
        module_ids: Arc<Mutex<PackageModuleIds<'a>>>,
        shorthands: Arc<Mutex<MutMap<&'a str, ShorthandPath>>>,
        ident_ids_by_module: SharedIdentIdsByModule,
    },
    Parse {
        header: ModuleHeader<'a>,
        module_ids: Arc<Mutex<PackageModuleIds<'a>>>,
        ident_ids_by_module: SharedIdentIdsByModule,
    },
    CanonicalizeAndConstrain {
        parsed: ParsedModule<'a>,
        qualified_module_ids: PackageModuleIds<'a>,
        dep_idents: IdentIdsByModule,
        exposed_symbols: VecSet<Symbol>,
        aliases: MutMap<Symbol, Alias>,
        abilities_store: PendingAbilitiesStore,
        exposed_module_ids: &'a [ModuleId],
        skip_constraint_gen: bool,
    },
    Solve {
        module: Module,
        ident_ids: IdentIds,
        exposed_for_module: ExposedForModule,
        module_timing: ModuleTiming,
        types: Types,
        constraints: Constraints,
        constraint: ConstraintSoa,
        function_kind: FunctionKind,
        pending_derives: PendingDerives,
        var_store: VarStore,
        declarations: Declarations,
        dep_idents: IdentIdsByModule,
        cached_subs: CachedTypeState,
        derived_module: SharedDerivedModule,

        #[cfg(debug_assertions)]
        checkmate: Option<roc_checkmate::Collector>,
    },
    BuildPendingSpecializations {
        module_timing: ModuleTiming,
        layout_cache: LayoutCache<'a>,
        solved_subs: Solved<Subs>,
        imported_module_thunks: &'a [Symbol],
        module_id: ModuleId,
        ident_ids: IdentIds,
        decls: Declarations,
        exposed_to_host: ExposedToHost,
        exposed_by_module: ExposedByModule,
        world_abilities: WorldAbilities,
        derived_module: SharedDerivedModule,
        expectations: Option<Expectations>,
        build_expects: bool,
    },
    MakeSpecializations {
        module_id: ModuleId,
        ident_ids: IdentIds,
        subs: Subs,
        procs_base: ProcsBase<'a>,
        layout_cache: LayoutCache<'a>,
        specializations_we_must_make: Vec<ExternalSpecializations<'a>>,
        module_timing: ModuleTiming,
        exposed_by_module: ExposedByModule,
        world_abilities: WorldAbilities,
        derived_module: SharedDerivedModule,
        expectations: Option<Expectations>,
    },
}

#[derive(Debug)]
enum WorkerMsg {
    Shutdown,
    TaskAdded,
}

#[derive(Debug)]
pub struct IncorrectModuleName<'a> {
    pub module_id: ModuleId,
    pub found: Loc<PQModuleName<'a>>,
    pub expected: PQModuleName<'a>,
}

#[derive(Debug)]
pub enum LoadingProblem<'a> {
    FileProblem {
        filename: PathBuf,
        error: io::ErrorKind,
    },
    ParsingFailed(FileError<'a, SyntaxError<'a>>),
    UnexpectedHeader(String),

    ErrJoiningWorkerThreads,
    TriedToImportAppModule,

    /// a formatted report
    FormattedReport(String),

    ImportCycle(PathBuf, Vec<ModuleId>),
    IncorrectModuleName(FileError<'a, IncorrectModuleName<'a>>),
    CouldNotFindCacheDir,
    ChannelProblem(ChannelProblem),
}

#[derive(Debug)]
pub enum ChannelProblem {
    FailedToEnqueueTask(Box<PanicReportInfo>),
    FailedToSendRootMsg,
    FailedToSendWorkerShutdownMsg,
    ChannelDisconnected,
    FailedToSendManyMsg,
    FailedToSendFinishedSpecializationsMsg,
    FailedToSendTaskMsg,
    FailedToSendFinishedTypeCheckingMsg,
}

#[derive(Debug)]
pub struct PanicReportInfo {
    can_problems: MutMap<ModuleId, Vec<roc_problem::can::Problem>>,
    type_problems: MutMap<ModuleId, Vec<TypeError>>,
    sources: MutMap<ModuleId, (PathBuf, Box<str>)>,
    interns: Interns,
}

pub enum Phases {
    /// Parse, canonicalize, check types
    TypeCheck,
    /// Parse, canonicalize, check types, monomorphize
    Monomorphize,
}

type MsgSender<'a> = Sender<Msg<'a>>;

/// Add a task to the queue, and notify all the listeners.
fn enqueue_task<'a>(
    injector: &Injector<BuildTask<'a>>,
    listeners: &[Sender<WorkerMsg>],
    task: BuildTask<'a>,
    state: &State<'a>,
) -> Result<(), LoadingProblem<'a>> {
    injector.push(task);

    for listener in listeners {
        listener.send(WorkerMsg::TaskAdded).map_err(|_| {
            let module_ids = { (*state.arc_modules).lock().clone() }.into_module_ids();

            let interns = Interns {
                module_ids,
                all_ident_ids: state.constrained_ident_ids.clone(),
            };

            LoadingProblem::ChannelProblem(ChannelProblem::FailedToEnqueueTask(Box::new(
                PanicReportInfo {
                    can_problems: state.module_cache.can_problems.clone(),
                    type_problems: state.module_cache.type_problems.clone(),
                    interns,
                    sources: state
                        .module_cache
                        .sources
                        .iter()
                        .map(|(key, (path, str_ref))| {
                            (*key, (path.clone(), str_ref.to_string().into_boxed_str()))
                        })
                        .collect(),
                },
            )))
        })?;
    }

    Ok(())
}

pub fn load_and_typecheck_str<'a>(
    arena: &'a Bump,
    filename: PathBuf,
    source: &'a str,
    src_dir: PathBuf,
    exposed_types: ExposedByModule,
    target: Target,
    function_kind: FunctionKind,
    render: RenderTarget,
    palette: Palette,
    roc_cache_dir: RocCacheDir<'_>,
    threading: Threading,
) -> Result<LoadedModule, LoadingProblem<'a>> {
    use LoadResult::*;

    let load_start = LoadStart::from_str(arena, filename, source, roc_cache_dir, src_dir)?;

    // this function is used specifically in the case
    // where we want to regenerate the cached data
    let cached_subs = MutMap::default();

    let load_config = LoadConfig {
        target,
        render,
        palette,
        threading,
        exec_mode: ExecutionMode::Check,
        function_kind,
    };

    match load(
        arena,
        load_start,
        exposed_types,
        cached_subs,
        roc_cache_dir,
        load_config,
    )? {
        Monomorphized(_) => unreachable!(),
        TypeChecked(module) => Ok(module),
    }
}

#[derive(Clone, Copy)]
pub enum PrintTarget {
    ColorTerminal,
    Generic,
}

pub struct LoadStart<'a> {
    arc_modules: Arc<Mutex<PackageModuleIds<'a>>>,
    ident_ids_by_module: SharedIdentIdsByModule,
    root_id: ModuleId,
    root_path: PathBuf,
    root_msg: Msg<'a>,
    opt_platform_shorthand: Option<&'a str>,
    src_dir: PathBuf,
}

impl<'a> LoadStart<'a> {
    pub fn from_path(
        arena: &'a Bump,
        filename: PathBuf,
        render: RenderTarget,
        roc_cache_dir: RocCacheDir<'_>,
        palette: Palette,
    ) -> Result<Self, LoadingProblem<'a>> {
        let arc_modules = Arc::new(Mutex::new(PackageModuleIds::default()));
        let root_exposed_ident_ids = IdentIds::exposed_builtins(0);
        let ident_ids_by_module = Arc::new(Mutex::new(root_exposed_ident_ids));
        let mut src_dir = filename.parent().unwrap().to_path_buf();

        // Load the root module synchronously; we can't proceed until we have its id.
        let header_output = {
            let root_start_time = Instant::now();

            let res_loaded = load_filename(
                arena,
                filename.clone(),
                true,
                None,
                None,
                Arc::clone(&arc_modules),
                Arc::clone(&ident_ids_by_module),
                roc_cache_dir,
                root_start_time,
            );

            match res_loaded {
                Ok(header_output) => adjust_header_paths(header_output, &mut src_dir),

                Err(problem) => {
                    let module_ids = Arc::try_unwrap(arc_modules)
                        .unwrap_or_else(|_| {
                            panic!("There were still outstanding Arc references to module_ids")
                        })
                        .into_inner()
                        .into_module_ids();

                    let report = report_loading_problem(problem, module_ids, render, palette);

                    // TODO try to gracefully recover and continue
                    // instead of changing the control flow to exit.
                    return Err(LoadingProblem::FormattedReport(report));
                }
            }
        };

        Ok(LoadStart {
            arc_modules,
            ident_ids_by_module,
            src_dir,
            root_id: header_output.module_id,
            root_path: filename,
            root_msg: header_output.msg,
            opt_platform_shorthand: header_output.opt_platform_shorthand,
        })
    }

    pub fn from_str(
        arena: &'a Bump,
        filename: PathBuf,
        src: &'a str,
        roc_cache_dir: RocCacheDir<'_>,
        mut src_dir: PathBuf,
    ) -> Result<Self, LoadingProblem<'a>> {
        let arc_modules = Arc::new(Mutex::new(PackageModuleIds::default()));
        let root_exposed_ident_ids = IdentIds::exposed_builtins(0);
        let ident_ids_by_module = Arc::new(Mutex::new(root_exposed_ident_ids));

        // Load the root module synchronously; we can't proceed until we have its id.
        let HeaderOutput {
            module_id: root_id,
            msg: root_msg,
            opt_platform_shorthand: opt_platform_id,
        } = {
            let root_start_time = Instant::now();

            let header_output = load_from_str(
                arena,
                filename.clone(),
                src,
                Arc::clone(&arc_modules),
                Arc::clone(&ident_ids_by_module),
                roc_cache_dir,
                root_start_time,
            )?;

            adjust_header_paths(header_output, &mut src_dir)
        };

        Ok(LoadStart {
            arc_modules,
            src_dir,
            ident_ids_by_module,
            root_id,
            root_path: filename,
            root_msg,
            opt_platform_shorthand: opt_platform_id,
        })
    }
}

fn adjust_header_paths<'a>(
    header_output: HeaderOutput<'a>,
    src_dir: &mut PathBuf,
) -> HeaderOutput<'a> {
    if let Msg::Header(ModuleHeader {
        module_id: header_id,
        header_type,
        ..
    }) = &header_output.msg
    {
        debug_assert_eq!(*header_id, header_output.module_id);

        if let HeaderType::Interface { name, .. } = header_type {
            // Interface modules can have names like Foo.Bar.Baz,
            // in which case we need to adjust the src_dir to
            // remove the "Bar/Baz" directories in order to correctly
            // resolve this interface module's imports!
            let dirs_to_pop = name.as_str().matches('.').count();

            for _ in 0..dirs_to_pop {
                src_dir.pop();
            }
        }
    }

    header_output
}

pub enum LoadResult<'a> {
    TypeChecked(LoadedModule),
    Monomorphized(MonomorphizedModule<'a>),
}

#[derive(Copy, Clone, Debug, PartialEq, Eq)]
pub enum Threading {
    Single,
    AllAvailable,
    AtMost(usize),
}

/// The loading process works like this, starting from the given filename (e.g. "main.roc"):
///
/// 1. Open the file.
/// 2. Parse the module's header.
/// 3. For each of its imports, send a message on the channel to the coordinator thread, which
///    will repeat this process to load that module - starting with step 1.
/// 4. Add everything we were able to import unqualified to the module's default scope.
/// 5. Parse the module's defs.
/// 6. Canonicalize the module.
/// 7. Before type checking, block on waiting for type checking to complete on all imports.
///    (Since Roc doesn't allow cyclic dependencies, this cannot deadlock.)
/// 8. Type check the module and create type annotations for its top-level declarations.
/// 9. Report the completed type annotation to the coordinator thread, so other modules
///    that are waiting in step 7 can unblock.
///
/// The loaded_modules argument specifies which modules have already been loaded.
/// It typically contains *at least* the standard modules, but is empty when loading
/// the standard modules themselves.
///
/// If we're just type-checking everything (e.g. running `roc check` at the command line),
/// we can stop there. However, if we're generating code, then there are additional steps.
///
/// 10. After reporting the completed type annotation, we have all the information necessary
///     to monomorphize. However, since we want to monomorphize in parallel without
///     duplicating work, we do monomorphization in two steps. First, we go through and
///     determine all the specializations this module *wants*. We compute the hashes
///     and report them to the coordinator thread, along with the mono::expr::Expr values of
///     the current function's body. At this point, we have not yet begun to assemble Procs;
///     all we've done is send a list of requested specializations to the coordinator.
/// 11. The coordinator works through the specialization requests in parallel, adding them
///     to a global map once they're finished. Performing one specialization may result
///     in requests for others; these are added to the queue and worked through as normal.
///     This process continues until *both* all modules have reported that they've finished
///     adding specialization requests to the queue, *and* the queue is empty (including
///     of any requests that were added in the course of completing other requests). Now
///     we have a map of specializations, and everything was assembled in parallel with
///     no unique specialization ever getting assembled twice (meaning no wasted effort).
///
///     a. Note that this might mean that we have to specialize certain modules multiple times.
///        When might this happen? Well, abilities can introduce implicit edges in the dependency
///        graph, and even cycles. For example, suppose module Ab provides "ability1" and a function
///        "f" that uses "ability1", and module App implements "ability1" and calls "f" with the
///        implementing type. Then the specialization of "Ab#f" depends on the specialization of
///        "ability1" back in the App module.
/// 12. Now that we have our final map of specializations, we can proceed to code gen!
///     As long as the specializations are stored in a per-ModuleId map, we can also
///     parallelize this code gen. (e.g. in dev builds, building separate LLVM modules
///     and then linking them together, and possibly caching them by the hash of their
///     specializations, so if none of their specializations changed, we don't even need
///     to rebuild the module and can link in the cached one directly.)
pub fn load<'a>(
    arena: &'a Bump,
    load_start: LoadStart<'a>,
    exposed_types: ExposedByModule,
    cached_types: MutMap<ModuleId, TypeState>,
    roc_cache_dir: RocCacheDir<'_>,
    load_config: LoadConfig,
) -> Result<LoadResult<'a>, LoadingProblem<'a>> {
    enum Threads {
        Single,
        Many(usize),
    }

    let threads = {
        if cfg!(target_family = "wasm") {
            // When compiling to wasm, we cannot spawn extra threads
            // so we have a single-threaded implementation
            Threads::Single
        } else {
            match std::thread::available_parallelism().map(|v| v.get()) {
                Err(_) => Threads::Single,
                Ok(0) => unreachable!("NonZeroUsize"),
                Ok(1) => Threads::Single,
                Ok(reported) => match load_config.threading {
                    Threading::Single => Threads::Single,
                    Threading::AllAvailable => Threads::Many(reported),
                    Threading::AtMost(at_most) => Threads::Many(Ord::min(reported, at_most)),
                },
            }
        }
    };

    match threads {
        Threads::Single => load_single_threaded(
            arena,
            load_start,
            exposed_types,
            load_config.target,
            load_config.function_kind,
            cached_types,
            load_config.render,
            load_config.palette,
            load_config.exec_mode,
            roc_cache_dir,
        ),
        Threads::Many(threads) => load_multi_threaded(
            arena,
            load_start,
            exposed_types,
            load_config.target,
            load_config.function_kind,
            cached_types,
            load_config.render,
            load_config.palette,
            threads,
            load_config.exec_mode,
            roc_cache_dir,
        ),
    }
}

/// Load using only a single thread; used when compiling to webassembly
pub fn load_single_threaded<'a>(
    arena: &'a Bump,
    load_start: LoadStart<'a>,
    exposed_types: ExposedByModule,
    target: Target,
    function_kind: FunctionKind,
    cached_types: MutMap<ModuleId, TypeState>,
    render: RenderTarget,
    palette: Palette,
    exec_mode: ExecutionMode,
    roc_cache_dir: RocCacheDir<'_>,
) -> Result<LoadResult<'a>, LoadingProblem<'a>> {
    let LoadStart {
        arc_modules,
        ident_ids_by_module,
        root_id,
        root_path,
        root_msg,
        src_dir,
        opt_platform_shorthand,
        ..
    } = load_start;

    let (msg_tx, msg_rx) = bounded(1024);

    msg_tx
        .send(root_msg)
        .map_err(|_| LoadingProblem::ChannelProblem(ChannelProblem::FailedToSendRootMsg))?;

    let number_of_workers = 1;
    let mut state = State::new(
        root_id,
        root_path,
        opt_platform_shorthand,
        target,
        function_kind,
        exposed_types,
        arc_modules,
        ident_ids_by_module,
        cached_types,
        render,
        palette,
        number_of_workers,
        exec_mode,
    );

    // We'll add tasks to this, and then worker threads will take tasks from it.
    let injector = Injector::new();

    let (worker_msg_tx, worker_msg_rx) = bounded(1024);
    let worker_listener = worker_msg_tx;
    let worker_listeners = arena.alloc([worker_listener]);

    let worker = Worker::new_fifo();
    let stealer = worker.stealer();
    let stealers = &[stealer];

    // now we just manually interleave stepping the state "thread" and the worker "thread"
    loop {
        match state_thread_step(
            arena,
            state,
            &src_dir,
            worker_listeners,
            &injector,
            &msg_tx,
            &msg_rx,
        ) {
            Ok(ControlFlow::Break(done)) => return Ok(done),
            Ok(ControlFlow::Continue(new_state)) => {
                state = new_state;
            }
            Err(e) => return Err(e),
        }

        // then check if the worker can step
        let control_flow = worker_task_step(
            arena,
            &worker,
            &injector,
            stealers,
            &worker_msg_rx,
            &msg_tx,
            &src_dir,
            roc_cache_dir,
            target,
        );

        match control_flow {
            Ok(ControlFlow::Break(())) => panic!("the worker should not break!"),
            Ok(ControlFlow::Continue(())) => {
                // progress was made
            }
            Err(e) => return Err(e),
        }
    }
}

fn state_thread_step<'a>(
    arena: &'a Bump,
    state: State<'a>,
    src_dir: &Path,
    worker_listeners: &'a [Sender<WorkerMsg>],
    injector: &Injector<BuildTask<'a>>,
    msg_tx: &crossbeam::channel::Sender<Msg<'a>>,
    msg_rx: &crossbeam::channel::Receiver<Msg<'a>>,
) -> Result<ControlFlow<LoadResult<'a>, State<'a>>, LoadingProblem<'a>> {
    match msg_rx.try_recv() {
        Ok(msg) => {
            match msg {
                Msg::FinishedAllTypeChecking {
                    solved_subs,
                    exposed_vars_by_symbol,
                    exposed_aliases_by_symbol,
                    exposed_types_storage,
                    resolved_implementations,
                    dep_idents,
                    documentation,
                    abilities_store,

                    #[cfg(debug_assertions)]
                    checkmate,
                } => {
                    // We're done! There should be no more messages pending.
                    debug_assert!(msg_rx.is_empty());

                    let exposed_aliases_by_symbol = exposed_aliases_by_symbol
                        .into_iter()
                        .map(|(k, (_, v))| (k, v))
                        .collect();

                    let typechecked = finish(
                        state,
                        solved_subs,
                        exposed_aliases_by_symbol,
                        exposed_vars_by_symbol,
                        exposed_types_storage,
                        resolved_implementations,
                        dep_idents,
                        documentation,
                        abilities_store,
                        //
                        #[cfg(debug_assertions)]
                        checkmate,
                    );

                    Ok(ControlFlow::Break(LoadResult::TypeChecked(typechecked)))
                }
                Msg::FinishedAllSpecialization {
                    subs,
                    layout_interner,
                    exposed_to_host,
                    module_expectations,
                } => {
                    // We're done! There should be no more messages pending.
                    debug_assert!(msg_rx.is_empty());

                    let monomorphized = finish_specialization(
                        arena,
                        state,
                        subs,
                        layout_interner,
                        exposed_to_host,
                        module_expectations,
                    )?;

                    Ok(ControlFlow::Break(LoadResult::Monomorphized(monomorphized)))
                }
                Msg::FailedToReadFile { filename, error } => {
                    let buf = to_file_problem_report_string(filename, error);
                    Err(LoadingProblem::FormattedReport(buf))
                }

                Msg::FailedToParse(problem) => {
                    let module_ids = (*state.arc_modules).lock().clone().into_module_ids();
                    let buf = to_parse_problem_report(
                        problem,
                        module_ids,
                        state.constrained_ident_ids,
                        state.render,
                        state.palette,
                    );
                    Err(LoadingProblem::FormattedReport(buf))
                }
                Msg::IncorrectModuleName(FileError {
                    problem: SourceError { problem, bytes },
                    filename,
                }) => {
                    let module_ids = (*state.arc_modules).lock().clone().into_module_ids();
                    let buf = to_incorrect_module_name_report(
                        module_ids,
                        state.constrained_ident_ids,
                        problem,
                        filename,
                        bytes,
                        state.render,
                    );
                    Err(LoadingProblem::FormattedReport(buf))
                }
                msg => {
                    // This is where most of the main thread's work gets done.
                    // Everything up to this point has been setting up the threading
                    // system which lets this logic work efficiently.
                    let arc_modules = state.arc_modules.clone();

                    let render = state.render;
                    let palette = state.palette;

                    let res_state = update(
                        state,
                        src_dir,
                        msg,
                        msg_tx.clone(),
                        injector,
                        worker_listeners,
                        arena,
                    );

                    match res_state {
                        Ok(new_state) => Ok(ControlFlow::Continue(new_state)),
                        Err(LoadingProblem::ParsingFailed(problem)) => {
                            let module_ids = Arc::try_unwrap(arc_modules)
                                .unwrap_or_else(|_| {
                                    panic!(
                                        r"There were still outstanding Arc references to module_ids"
                                    )
                                })
                                .into_inner()
                                .into_module_ids();

                            // if parsing failed, this module did not add anything to IdentIds
                            let root_exposed_ident_ids = IdentIds::exposed_builtins(0);
                            let buf = to_parse_problem_report(
                                problem,
                                module_ids,
                                root_exposed_ident_ids,
                                render,
                                palette,
                            );
                            Err(LoadingProblem::FormattedReport(buf))
                        }
                        Err(LoadingProblem::ImportCycle(filename, cycle)) => {
                            let module_ids = arc_modules.lock().clone().into_module_ids();

                            let root_exposed_ident_ids = IdentIds::exposed_builtins(0);
                            let buf = to_import_cycle_report(
                                module_ids,
                                root_exposed_ident_ids,
                                cycle,
                                filename,
                                render,
                            );
                            return Err(LoadingProblem::FormattedReport(buf));
                        }
                        Err(LoadingProblem::IncorrectModuleName(FileError {
                            problem: SourceError { problem, bytes },
                            filename,
                        })) => {
                            let module_ids = arc_modules.lock().clone().into_module_ids();

                            let root_exposed_ident_ids = IdentIds::exposed_builtins(0);
                            let buf = to_incorrect_module_name_report(
                                module_ids,
                                root_exposed_ident_ids,
                                problem,
                                filename,
                                bytes,
                                render,
                            );
                            return Err(LoadingProblem::FormattedReport(buf));
                        }
                        Err(e) => Err(e),
                    }
                }
            }
        }
        Err(err) => match err {
            crossbeam::channel::TryRecvError::Empty => Ok(ControlFlow::Continue(state)),
            crossbeam::channel::TryRecvError::Disconnected => Err(LoadingProblem::ChannelProblem(
                ChannelProblem::ChannelDisconnected,
            )),
        },
    }
}

pub fn report_loading_problem(
    problem: LoadingProblem<'_>,
    module_ids: ModuleIds,
    render: RenderTarget,
    palette: Palette,
) -> String {
    match problem {
        LoadingProblem::ParsingFailed(problem) => {
            // if parsing failed, this module did not add anything to IdentIds
            let root_exposed_ident_ids = IdentIds::exposed_builtins(0);

            to_parse_problem_report(problem, module_ids, root_exposed_ident_ids, render, palette)
        }
        LoadingProblem::ImportCycle(filename, cycle) => {
            let root_exposed_ident_ids = IdentIds::exposed_builtins(0);

            to_import_cycle_report(module_ids, root_exposed_ident_ids, cycle, filename, render)
        }
        LoadingProblem::IncorrectModuleName(FileError {
            problem: SourceError { problem, bytes },
            filename,
        }) => {
            let root_exposed_ident_ids = IdentIds::exposed_builtins(0);

            to_incorrect_module_name_report(
                module_ids,
                root_exposed_ident_ids,
                problem,
                filename,
                bytes,
                render,
            )
        }
        LoadingProblem::FormattedReport(report) => report,
        LoadingProblem::FileProblem { filename, error } => {
            to_file_problem_report_string(filename, error)
        }
        err => todo!("Loading error: {:?}", err),
    }
}

fn load_multi_threaded<'a>(
    arena: &'a Bump,
    load_start: LoadStart<'a>,
    exposed_types: ExposedByModule,
    target: Target,
    function_kind: FunctionKind,
    cached_types: MutMap<ModuleId, TypeState>,
    render: RenderTarget,
    palette: Palette,
    available_threads: usize,
    exec_mode: ExecutionMode,
    roc_cache_dir: RocCacheDir<'_>,
) -> Result<LoadResult<'a>, LoadingProblem<'a>> {
    let LoadStart {
        arc_modules,
        ident_ids_by_module,
        root_id,
        root_path,
        root_msg,
        src_dir,
        opt_platform_shorthand,
        ..
    } = load_start;

    let (msg_tx, msg_rx) = bounded(1024);
    msg_tx
        .send(root_msg)
        .map_err(|_| LoadingProblem::ChannelProblem(ChannelProblem::FailedToSendRootMsg))?;

    // Reserve one CPU for the main thread, and let all the others be eligible
    // to spawn workers.
    let available_workers = available_threads - 1;

    let num_workers = match env::var("ROC_NUM_WORKERS") {
        Ok(env_str) => env_str
            .parse::<usize>()
            .unwrap_or(available_workers)
            .min(available_workers),
        Err(_) => available_workers,
    };

    assert!(
        num_workers >= 1,
        "`load_multi_threaded` needs at least one worker"
    );

    let mut state = State::new(
        root_id,
        root_path,
        opt_platform_shorthand,
        target,
        function_kind,
        exposed_types,
        arc_modules,
        ident_ids_by_module,
        cached_types,
        render,
        palette,
        num_workers,
        exec_mode,
    );

    // an arena for every worker, stored in an arena-allocated bumpalo vec to make the lifetimes work
    let arenas = std::iter::repeat_with(Bump::new).take(num_workers);
    let worker_arenas = arena.alloc(bumpalo::collections::Vec::from_iter_in(arenas, arena));

    // We'll add tasks to this, and then worker threads will take tasks from it.
    let injector = Injector::new();

    // We need to allocate worker *queues* on the main thread and then move them
    // into the worker threads, because those workers' stealers need to be
    // shared between all threads, and this coordination work is much easier
    // on the main thread.
    let mut worker_queues = bumpalo::collections::Vec::with_capacity_in(num_workers, arena);
    let mut stealers = bumpalo::collections::Vec::with_capacity_in(num_workers, arena);

    for _ in 0..num_workers {
        let worker = Worker::new_fifo();

        stealers.push(worker.stealer());
        worker_queues.push(worker);
    }

    // Get a reference to the completed stealers, so we can send that
    // reference to each worker. (Slices are Sync, but bumpalo Vecs are not.)
    let stealers = stealers.into_bump_slice();
    let it = worker_arenas.iter_mut();

    let mut can_problems_recorded = MutMap::default();
    let mut type_problems_recorded = MutMap::default();
    let mut sources_recorded = MutMap::default();
    let mut interns_recorded = Interns::default();

    {
        let thread_result = thread::scope(|thread_scope| {
            let mut worker_listeners =
                bumpalo::collections::Vec::with_capacity_in(num_workers, arena);

            for worker_arena in it {
                let msg_tx = msg_tx.clone();
                let worker = worker_queues.pop().unwrap();

                let (worker_msg_tx, worker_msg_rx) = bounded(1024);
                worker_listeners.push(worker_msg_tx);

                // We only want to move a *reference* to the main task queue's
                // injector in the thread, not the injector itself
                // (since other threads need to reference it too). Same with src_dir.
                let injector = &injector;
                let src_dir = &src_dir;

                // Record this thread's handle so the main thread can join it later.
                let res_join_handle = thread_scope
                    .builder()
                    .stack_size(EXPANDED_STACK_SIZE)
                    .spawn(move |_| {
                        // will process messages until we run out
                        worker_task(
                            worker_arena,
                            worker,
                            injector,
                            stealers,
                            worker_msg_rx,
                            msg_tx,
                            src_dir,
                            roc_cache_dir,
                            target,
                        )
                    });

                res_join_handle.unwrap_or_else(|_| {
                    panic!("Join handle panicked!");
                });
            }

            // We've now distributed one worker queue to each thread.
            // There should be no queues left to distribute!
            debug_assert!(worker_queues.is_empty());
            drop(worker_queues);

            // Grab a reference to these Senders outside the loop, so we can share
            // it across each iteration of the loop.
            let worker_listeners = worker_listeners.into_bump_slice();
            let msg_tx = msg_tx.clone();

            macro_rules! shut_down_worker_threads {
                () => {
                    for listener in worker_listeners {
                        // We intentionally don't propagate this Result, because even if
                        // shutting down a worker failed (which can happen if a a panic
                        // occurred on that thread), we want to continue shutting down
                        // the others regardless.
                        if listener.send(WorkerMsg::Shutdown).is_err() {
                            log!("There was an error trying to shutdown a worker thread. One reason this can happen is if the thread panicked.");
                        }
                    }
                };
            }

            // The root module will have already queued up messages to process,
            // and processing those messages will in turn queue up more messages.
            loop {
                match state_thread_step(
                    arena,
                    state,
                    &src_dir,
                    worker_listeners,
                    &injector,
                    &msg_tx,
                    &msg_rx,
                ) {
                    Ok(ControlFlow::Break(load_result)) => {
                        shut_down_worker_threads!();

                        return Ok(load_result);
                    }
                    Ok(ControlFlow::Continue(new_state)) => {
                        state = new_state;
                        continue;
                    }
                    Err(LoadingProblem::ChannelProblem(ChannelProblem::FailedToEnqueueTask(
                        info,
                    ))) => {
                        let PanicReportInfo {
                            can_problems,
                            type_problems,
                            sources,
                            interns,
                        } = *info;

                        // Record these for later.
                        can_problems_recorded = can_problems;
                        type_problems_recorded = type_problems;
                        sources_recorded = sources;
                        interns_recorded = interns;

                        shut_down_worker_threads!();

                        return Err(LoadingProblem::ChannelProblem(
                            ChannelProblem::FailedToEnqueueTask(Box::new(PanicReportInfo {
                                // This return value never gets used, so don't bother
                                // cloning these in order to be able to return them.
                                // Really, anything could go here.
                                can_problems: Default::default(),
                                type_problems: Default::default(),
                                sources: Default::default(),
                                interns: Default::default(),
                            })),
                        ));
                    }
                    Err(e) => {
                        shut_down_worker_threads!();

                        return Err(e);
                    }
                }
            }
        });

        thread_result.unwrap_or_else(|_| {
            // This most likely means a panic occurred in one of the threads.
            // Therefore, print all the error info we've accumulated, and note afterwards
            // that there was a compiler crash.
            //
            // Unfortunately, this often has no information to report if there's a panic in mono.
            // Consequently, the following ends up being more misleading than helpful.
            //
            // roc_reporting::cli::report_problems(
            //     &sources_recorded,
            //     &mut interns_recorded,
            //     &mut can_problems_recorded,
            //     &mut type_problems_recorded,
            // )
            // .print_error_warning_count(Duration::default()); // TODO determine total elapsed time and use it here

            Err(LoadingProblem::FormattedReport(
                concat!(
                    "\n\nThere was an unrecoverable error in the Roc compiler. The `roc check` ",
                    "command can sometimes give a more helpful error report than other commands.\n\n"
                )
                .to_string(),
            ))
        })
    }
}

fn worker_task_step<'a>(
    worker_arena: &'a Bump,
    worker: &Worker<BuildTask<'a>>,
    injector: &Injector<BuildTask<'a>>,
    stealers: &[Stealer<BuildTask<'a>>],
    worker_msg_rx: &crossbeam::channel::Receiver<WorkerMsg>,
    msg_tx: &MsgSender<'a>,
    src_dir: &Path,
    roc_cache_dir: RocCacheDir<'_>,
    target: Target,
) -> Result<ControlFlow<(), ()>, LoadingProblem<'a>> {
    match worker_msg_rx.try_recv() {
        Ok(msg) => {
            match msg {
                WorkerMsg::Shutdown => {
                    // We've finished all our work. It's time to
                    // shut down the thread, so when the main thread
                    // blocks on joining with all the worker threads,
                    // it can finally exit too!
                    Ok(ControlFlow::Break(()))
                }
                WorkerMsg::TaskAdded => {
                    // Find a task - either from this thread's queue,
                    // or from the main queue, or from another worker's
                    // queue - and run it.
                    //
                    // There might be no tasks to work on! That could
                    // happen if another thread is working on a task
                    // which will later result in more tasks being
                    // added. In that case, do nothing, and keep waiting
                    // until we receive a Shutdown message.
                    if let Some(task) = find_task(worker, injector, stealers) {
                        let result = run_task(
                            task,
                            worker_arena,
                            src_dir,
                            msg_tx.clone(),
                            roc_cache_dir,
                            target,
                        );

                        match result {
                            Ok(()) => {}
                            Err(LoadingProblem::ChannelProblem(problem)) => {
                                panic!("Channel problem: {problem:?}");
                            }
                            Err(LoadingProblem::ParsingFailed(problem)) => {
                                msg_tx.send(Msg::FailedToParse(problem)).unwrap();
                            }
                            Err(LoadingProblem::FileProblem { filename, error }) => {
                                msg_tx
                                    .send(Msg::FailedToReadFile { filename, error })
                                    .unwrap();
                            }
                            Err(LoadingProblem::IncorrectModuleName(err)) => {
                                msg_tx.send(Msg::IncorrectModuleName(err)).unwrap();
                            }
                            Err(other) => {
                                return Err(other);
                            }
                        }
                    }

                    Ok(ControlFlow::Continue(()))
                }
            }
        }
        Err(err) => match err {
            crossbeam::channel::TryRecvError::Empty => Ok(ControlFlow::Continue(())),
            crossbeam::channel::TryRecvError::Disconnected => Ok(ControlFlow::Break(())),
        },
    }
}

fn worker_task<'a>(
    worker_arena: &'a Bump,
    worker: Worker<BuildTask<'a>>,
    injector: &Injector<BuildTask<'a>>,
    stealers: &[Stealer<BuildTask<'a>>],
    worker_msg_rx: crossbeam::channel::Receiver<WorkerMsg>,
    msg_tx: MsgSender<'a>,
    src_dir: &Path,
    roc_cache_dir: RocCacheDir<'_>,
    target: Target,
) -> Result<(), LoadingProblem<'a>> {
    // Keep listening until we receive a Shutdown msg
    for msg in worker_msg_rx.iter() {
        match msg {
            WorkerMsg::Shutdown => {
                // We've finished all our work. It's time to
                // shut down the thread, so when the main thread
                // blocks on joining with all the worker threads,
                // it can finally exit too!
                return Ok(());
            }
            WorkerMsg::TaskAdded => {
                // Find a task - either from this thread's queue,
                // or from the main queue, or from another worker's
                // queue - and run it.
                //
                // There might be no tasks to work on! That could
                // happen if another thread is working on a task
                // which will later result in more tasks being
                // added. In that case, do nothing, and keep waiting
                // until we receive a Shutdown message.
                if let Some(task) = find_task(&worker, injector, stealers) {
                    log!(
                        ">>> {}",
                        match &task {
                            BuildTask::LoadModule { module_name, .. } => {
                                format!("BuildTask::LoadModule({module_name:?})")
                            }
                            BuildTask::Parse { header, .. } => {
                                format!("BuildTask::Parse({})", header.module_path.display())
                            }
                            BuildTask::CanonicalizeAndConstrain { parsed, .. } => format!(
                                "BuildTask::CanonicalizeAndConstrain({})",
                                parsed.module_path.display()
                            ),
                            BuildTask::Solve { module, .. } => {
                                format!("BuildTask::Solve({:?})", module.module_id)
                            }
                            BuildTask::BuildPendingSpecializations { module_id, .. } => {
                                format!("BuildTask::BuildPendingSpecializations({module_id:?})")
                            }
                            BuildTask::MakeSpecializations { module_id, .. } => {
                                format!("BuildTask::MakeSpecializations({module_id:?})")
                            }
                        }
                    );

                    let result = run_task(
                        task,
                        worker_arena,
                        src_dir,
                        msg_tx.clone(),
                        roc_cache_dir,
                        target,
                    );

                    match result {
                        Ok(()) => {}
                        Err(LoadingProblem::ChannelProblem(problem)) => {
                            panic!("Channel problem: {problem:?}");
                        }
                        Err(LoadingProblem::ParsingFailed(problem)) => {
                            msg_tx.send(Msg::FailedToParse(problem)).unwrap();
                        }
                        Err(LoadingProblem::FileProblem { filename, error }) => {
                            msg_tx
                                .send(Msg::FailedToReadFile { filename, error })
                                .unwrap();
                        }
                        Err(LoadingProblem::IncorrectModuleName(err)) => {
                            msg_tx.send(Msg::IncorrectModuleName(err)).unwrap();
                        }
                        Err(other) => {
                            return Err(other);
                        }
                    }
                }
            }
        }
    }

    Ok(())
}

fn start_tasks<'a>(
    arena: &'a Bump,
    state: &mut State<'a>,
    work: MutSet<(ModuleId, Phase)>,
    injector: &Injector<BuildTask<'a>>,
    worker_listeners: &'a [Sender<WorkerMsg>],
) -> Result<(), LoadingProblem<'a>> {
    for (module_id, phase) in work {
        let tasks = start_phase(module_id, phase, arena, state);

        for task in tasks {
            enqueue_task(injector, worker_listeners, task, state)?
        }
    }

    Ok(())
}

macro_rules! debug_print_ir {
    ($state:expr, $interner:expr, $flag:path) => {
        dbg_do!($flag, {
            let procs_string = $state
                .procedures
                .values()
                .map(|proc| proc.to_pretty($interner, 200, true))
                .collect::<Vec<_>>();

            let result = procs_string.join("\n");

            eprintln!("{}", result);
        })
    };
}

macro_rules! debug_check_ir {
    ($state:expr, $arena:expr, $interner:expr, $flag:path) => {
        dbg_do!($flag, {
            use roc_mono::debug::{check_procs, format_problems};

            let interns = Interns {
                module_ids: $state.arc_modules.lock().clone().into_module_ids(),
                all_ident_ids: $state.constrained_ident_ids.clone(),
            };

            let procedures = &$state.procedures;

            let problems = check_procs($arena, &mut $interner, procedures);
            if !problems.is_empty() {
                let formatted = format_problems(&interns, &$interner, problems);
                eprintln!("IR PROBLEMS FOUND:\n{formatted}");
            }
        })
    };
}

<<<<<<< HEAD
fn extend_module_with_builtin_import(module: &mut ParsedModule, module_id: ModuleId) {
    module
=======
/// Report modules that are imported, but from which nothing is used
fn report_unused_imported_modules(
    state: &mut State<'_>,
    module_id: ModuleId,
    constrained_module: &ConstrainedModule,
) {
    let mut unused_imported_modules = constrained_module.imported_modules.clone();
    let mut unused_imports = constrained_module.module.exposed_imports.clone();

    for symbol in constrained_module.module.referenced_values.iter() {
        unused_imported_modules.remove(&symbol.module_id());
        unused_imports.remove(symbol);
    }

    for symbol in constrained_module.module.referenced_types.iter() {
        unused_imported_modules.remove(&symbol.module_id());
        unused_imports.remove(symbol);
    }

    let existing = match state.module_cache.can_problems.entry(module_id) {
        Vacant(entry) => entry.insert(std::vec::Vec::new()),
        Occupied(entry) => entry.into_mut(),
    };

    // TODO this outer conditional can be replaced by just the for loop
    // once we have Task as builtin. (Also the for loop doesn't need the "Task" check.)
    if !unused_imported_modules.is_empty() {
        let module_ids = Arc::clone(&state.arc_modules);
        let module_ids = module_ids.lock();

        for (unused, region) in unused_imported_modules.drain() {
            if !unused.is_builtin() {
                let is_task_module = match module_ids.get_name(unused) {
                    Some(name) => name.as_inner().as_str() == "Task",
                    None => false,
                };

                if !is_task_module {
                    existing.push(roc_problem::can::Problem::UnusedModuleImport(
                        unused, region,
                    ));
                }
            }
        }
    }

    for (unused, region) in unused_imports.drain() {
        existing.push(roc_problem::can::Problem::UnusedImport(unused, region));
    }
}

///Generates an errorfor modules that are imported from packages that don't exist
///TODO. This is temporary. Remove this once module params is implemented
fn check_for_missing_package_shorthand_in_cache<'a>(
    header: &ModuleHeader,
    shorthands: &Arc<Mutex<MutMap<&'a str, ShorthandPath>>>,
) -> Result<(), LoadingProblem<'a>> {
    header.package_qualified_imported_modules
            .iter()
            .find_map(|pqim| match pqim {
                PackageQualified::Unqualified(_) => None,
                PackageQualified::Qualified(shorthand, _) => {
                    if!(shorthands.lock().iter().any(|(short,_)|short==shorthand)){
                        let module_path=header.module_path.to_str().unwrap_or("");
                        Some(LoadingProblem::FormattedReport(
                        match header.header_type {
                            HeaderType::Hosted { ..} |
                            HeaderType::Builtin {..} |
                            HeaderType::Interface {..} =>
                            {
                                let mod_type= header.header_type.to_string();
                                format!("The package shorthand '{shorthand}' that you are using in the 'imports' section of the header of module '{module_path}' doesn't exist.\nCheck that package shorthand is correct or reference the package in an 'app' or 'package' header.\nThis module is an {mod_type}, because of a bug in the compiler we are unable to directly typecheck {mod_type} modules with package imports so this error may not be correct. Please start checking at an app, package or platform file that imports this file.")
                            },
                            _=>
                                format!("The package shorthand '{shorthand}' that you are using in the 'imports' section of the header of module '{module_path}' doesn't exist.\nCheck that package shorthand is correct or reference the package in an 'app' or 'package' header.")
                        }))
                    } else {
                        None
                    }
                }
            }).map_or(Ok(()),Err)
}

fn extend_header_with_builtin(header: &mut ModuleHeader, module: ModuleId) {
    header
>>>>>>> 759e26ea
        .package_qualified_imported_modules
        .insert(PackageQualified::Unqualified(module_id));

    module.imported_modules.insert(module_id, Region::zero());

    let types = Symbol::builtin_types_in_scope(module_id)
        .iter()
        .map(|(name, info)| (Ident::from(*name), *info));
    module.initial_scope.extend(types);
}

fn update<'a>(
    mut state: State<'a>,
    src_dir: &Path,
    msg: Msg<'a>,
    msg_tx: MsgSender<'a>,
    injector: &Injector<BuildTask<'a>>,
    worker_listeners: &'a [Sender<WorkerMsg>],
    arena: &'a Bump,
) -> Result<State<'a>, LoadingProblem<'a>> {
    use self::Msg::*;

    match msg {
        Many(messages) => {
            // enqueue all these message
            for msg in messages {
                msg_tx.send(msg).map_err(|_| {
                    LoadingProblem::ChannelProblem(ChannelProblem::FailedToSendManyMsg)
                })?;
            }

            Ok(state)
        }
        Header(header) => {
            use HeaderType::*;

            log!("loaded header for {:?}", header.module_id);
            let home = header.module_id;
            let mut work = MutSet::default();

            // Register the package's path under its shorthand
            // (e.g. for { pf: "blah" }, register that "pf" should resolve to "blah")
            {
                let mut shorthands = (*state.arc_shorthands).lock();

                for (shorthand, package_name) in header.packages.iter() {
                    let package_str = package_name.as_str();
                    let shorthand_path = if package_str.starts_with("https://") {
                        #[cfg(not(target_family = "wasm"))]
                        {
                            let url = package_str;
                            match PackageMetadata::try_from(url) {
                                Ok(url_metadata) => {
                                    // This was a valid URL
                                    let root_module_dir = state
                                        .cache_dir
                                        .join(url_metadata.cache_subdir)
                                        .join(url_metadata.content_hash);
                                    let root_module = root_module_dir.join(
                                        url_metadata.root_module_filename.unwrap_or("main.roc"),
                                    );

                                    ShorthandPath::FromHttpsUrl {
                                        root_module_dir,
                                        root_module,
                                    }
                                }
                                Err(url_err) => {
                                    let buf = to_https_problem_report_string(
                                        url,
                                        Problem::InvalidUrl(url_err),
                                        header.module_path,
                                    );
                                    return Err(LoadingProblem::FormattedReport(buf));
                                }
                            }
                        }

                        #[cfg(target_family = "wasm")]
                        {
                            panic!(
                                "Specifying packages via URLs is currently unsupported in wasm."
                            );
                        }
                    } else {
                        // This wasn't a URL, so it must be a filesystem path.
                        let root_module: PathBuf = src_dir.join(package_str);
                        let root_module_dir = root_module.parent().unwrap_or_else(|| {
                            if root_module.is_file() {
                                // Files must have parents!
                                internal_error!("Somehow I got a file path to a real file on the filesystem that has no parent!");
                            } else {
                                // TODO make this a nice report
                                todo!(
                                    "platform module {:?} was not a file.",
                                    package_str
                                )
                            }
                        }).into();

                        ShorthandPath::RelativeToSrc {
                            root_module_dir,
                            root_module,
                        }
                    };

                    log!(
                        "New package shorthand: {:?} => {:?}",
                        shorthand,
                        shorthand_path
                    );

                    shorthands.insert(shorthand, shorthand_path);
                }

                match header.header_type {
                    App { to_platform, .. } => {
                        state.platform_path = PlatformPath::Valid(to_platform);
                    }
                    Package {
                        config_shorthand,
                        exposes_ids,
                        ..
                    } => {
                        if header.is_root_module {
                            state.exposed_modules = exposes_ids;
                        }

                        work.extend(state.dependencies.notify_package(config_shorthand));
                    }
                    Platform {
                        config_shorthand,
                        provides,
                        exposes_ids,
                        ..
                    } => {
                        work.extend(state.dependencies.notify_package(config_shorthand));

                        let is_prebuilt = if header.is_root_module {
                            debug_assert!(matches!(
                                state.platform_path,
                                PlatformPath::NotSpecified
                            ));
                            state.platform_path = PlatformPath::RootIsPlatformModule;

                            // If the root module is this platform, then the platform is the very
                            // thing we're rebuilding!
                            false
                        } else {
                            // platforms from HTTPS URLs are always prebuilt
                            matches!(
                                shorthands.get(config_shorthand),
                                Some(ShorthandPath::FromHttpsUrl { .. })
                            )
                        };

                        // If we're building an app module, and this was the platform
                        // specified in its header's `to` field, record it as our platform.
                        if state.opt_platform_shorthand == Some(config_shorthand) {
                            debug_assert!(state.platform_data.is_none());

                            state.platform_data = Some(PlatformData {
                                module_id: header.module_id,
                                provides,
                                is_prebuilt,
                            });
                        }

                        if header.is_root_module {
                            state.exposed_modules = exposes_ids;
                        }
                    }
                    Builtin { .. } | Interface { .. } => {
                        if header.is_root_module {
                            debug_assert!(matches!(
                                state.platform_path,
                                PlatformPath::NotSpecified
                            ));
                            state.platform_path = PlatformPath::RootIsInterface;
                        }
                    }
                    Hosted { .. } => {
                        if header.is_root_module {
                            debug_assert!(matches!(
                                state.platform_path,
                                PlatformPath::NotSpecified
                            ));
                            state.platform_path = PlatformPath::RootIsHosted;
                        }
                    }
                }
            }

            state.module_cache.headers.insert(header.module_id, header);

            work.extend(state.dependencies.notify(home, Phase::LoadHeader));
            work.insert((home, Phase::Parse));

            start_tasks(arena, &mut state, work, injector, worker_listeners)?;

            Ok(state)
        }
        Parsed(parsed) => {
            let module_id = parsed.module_id;

            // store an ID to name mapping, so we know the file to read when fetching dependencies' headers
            for (name, id) in parsed.deps_by_name.iter() {
                state.module_cache.module_names.insert(*id, name.clone());
            }

            // This was a dependency. Write it down and keep processing messages.
            let mut exposed_symbols: VecSet<Symbol> = VecSet::with_capacity(parsed.exposes.len());

            // TODO can we avoid this loop by storing them as a Set in Header to begin with?
            for symbol in parsed.exposes.iter() {
                exposed_symbols.insert(*symbol);
            }

            // NOTE we currently re-parse the headers when a module is imported twice.
            // We need a proper solution that marks a phase as in-progress so it's not repeated
            // debug_assert!(!state.exposed_symbols_by_module.contains_key(&home));

            state
                .exposed_symbols_by_module
                .insert(module_id, exposed_symbols);

            // add the prelude
            let mut parsed = parsed;

            if !module_id.is_builtin() {
                let parsed = &mut parsed;

                extend_module_with_builtin_import(parsed, ModuleId::NUM);
                extend_module_with_builtin_import(parsed, ModuleId::BOOL);
                extend_module_with_builtin_import(parsed, ModuleId::STR);
                extend_module_with_builtin_import(parsed, ModuleId::LIST);
                extend_module_with_builtin_import(parsed, ModuleId::RESULT);
                extend_module_with_builtin_import(parsed, ModuleId::DICT);
                extend_module_with_builtin_import(parsed, ModuleId::SET);
                extend_module_with_builtin_import(parsed, ModuleId::BOX);
                extend_module_with_builtin_import(parsed, ModuleId::ENCODE);
                extend_module_with_builtin_import(parsed, ModuleId::DECODE);
                extend_module_with_builtin_import(parsed, ModuleId::HASH);
                extend_module_with_builtin_import(parsed, ModuleId::INSPECT);
            }

            state
                .module_cache
                .imports
                .entry(module_id)
                .or_default()
                .extend(
                    parsed
                        .package_qualified_imported_modules
                        .iter()
                        .map(|x| *x.as_inner()),
                );

            let added_deps_result = state.dependencies.add_module(
                module_id,
                &parsed.package_qualified_imported_modules,
                state.exec_mode.goal_phase(),
            );

            let work = match added_deps_result {
                Ok(work) => work,
                Err(DepCycle { cycle }) => {
                    return Err(LoadingProblem::ImportCycle(
                        parsed.module_path.clone(),
                        cycle,
                    ));
                }
            };

            start_tasks(arena, &mut state, work, injector, worker_listeners)?;

            state
                .module_cache
                .sources
                .insert(parsed.module_id, (parsed.module_path.clone(), parsed.src));

            state.module_cache.parsed.insert(module_id, parsed);

            let work = state.dependencies.notify(module_id, Phase::Parse);

            start_tasks(arena, &mut state, work, injector, worker_listeners)?;

            Ok(state)
        }

        CanonicalizedAndConstrained(CanAndCon {
            constrained_module,
            canonicalization_problems,
            module_docs,
        }) => {
            let module_id = constrained_module.module.module_id;
            log!("generated constraints for {:?}", module_id);
            state
                .module_cache
                .can_problems
                .insert(module_id, canonicalization_problems);

            if let Some(docs) = module_docs {
                state.module_cache.documentation.insert(module_id, docs);
            }

            state
                .module_cache
                .exposed_imports
                .insert(module_id, constrained_module.module.exposed_imports.clone());

            state
                .module_cache
                .aliases
                .insert(module_id, constrained_module.module.aliases.clone());

            state
                .module_cache
                .pending_abilities
                .insert(module_id, constrained_module.module.abilities_store.clone());

            state
                .module_cache
                .constrained
                .insert(module_id, constrained_module);

            let work = state
                .dependencies
                .notify(module_id, Phase::CanonicalizeAndConstrain);

            start_tasks(arena, &mut state, work, injector, worker_listeners)?;

            Ok(state)
        }
        SolvedTypes {
            module_id,
            ident_ids,
            solved_module,
            solved_subs,
            decls,
            dep_idents,
            mut module_timing,
            abilities_store,
            loc_expects,
            loc_dbgs,

            #[cfg(debug_assertions)]
            checkmate,
        } => {
            log!("solved types for {:?}", module_id);
            module_timing.end_time = Instant::now();

            state
                .module_cache
                .type_problems
                .insert(module_id, solved_module.problems);
            state
                .module_cache
                .exposes
                .insert(module_id, solved_module.exposed_vars_by_symbol.clone());

            let should_include_expects = (!loc_expects.is_empty() || !loc_dbgs.is_empty()) && {
                let modules = state.arc_modules.lock();
                modules
                    .package_eq(module_id, state.root_id)
                    .expect("root or this module is not yet known - that's a bug!")
            };

            let opt_expectations = if should_include_expects {
                let (path, _) = state.module_cache.sources.get(&module_id).unwrap();

                Some(Expectations {
                    expectations: loc_expects,
                    dbgs: loc_dbgs,
                    subs: solved_subs.clone().into_inner(),
                    path: path.to_owned(),
                    ident_ids: ident_ids.clone(),
                })
            } else {
                None
            };

            let work = state.dependencies.notify(module_id, Phase::SolveTypes);

            // if there is a platform, the `platform` module provides host-exposed,
            // otherwise the App module exposes host-exposed
            let is_host_exposed = match state.platform_data {
                None => module_id == state.root_id,
                Some(ref platform_data) => module_id == platform_data.module_id,
            };

            let add_to_host_exposed = is_host_exposed &&
                // During testing, we don't need to expose anything to the host.
                !matches!(state.exec_mode, ExecutionMode::Test);

            if add_to_host_exposed {
                state.exposed_to_host.top_level_values.extend(
                    solved_module
                        .exposed_vars_by_symbol
                        .iter()
                        .filter_map(|(k, v)| {
                            if abilities_store.is_specialization_name(*k) {
                                None
                            } else {
                                Some((*k, *v))
                            }
                        }),
                );

                state
                    .exposed_to_host
                    .closure_types
                    .extend(solved_module.aliases.keys().copied());
            }

            let finish_type_checking = is_host_exposed &&
                (state.goal_phase() == Phase::SolveTypes)
                // If we're running in check-and-then-build mode, only exit now there are errors.
                && (!state.exec_mode.build_if_checks() || state.module_cache.has_errors());

            if finish_type_checking {
                debug_assert!(work.is_empty());
                debug_assert!(state.dependencies.solved_all());

                state.timings.insert(module_id, module_timing);

                if state.exec_mode.build_if_checks() {
                    // We there may outstanding modules in the typecheked cache whose ident IDs
                    // aren't registered; transfer all of their idents over to the state, since
                    // we're now done and ready to report errors.
                    for (
                        module_id,
                        TypeCheckedModule {
                            ident_ids,
                            module_timing,
                            ..
                        },
                    ) in state.module_cache.typechecked.drain()
                    {
                        state.constrained_ident_ids.insert(module_id, ident_ids);
                        state.timings.insert(module_id, module_timing);
                    }
                }

                let documentation = {
                    let mut empty = VecMap::default();
                    std::mem::swap(&mut empty, &mut state.module_cache.documentation);

                    empty
                };

                msg_tx
                    .send(Msg::FinishedAllTypeChecking {
                        solved_subs,
                        exposed_vars_by_symbol: solved_module.exposed_vars_by_symbol,
                        exposed_aliases_by_symbol: solved_module.aliases,
                        exposed_types_storage: solved_module.exposed_types,
                        resolved_implementations: solved_module.solved_implementations,
                        dep_idents,
                        documentation,
                        abilities_store,

                        #[cfg(debug_assertions)]
                        checkmate,
                    })
                    .map_err(|_| {
                        LoadingProblem::ChannelProblem(
                            ChannelProblem::FailedToSendFinishedTypeCheckingMsg,
                        )
                    })?;

                // bookkeeping
                state.declarations_by_id.insert(module_id, decls);
                state.constrained_ident_ids.insert(module_id, ident_ids);

                // As far as type-checking goes, once we've solved
                // the originally requested module, we're all done!
                return Ok(state);
            } else {
                state.exposed_types.insert(
                    module_id,
                    ExposedModuleTypes {
                        exposed_types_storage_subs: solved_module.exposed_types,
                        resolved_implementations: solved_module.solved_implementations,
                    },
                );

                if state.goal_phase() > Phase::SolveTypes || state.exec_mode.build_if_checks() {
                    let layout_cache = state.layout_caches.pop().unwrap_or_else(|| {
                        LayoutCache::new(state.layout_interner.fork(), state.target)
                    });

                    let typechecked = TypeCheckedModule {
                        module_id,
                        layout_cache,
                        module_timing,
                        solved_subs,
                        decls,
                        ident_ids,
                        abilities_store,
                        expectations: opt_expectations,

                        #[cfg(debug_assertions)]
                        checkmate,
                    };

                    state
                        .module_cache
                        .typechecked
                        .insert(module_id, typechecked);
                } else {
                    state.module_cache.checked.insert(
                        module_id,
                        CheckedModule {
                            solved_subs,
                            decls,
                            abilities_store,
                        },
                    );
                    state.constrained_ident_ids.insert(module_id, ident_ids);
                    state.timings.insert(module_id, module_timing);
                }

                let work = if is_host_exposed && state.exec_mode.build_if_checks() {
                    debug_assert!(
                        work.is_empty(),
                        "work left over after host exposed is checked"
                    );

                    // Load the find + make specializations portion of the dependency graph.
                    state
                        .dependencies
                        .load_find_and_make_specializations_after_check()
                } else {
                    work
                };

                start_tasks(arena, &mut state, work, injector, worker_listeners)?;
            }

            Ok(state)
        }
        FoundSpecializations {
            module_id,
            procs_base,
            solved_subs,
            ident_ids,
            layout_cache,
            module_timing,
            toplevel_expects,
            expectations,
        } => {
            log!("found specializations for {:?}", module_id);

            let subs = solved_subs.into_inner();

            if !toplevel_expects.pure.is_empty() || !toplevel_expects.fx.is_empty() {
                state.toplevel_expects.insert(module_id, toplevel_expects);
            }

            state
                .module_cache
                .top_level_thunks
                .entry(module_id)
                .or_default()
                .extend(procs_base.module_thunks.iter().copied());

            let found_specializations_module = FoundSpecializationsModule {
                ident_ids,
                layout_cache,
                procs_base,
                subs,
                module_timing,
                expectations,
            };

            state
                .module_cache
                .found_specializations
                .insert(module_id, found_specializations_module);

            let work = state
                .dependencies
                .notify(module_id, Phase::FindSpecializations);

            start_tasks(arena, &mut state, work, injector, worker_listeners)?;

            Ok(state)
        }
        MadeSpecializations {
            module_id,
            ident_ids,
            mut update_mode_ids,
            subs,
            procs_base,
            procedures,
            host_exposed_lambda_sets,
            external_specializations_requested,
            module_timing,
            layout_cache,
            expectations,
            ..
        } => {
            debug_assert!(
                state.goal_phase() == Phase::MakeSpecializations
                    || state.exec_mode.build_if_checks()
            );

            log!("made specializations for {:?}", module_id);

            // in the future, layouts will be in SoA form and we'll want to hold on to this data
            let _ = layout_cache;

            state.procedures.extend(procedures);
            state
                .host_exposed_lambda_sets
                .extend(host_exposed_lambda_sets);
            state.module_cache.late_specializations.insert(
                module_id,
                LateSpecializationsModule {
                    ident_ids,
                    module_timing,
                    subs,
                    layout_cache,
                    procs_base,
                    expectations,
                },
            );

            let work = state
                .dependencies
                .notify(module_id, Phase::MakeSpecializations);

            for (module_id, requested) in external_specializations_requested {
                let existing = match state
                    .module_cache
                    .external_specializations_requested
                    .entry(module_id)
                {
                    Vacant(entry) => entry.insert(vec![]),
                    Occupied(entry) => entry.into_mut(),
                };

                existing.push(requested);
            }

            enum NextStep {
                Done,
                RelaunchPhase,
                MakingInPhase,
            }

            let all_work_done = work.is_empty() && state.dependencies.solved_all();
            let next_step = if all_work_done {
                if state
                    .module_cache
                    .external_specializations_requested
                    .is_empty()
                {
                    NextStep::Done
                } else {
                    NextStep::RelaunchPhase
                }
            } else {
                NextStep::MakingInPhase
            };

            match next_step {
                NextStep::Done => {
                    // We are all done with specializations across all modules.
                    // Insert post-specialization operations and report our completion.

                    if !state
                        .module_cache
                        .external_specializations_requested
                        .is_empty()
                    {
                        internal_error!(
                            "No more work left, but external specializations left over: {:?}",
                            state.module_cache.external_specializations_requested
                        );
                    }

                    let mut module_expectations =
                        VecMap::with_capacity(state.module_cache.module_names.len());

                    // Flush late-specialization module information to the top-level of the state
                    // where it will be visible to others, since we don't need late specialization
                    // anymore.
                    for (
                        module_id,
                        LateSpecializationsModule {
                            ident_ids,
                            subs,
                            module_timing,
                            layout_cache: _layout_cache,
                            procs_base: _,
                            expectations,
                        },
                    ) in state.module_cache.late_specializations.drain()
                    {
                        state.constrained_ident_ids.insert(module_id, ident_ids);
                        if module_id == state.root_id {
                            state.root_subs = Some(subs);
                        }
                        state.timings.insert(module_id, module_timing);
                        if let Some(expectations) = expectations {
                            module_expectations.insert(module_id, expectations);
                        }

                        #[cfg(debug_assertions)]
                        {
                            log_layout_stats(module_id, &_layout_cache);
                        }
                    }

                    let layout_interner = {
                        let mut taken = GlobalLayoutInterner::with_capacity(0, state.target);
                        std::mem::swap(&mut state.layout_interner, &mut taken);
                        taken
                    };

                    #[allow(unused_mut)]
                    let mut layout_interner = layout_interner
                        .unwrap()
                        .expect("outstanding references to global layout interener, but we just drained all layout caches");

                    log!("specializations complete from {:?}", module_id);

                    debug_print_ir!(state, &layout_interner, ROC_PRINT_IR_AFTER_SPECIALIZATION);
                    debug_check_ir!(state, arena, layout_interner, ROC_CHECK_MONO_IR);

                    let ident_ids = state.constrained_ident_ids.get_mut(&module_id).unwrap();

                    roc_mono::tail_recursion::apply_trmc(
                        arena,
                        &mut layout_interner,
                        module_id,
                        ident_ids,
                        &mut state.procedures,
                    );

                    debug_print_ir!(state, &layout_interner, ROC_PRINT_IR_AFTER_TRMC);

                    inc_dec::insert_inc_dec_operations(
                        arena,
                        &layout_interner,
                        &mut state.procedures,
                    );

                    debug_print_ir!(state, &layout_interner, ROC_PRINT_IR_AFTER_REFCOUNT);

                    drop_specialization::specialize_drops(
                        arena,
                        &mut layout_interner,
                        module_id,
                        ident_ids,
                        &mut state.procedures,
                    );

                    debug_print_ir!(
                        state,
                        &layout_interner,
                        ROC_PRINT_IR_AFTER_DROP_SPECIALIZATION
                    );

                    reset_reuse::insert_reset_reuse_operations(
                        arena,
                        &layout_interner,
                        module_id,
                        state.target,
                        ident_ids,
                        &mut update_mode_ids,
                        &mut state.procedures,
                    );

                    debug_print_ir!(state, &layout_interner, ROC_PRINT_IR_AFTER_RESET_REUSE);

                    // This is not safe with the new non-recursive RC updates that we do for tag unions
                    //
                    // Proc::optimize_refcount_operations(
                    //     arena,
                    //     module_id,
                    //     &mut ident_ids,
                    //     &mut state.procedures,
                    // );

                    // use the subs of the root module;
                    // this is used in the repl to find the type of `main`
                    let subs = state.root_subs.clone().unwrap();

                    msg_tx
                        .send(Msg::FinishedAllSpecialization {
                            subs,
                            layout_interner,
                            exposed_to_host: state.exposed_to_host.clone(),
                            module_expectations,
                        })
                        .map_err(|_| {
                            LoadingProblem::ChannelProblem(
                                ChannelProblem::FailedToSendFinishedSpecializationsMsg,
                            )
                        })?;

                    Ok(state)
                }

                NextStep::RelaunchPhase => {
                    // We passed through the dependency graph of modules to be specialized, but
                    // there are still specializations left over. Restart the make specializations
                    // phase in reverse topological order.
                    //
                    // This happens due to abilities. In detail, consider
                    //
                    //   # Default module
                    //   interface Default exposes [default, getDefault]
                    //
                    //   Default implements default : {} -> a where a implements Default
                    //
                    //   getDefault = \{} -> default {}
                    //
                    //   # App module
                    //   app "test" provides [main] imports [Default.{default, getDefault}]
                    //
                    //   Foo := {}
                    //
                    //   default = \{} -> @Foo {}
                    //
                    //   main =
                    //     f : Foo
                    //     f = getDefault {}
                    //     f
                    //
                    // The syntactic make specializations graph (based on imports) will be
                    // App -> Default, and in a pass will build the specializations `App#main` and
                    // `Default#getDefault for Foo`. But now notice that `Default#getDefault` will
                    // have gained an implicit dependency on the specialized `default` for `Foo`,
                    // `App#Foo#default`. So for abilities, the syntactic import graph is not
                    // enough to express the entire dependency graph.
                    //
                    // The simplest way to resolve these leftover, possibly circular
                    // specializations is to relaunch the make-specializations phase in the import
                    // order until there are no more specializations left to be made. This is a bit
                    // unfortunate in that we may look again into modules that don't need any
                    // specializations made, but there are also some nice properties:
                    //
                    // - no more specializations will be made than needed
                    // - the number of phase relaunches scales linearly with the largest number of
                    //   "bouncing back and forth" between ability calls, which is likely to be
                    //   small in practice
                    // - the phases will always terminate. suppose they didn't; then there must be
                    //   an infinite chain of calls all of which have different layouts. In Roc
                    //   this can only be true if the calls are all mutually recursive, and
                    //   furthermore are polymorphically recursive. But polymorphic recursion is
                    //   illegal in Roc, will have been enforced during type inference.

                    if state
                        .module_cache
                        .external_specializations_requested
                        .is_empty()
                    {
                        internal_error!(
                            "No specializations left over, but we were told to loop making specializations"
                        );
                    }

                    log!(
                        "re-launching make-specializations: pass {}",
                        state.make_specializations_pass.current_pass() + 1
                    );

                    state.make_specializations_pass.inc();

                    let work = state.dependencies.reload_make_specialization_pass();

                    start_tasks(arena, &mut state, work, injector, worker_listeners)?;

                    Ok(state)
                }

                NextStep::MakingInPhase => {
                    start_tasks(arena, &mut state, work, injector, worker_listeners)?;

                    Ok(state)
                }
            }
        }
        Msg::FailedToLoad(problem) => {
            // TODO report the error and continue instead of erroring out
            Err(problem)
        }
        Msg::FinishedAllTypeChecking { .. } => {
            unreachable!();
        }
        Msg::FinishedAllSpecialization { .. } => {
            unreachable!();
        }
        Msg::FailedToParse(_) => {
            unreachable!();
        }
        Msg::FailedToReadFile { .. } => {
            unreachable!();
        }
        Msg::IncorrectModuleName(..) => {
            internal_error!();
        }
    }
}

#[cfg(debug_assertions)]
fn log_layout_stats(module_id: ModuleId, layout_cache: &LayoutCache) {
    let (cache_stats, raw_function_cache_stats) = layout_cache.statistics();
    roc_tracing::info!(
        module = ?module_id,
        insertions = cache_stats.insertions,
        hits = cache_stats.hits,
        misses = cache_stats.misses,
        non_insertable = cache_stats.non_insertable,
        non_reusable = cache_stats.non_reusable,
        "cache stats"
    );
    roc_tracing::info!(
        module = ?module_id,
        insertions = raw_function_cache_stats.insertions,
        hits = raw_function_cache_stats.hits,
        misses = raw_function_cache_stats.misses,
        non_insertable = raw_function_cache_stats.non_insertable,
        non_reusable = raw_function_cache_stats.non_reusable,
        "raw function cache stats"
    );
}

fn finish_specialization<'a>(
    arena: &'a Bump,
    state: State<'a>,
    subs: Subs,
    layout_interner: STLayoutInterner<'a>,
    exposed_to_host: ExposedToHost,
    module_expectations: VecMap<ModuleId, Expectations>,
) -> Result<MonomorphizedModule<'a>, LoadingProblem<'a>> {
    if false {
        println!(
            "total Type clones: {} ",
            roc_types::types::get_type_clone_count()
        );
    }
    let module_ids = Arc::try_unwrap(state.arc_modules)
        .unwrap_or_else(|_| panic!("There were still outstanding Arc references to module_ids"))
        .into_inner()
        .into_module_ids();

    let mut all_ident_ids = state.constrained_ident_ids;

    // Associate the ident IDs from the derived synth module
    let (_, derived_synth_ident_ids) = Arc::try_unwrap(state.derived_module)
        .unwrap_or_else(|_| internal_error!("Outstanding references to the derived module"))
        .into_inner()
        .unwrap()
        .decompose();
    ModuleId::DERIVED_SYNTH.register_debug_idents(&derived_synth_ident_ids);
    all_ident_ids.insert(ModuleId::DERIVED_SYNTH, derived_synth_ident_ids);

    let mut interns = Interns {
        module_ids,
        all_ident_ids,
    };

    let entry_point = {
        let interns: &mut Interns = &mut interns;
        match state.exec_mode {
            ExecutionMode::Test => Ok(EntryPoint::Test),
            ExecutionMode::Executable | ExecutionMode::ExecutableIfCheck => {
                use PlatformPath::*;

                let platform_path = match &state.platform_path {
                    Valid(To::ExistingPackage(shorthand)) => {
                        match state.arc_shorthands.lock().get(shorthand) {
                            Some(shorthand_path) => shorthand_path.root_module().to_path_buf(),
                            None => unreachable!(),
                        }
                    }
                    Valid(To::NewPackage(p_or_p)) => PathBuf::from(p_or_p.as_str()),
                    other => {
                        let buf = report_cannot_run(state.root_id, state.root_path, other);
                        return Err(LoadingProblem::FormattedReport(buf));
                    }
                };

                let exposed_symbols_and_layouts = match state.platform_data {
                    None => {
                        let src = &state.exposed_to_host.top_level_values;
                        let mut buf = bumpalo::collections::Vec::with_capacity_in(src.len(), arena);

                        for &symbol in src.keys() {
                            let proc_layout =
                                proc_layout_for(state.procedures.keys().copied(), symbol);

                            buf.push((symbol, proc_layout));
                        }

                        buf.into_bump_slice()
                    }
                    Some(PlatformData {
                        module_id,
                        provides,
                        ..
                    }) => {
                        let ident_ids = interns.all_ident_ids.get_mut(&module_id).unwrap();
                        let mut buf =
                            bumpalo::collections::Vec::with_capacity_in(provides.len(), arena);

                        for (loc_name, _loc_typed_ident) in provides {
                            let ident_id = ident_ids.get_or_insert(loc_name.value.as_str());
                            let symbol = Symbol::new(module_id, ident_id);
                            let proc_layout =
                                proc_layout_for(state.procedures.keys().copied(), symbol);

                            buf.push((symbol, proc_layout));
                        }

                        buf.into_bump_slice()
                    }
                };

                Ok(EntryPoint::Executable {
                    exposed_to_host: exposed_symbols_and_layouts,
                    platform_path,
                })
            }
            ExecutionMode::Check => unreachable!(),
        }
    }?;

    let State {
        toplevel_expects,
        procedures,
        host_exposed_lambda_sets,
        module_cache,
        platform_data,
        ..
    } = state;

    let ModuleCache {
        type_problems,
        can_problems,
        sources,
        ..
    } = module_cache;

    let sources: MutMap<ModuleId, (PathBuf, Box<str>)> = sources
        .into_iter()
        .map(|(id, (path, src))| (id, (path, src.into())))
        .collect();

    let module_id = state.root_id;
    let uses_prebuilt_platform = match platform_data {
        Some(data) => data.is_prebuilt,
        // If there's no platform data (e.g. because we're building an interface module)
        // then there's no prebuilt platform either!
        None => false,
    };

    Ok(MonomorphizedModule {
        can_problems,
        type_problems,
        expectations: module_expectations,
        exposed_to_host,
        module_id,
        subs,
        interns,
        layout_interner,
        procedures,
        host_exposed_lambda_sets,
        entry_point,
        sources,
        timings: state.timings,
        toplevel_expects,
        glue_layouts: GlueLayouts { getters: vec![] },
        uses_prebuilt_platform,
    })
}

fn proc_layout_for<'a>(
    mut proc_symbols: impl Iterator<Item = (Symbol, ProcLayout<'a>)>,
    symbol: Symbol,
) -> ProcLayout<'a> {
    match proc_symbols.find(|(s, _)| *s == symbol) {
        Some((_, layout)) => layout,
        None => {
            // the entry point is not specialized. This can happen if the repl output
            // is a function value
            roc_mono::ir::ProcLayout {
                arguments: &[],
                result: Layout::UNIT,
                niche: Niche::NONE,
            }
        }
    }
}

#[allow(clippy::too_many_arguments)]
fn finish(
    mut state: State,
    solved: Solved<Subs>,
    exposed_aliases_by_symbol: MutMap<Symbol, Alias>,
    exposed_vars_by_symbol: Vec<(Symbol, Variable)>,
    exposed_types_storage: ExposedTypesStorageSubs,
    resolved_implementations: ResolvedImplementations,
    dep_idents: IdentIdsByModule,
    documentation: VecMap<ModuleId, ModuleDocumentation>,
    abilities_store: AbilitiesStore,
    //
    #[cfg(debug_assertions)] checkmate: Option<roc_checkmate::Collector>,
) -> LoadedModule {
    let module_ids = Arc::try_unwrap(state.arc_modules)
        .unwrap_or_else(|_| panic!("There were still outstanding Arc references to module_ids"))
        .into_inner()
        .into_module_ids();

    // Associate the ident IDs from the derived synth module
    let (_, derived_synth_ident_ids) = Arc::try_unwrap(state.derived_module)
        .unwrap_or_else(|_| internal_error!("Outstanding references to the derived module"))
        .into_inner()
        .unwrap()
        .decompose();
    ModuleId::DERIVED_SYNTH.register_debug_idents(&derived_synth_ident_ids);
    state
        .constrained_ident_ids
        .insert(ModuleId::DERIVED_SYNTH, derived_synth_ident_ids);

    let interns = Interns {
        module_ids,
        all_ident_ids: state.constrained_ident_ids,
    };

    let sources = state
        .module_cache
        .sources
        .into_iter()
        .map(|(id, (path, src))| (id, (path, src.into())))
        .collect();

    let exposed_values = exposed_vars_by_symbol.iter().map(|x| x.0).collect();

    let declarations_by_id = state.declarations_by_id;

    roc_checkmate::dump_checkmate!(checkmate);

    LoadedModule {
        module_id: state.root_id,
        filename: state.root_path,
        interns,
        solved,
        can_problems: state.module_cache.can_problems,
        type_problems: state.module_cache.type_problems,
        declarations_by_id,
        typechecked: state.module_cache.checked,
        dep_idents,
        exposed_aliases: exposed_aliases_by_symbol,
        exposed_values,
        exposed_to_host: exposed_vars_by_symbol.into_iter().collect(),
        exposed_types_storage,
        exposed_modules: state.exposed_modules.into(),
        resolved_implementations,
        sources,
        timings: state.timings,
        docs_by_module: documentation,
        abilities_store,
        exposed_imports: state.module_cache.exposed_imports,
        imports: state.module_cache.imports,
        exposes: state.module_cache.exposes,
    }
}

/// Load a `package` or `platform` module from disk
fn load_package_from_disk<'a>(
    arena: &'a Bump,
    filename: &Path,
    shorthand: &'a str,
    app_module_id: ModuleId,
    module_ids: Arc<Mutex<PackageModuleIds<'a>>>,
    ident_ids_by_module: SharedIdentIdsByModule,
) -> Result<Msg<'a>, LoadingProblem<'a>> {
    let module_start_time = Instant::now();
    let file_io_start = module_start_time;
    let read_result = fs::read(filename);
    let file_io_duration = file_io_start.elapsed();

    match read_result {
        Ok(bytes_vec) => {
            let parse_start = Instant::now();
            let bytes = arena.alloc(bytes_vec);
            let parse_state = roc_parse::state::State::new(bytes);
            let parsed = roc_parse::module::parse_header(arena, parse_state.clone());
            let parse_header_duration = parse_start.elapsed();

            // Insert the first entries for this module's timings
            let mut pkg_module_timing = ModuleTiming::new(module_start_time);

            pkg_module_timing.read_roc_file = file_io_duration;
            pkg_module_timing.parse_header = parse_header_duration;

            match parsed {
                Ok((
                    ast::Module {
                        header: ast::Header::Interface(header),
                        ..
                    },
                    _parse_state,
                )) => Err(LoadingProblem::UnexpectedHeader(format!(
                    "expected platform/package module, got Interface with header\n{header:?}"
                ))),
                Ok((
                    ast::Module {
                        header: ast::Header::Hosted(header),
                        ..
                    },
                    _parse_state,
                )) => Err(LoadingProblem::UnexpectedHeader(format!(
                    "expected platform/package module, got Hosted module with header\n{header:?}"
                ))),
                Ok((
                    ast::Module {
                        header: ast::Header::App(header),
                        ..
                    },
                    _parse_state,
                )) => Err(LoadingProblem::UnexpectedHeader(format!(
                    "expected platform/package module, got App with header\n{header:?}"
                ))),
                Ok((
                    ast::Module {
                        header: ast::Header::Package(header),
                        comments,
                    },
                    parser_state,
                )) => {
                    let (_, _, package_module_msg) = build_package_header(
                        arena,
                        Some(shorthand),
                        false, // since we have an app module ID, the app module must be the root
                        filename.to_path_buf(),
                        parser_state,
                        module_ids,
                        ident_ids_by_module,
                        &header,
                        comments,
                        pkg_module_timing,
                    )?;

                    Ok(Msg::Header(package_module_msg))
                }
                Ok((
                    ast::Module {
                        header: ast::Header::Platform(header),
                        comments,
                    },
                    parser_state,
                )) => {
                    let exposes_ids = get_exposes_ids(
                        header.exposes.item.items,
                        arena,
                        &module_ids,
                        &ident_ids_by_module,
                    );

                    // make a `platform` module that ultimately exposes `main` to the host
                    let (_, _, platform_module_msg) = build_platform_header(
                        arena,
                        Some(shorthand),
                        Some(app_module_id),
                        filename.to_path_buf(),
                        parser_state,
                        module_ids,
                        exposes_ids.into_bump_slice(),
                        &header,
                        comments,
                        pkg_module_timing,
                    )?;

                    Ok(Msg::Header(platform_module_msg))
                }
                Err(fail) => Err(LoadingProblem::ParsingFailed(
                    fail.map_problem(SyntaxError::Header)
                        .into_file_error(filename.to_path_buf()),
                )),
            }
        }

        Err(err) => Err(LoadingProblem::FileProblem {
            filename: filename.to_path_buf(),
            error: err.kind(),
        }),
    }
}

fn get_exposes_ids<'a>(
    entries: &'a [Loc<Spaced<'a, roc_parse::header::ModuleName<'a>>>],
    arena: &'a Bump,
    module_ids: &Arc<Mutex<PackageModuleIds<'a>>>,
    ident_ids_by_module: &Arc<Mutex<IdentIdsByModule>>,
) -> bumpalo::collections::Vec<'a, ModuleId> {
    let mut exposes_ids = bumpalo::collections::Vec::with_capacity_in(entries.len(), arena);

    // Lock just long enough to perform the minimal operations necessary.
    let mut module_ids = (**module_ids).lock();
    let mut ident_ids_by_module = (**ident_ids_by_module).lock();

    // TODO can we "iterate unspaced" instead of calling unspace here?
    for entry in unspace(arena, entries) {
        let module_id =
            module_ids.get_or_insert(&PQModuleName::Unqualified(entry.value.as_str().into()));

        // Ensure this module has an entry in the ident_ids_by_module map.
        ident_ids_by_module.get_or_insert(module_id);

        exposes_ids.push(module_id);
    }

    exposes_ids
}

fn load_builtin_module_help<'a>(
    arena: &'a Bump,
    filename: &str,
    src_bytes: &'a str,
) -> (HeaderInfo<'a>, roc_parse::state::State<'a>) {
    let is_root_module = false;
    let opt_shorthand = None;
    let filename = PathBuf::from(filename);
    let parse_state = roc_parse::state::State::new(src_bytes.as_bytes());
    let parsed = roc_parse::module::parse_header(arena, parse_state.clone());

    match parsed {
        Ok((
            ast::Module {
                header: ast::Header::Interface(header),
                comments,
            },
            parse_state,
        )) => {
            let info = HeaderInfo {
                filename,
                is_root_module,
                opt_shorthand,
                packages: &[],
                header_type: HeaderType::Builtin {
                    name: header.name.value,
                    exposes: unspace(arena, header.exposes.item.items),
                    generates_with: &[],
                },
                module_comments: comments,
                header_imports: Some(header.imports),
            };

            (info, parse_state)
        }
        Ok(_) => panic!("invalid header format for builtin module"),
        Err(e) => panic!("Hit a parse error in the header of {filename:?}:\n{e:?}"),
    }
}

fn load_builtin_module<'a>(
    arena: &'a Bump,
    module_ids: Arc<Mutex<PackageModuleIds<'a>>>,
    module_timing: ModuleTiming,
    module_id: ModuleId,
    module_name: &str,
) -> Result<(ModuleId, Msg<'a>), LoadingProblem<'a>> {
    let src_bytes = module_source(module_id);

    let (info, parse_state) = load_builtin_module_help(arena, module_name, src_bytes);

    let (module_id, _, header) = build_header(info, parse_state, module_ids, module_timing)?;
    Ok((module_id, Msg::Header(header)))
}

/// Load a module by its module name, rather than by its filename
fn load_module<'a>(
    arena: &'a Bump,
    src_dir: &Path,
    module_name: PQModuleName<'a>,
    module_ids: Arc<Mutex<PackageModuleIds<'a>>>,
    arc_shorthands: Arc<Mutex<MutMap<&'a str, ShorthandPath>>>,
    roc_cache_dir: RocCacheDir<'_>,
    ident_ids_by_module: SharedIdentIdsByModule,
) -> Result<HeaderOutput<'a>, LoadingProblem<'a>> {
    let module_start_time = Instant::now();

    let parse_start = Instant::now();
    let parse_header_duration = parse_start.elapsed();

    // Insert the first entries for this module's timings
    let mut module_timing = ModuleTiming::new(module_start_time);

    module_timing.read_roc_file = Default::default();
    module_timing.parse_header = parse_header_duration;

    macro_rules! load_builtins {
        ($($name:literal, $module_id:path)*) => {
            match module_name.as_inner().as_str() {
            $(
                $name => {
                    let (module_id, msg) = load_builtin_module(
                        arena,
                        module_ids,
                        module_timing,
                        $module_id,
                        concat!($name, ".roc")
                    )?;

                    return Ok(HeaderOutput { module_id, msg, opt_platform_shorthand: None });
                }
            )*
                _ => { /* fall through */ }
            }}
    }

    load_builtins! {
        "Result", ModuleId::RESULT
        "List", ModuleId::LIST
        "Str", ModuleId::STR
        "Dict", ModuleId::DICT
        "Set", ModuleId::SET
        "Num", ModuleId::NUM
        "Bool", ModuleId::BOOL
        "Box", ModuleId::BOX
        "Encode", ModuleId::ENCODE
        "Decode", ModuleId::DECODE
        "Hash", ModuleId::HASH
        "Inspect", ModuleId::INSPECT
        "TotallyNotJson", ModuleId::JSON
    }

    let (filename, opt_shorthand) = module_name_to_path(src_dir, &module_name, arc_shorthands);

    load_filename(
        arena,
        filename,
        false,
        opt_shorthand,
        Some(module_name),
        module_ids,
        ident_ids_by_module,
        roc_cache_dir,
        module_start_time,
    )
}

#[derive(Debug)]
enum ShorthandPath {
    /// e.g. "/home/rtfeldman/.cache/roc/0.1.0/oUkxSOI9zFGtSoIaMB40QPdrXphr1p1780eiui2iO9Mz"
    FromHttpsUrl {
        /// e.g. "/home/rtfeldman/.cache/roc/0.1.0/oUkxSOI9zFGtSoIaMB40QPdrXphr1p1780eiui2iO9Mz"
        root_module_dir: PathBuf,
        /// e.g. "/home/rtfeldman/.cache/roc/0.1.0/oUkxSOI9zFGtSoIaMB40QPdrXphr1p1780eiui2iO9Mz/main.roc"
        root_module: PathBuf,
    },
    RelativeToSrc {
        /// e.g. "/home/rtfeldman/my-roc-code/examples/cli/cli-platform/"
        root_module_dir: PathBuf,
        /// e.g. "/home/rtfeldman/my-roc-code/examples/cli/cli-platform/main.roc"
        root_module: PathBuf,
    },
}

impl ShorthandPath {
    pub fn root_module(&self) -> &Path {
        match self {
            ShorthandPath::FromHttpsUrl { root_module, .. }
            | ShorthandPath::RelativeToSrc { root_module, .. } => root_module.as_path(),
        }
    }

    pub fn root_module_dir(&self) -> &Path {
        match self {
            ShorthandPath::FromHttpsUrl {
                root_module_dir, ..
            }
            | ShorthandPath::RelativeToSrc {
                root_module_dir, ..
            } => root_module_dir.as_path(),
        }
    }
}

fn module_name_to_path<'a>(
    src_dir: &Path,
    module_name: &PQModuleName<'a>,
    arc_shorthands: Arc<Mutex<MutMap<&'a str, ShorthandPath>>>,
) -> (PathBuf, Option<&'a str>) {
    let mut filename;
    let opt_shorthand;

    match module_name {
        PQModuleName::Unqualified(name) => {
            filename = src_dir.to_path_buf();

            opt_shorthand = None;
            // Convert dots in module name to directories
            for part in name.split(MODULE_SEPARATOR) {
                filename.push(part);
            }
        }
        PQModuleName::Qualified(shorthand, name) => {
            opt_shorthand = Some(*shorthand);
            let shorthands = arc_shorthands.lock();
            filename = shorthands
                .get(shorthand)
                .expect("All shorthands should have been validated by now.")
                .root_module_dir()
                .to_path_buf();

            // Convert dots in module name to directories
            for part in name.split(MODULE_SEPARATOR) {
                filename.push(part);
            }
        }
    }

    // End with .roc
    filename.set_extension(ROC_FILE_EXTENSION);

    (filename, opt_shorthand)
}

/// Find a task according to the following algorithm:
///
/// 1. Look in a local Worker queue. If it has a task, pop it off the queue and return it.
/// 2. If that queue was empty, ask the global queue for a task.
/// 3. If the global queue is also empty, iterate through each Stealer (each Worker queue has a
///    corresponding Stealer, which can steal from it. Stealers can be shared across threads.)
///
/// Based on https://docs.rs/crossbeam/0.7.3/crossbeam/deque/index.html#examples
fn find_task<T>(local: &Worker<T>, global: &Injector<T>, stealers: &[Stealer<T>]) -> Option<T> {
    // Pop a task from the local queue, if not empty.
    local.pop().or_else(|| {
        // Otherwise, we need to look for a task elsewhere.
        iter::repeat_with(|| {
            // Try stealing a task from the global queue.
            global
                .steal()
                // Or try stealing a task from one of the other threads.
                .or_else(|| stealers.iter().map(|s| s.steal()).collect())
        })
        // Loop while no task was stolen and any steal operation needs to be retried.
        .find(|s| !s.is_retry())
        // Extract the stolen task, if there is one.
        .and_then(|s| s.success())
    })
}

fn verify_interface_matches_file_path<'a>(
    interface_name: Loc<roc_parse::header::ModuleName<'a>>,
    path: &Path,
    state: &roc_parse::state::State<'a>,
) -> Result<(), LoadingProblem<'a>> {
    let module_parts = interface_name.value.as_str().split(MODULE_SEPARATOR).rev();

    let mut is_mismatched = false;
    let mut opt_path = Some(path);
    for part in module_parts {
        match opt_path.and_then(|path| path.file_stem().map(|fi| (path, fi))) {
            None => {
                is_mismatched = true;
                break;
            }
            Some((path, fi)) => {
                if fi != part {
                    is_mismatched = true;
                    break;
                }
                opt_path = path.parent();
            }
        }
    }

    if !is_mismatched {
        return Ok(());
    }

    use roc_parse::parser::EHeader;
    let syntax_problem =
        SyntaxError::Header(EHeader::InconsistentModuleName(interface_name.region));
    let problem = LoadingProblem::ParsingFailed(FileError {
        problem: SourceError::new(syntax_problem, state),
        filename: path.to_path_buf(),
    });
    Err(problem)
}

#[derive(Debug)]
struct HeaderOutput<'a> {
    module_id: ModuleId,
    msg: Msg<'a>,
    /// Only comes up if we're parsing an app module
    opt_platform_shorthand: Option<&'a str>,
}

fn ensure_roc_file<'a>(filename: &Path, src_bytes: &[u8]) -> Result<(), LoadingProblem<'a>> {
    match filename.extension() {
        Some(ext) => {
            if ext != ROC_FILE_EXTENSION {
                return Err(LoadingProblem::FileProblem {
                    filename: filename.to_path_buf(),
                    error: io::ErrorKind::Unsupported,
                });
            }
        }
        None => {
            let index = src_bytes
                .iter()
                .position(|a| *a == b'\n')
                .unwrap_or(src_bytes.len());
            let frist_line_bytes = src_bytes[0..index].to_vec();
            if let Ok(first_line) = String::from_utf8(frist_line_bytes) {
                if !(first_line.starts_with("#!") && first_line.contains("roc")) {
                    return Err(LoadingProblem::FileProblem {
                        filename: filename.to_path_buf(),
                        error: std::io::ErrorKind::Unsupported,
                    });
                }
            }
        }
    }
    Ok(())
}

fn parse_header<'a>(
    arena: &'a Bump,
    read_file_duration: Duration,
    filename: PathBuf,
    is_root_module: bool,
    opt_shorthand: Option<&'a str>,
    opt_expected_module_name: Option<PackageQualified<'a, ModuleName>>,
    module_ids: Arc<Mutex<PackageModuleIds<'a>>>,
    ident_ids_by_module: SharedIdentIdsByModule,
    src_bytes: &'a [u8],
    roc_cache_dir: RocCacheDir<'_>,
    start_time: Instant,
) -> Result<HeaderOutput<'a>, LoadingProblem<'a>> {
    let parse_start = Instant::now();
    let parse_state = roc_parse::state::State::new(src_bytes);
    let parsed = roc_parse::module::parse_header(arena, parse_state.clone());
    let parse_header_duration = parse_start.elapsed();

    ensure_roc_file(&filename, src_bytes)?;

    // Insert the first entries for this module's timings
    let mut module_timing = ModuleTiming::new(start_time);

    module_timing.read_roc_file = read_file_duration;
    module_timing.parse_header = parse_header_duration;

    match parsed {
        Ok((
            ast::Module {
                header: ast::Header::Interface(header),
                comments,
            },
            parse_state,
        )) => {
            verify_interface_matches_file_path(header.name, &filename, &parse_state)?;

            let header_name_region = header.name.region;
            let info = HeaderInfo {
                filename,
                is_root_module,
                opt_shorthand,
                packages: &[],
                header_type: HeaderType::Interface {
                    name: header.name.value,
                    exposes: unspace(arena, header.exposes.item.items),
                },
                module_comments: comments,
                header_imports: Some(header.imports),
            };

            let (module_id, module_name, header) =
                build_header(info, parse_state.clone(), module_ids, module_timing)?;

            if let Some(expected_module_name) = opt_expected_module_name {
                if expected_module_name != module_name {
                    let problem = SourceError::new(
                        IncorrectModuleName {
                            module_id,
                            found: Loc::at(header_name_region, module_name),
                            expected: expected_module_name,
                        },
                        &parse_state,
                    );
                    let problem = LoadingProblem::IncorrectModuleName(FileError {
                        problem,
                        filename: header.module_path,
                    });
                    return Err(problem);
                }
            }

            Ok(HeaderOutput {
                module_id,
                msg: Msg::Header(header),
                opt_platform_shorthand: None,
            })
        }
        Ok((
            ast::Module {
                header: ast::Header::Hosted(header),
                comments,
            },
            parse_state,
        )) => {
            let info = HeaderInfo {
                filename,
                is_root_module,
                opt_shorthand,
                packages: &[],
                header_type: HeaderType::Hosted {
                    name: header.name.value,
                    exposes: unspace(arena, header.exposes.item.items),
                    generates: header.generates.item,
                    generates_with: unspace(arena, header.generates_with.item.items),
                },
                module_comments: comments,
                header_imports: Some(header.imports),
            };

            let (module_id, _, header) =
                build_header(info, parse_state, module_ids, module_timing)?;

            Ok(HeaderOutput {
                module_id,
                msg: Msg::Header(header),
                opt_platform_shorthand: None,
            })
        }
        Ok((
            ast::Module {
                header: ast::Header::App(header),
                comments,
            },
            parse_state,
        )) => {
            let mut app_file_dir = filename.clone();
            app_file_dir.pop();

            let packages = if let Some(packages) = header.packages {
                unspace(arena, packages.item.items)
            } else {
                &[]
            };

            let mut provides = bumpalo::collections::Vec::new_in(arena);

            provides.extend(unspace(arena, header.provides.entries.items));

            if let Some(provided_types) = header.provides.types {
                for provided_type in unspace(arena, provided_types.items) {
                    let string: &str = provided_type.value.into();
                    let exposed_name = ExposedName::new(string);

                    provides.push(Loc::at(provided_type.region, exposed_name));
                }
            }

            let info = HeaderInfo {
                filename,
                is_root_module,
                opt_shorthand,
                packages,
                header_type: HeaderType::App {
                    provides: provides.into_bump_slice(),
                    output_name: header.name.value,
                    to_platform: header.provides.to.value,
                },
                module_comments: comments,
                header_imports: header.imports,
            };

            let (module_id, _, resolved_header) =
                build_header(info, parse_state, module_ids.clone(), module_timing)?;

            let filename = resolved_header.module_path.clone();
            let mut messages = Vec::with_capacity(packages.len() + 1);

            // It's important that the app header is first in the list!
            messages.push(Msg::Header(resolved_header));

            load_packages(
                packages,
                &mut messages,
                roc_cache_dir,
                app_file_dir,
                arena,
                module_id,
                module_ids,
                ident_ids_by_module,
                filename,
            );

            // Look at the app module's `to` keyword to determine which package was the platform.
            match header.provides.to.value {
                To::ExistingPackage(shorthand) => {
                    if !packages
                        .iter()
                        .any(|loc_package_entry| loc_package_entry.value.shorthand == shorthand)
                    {
                        todo!("Gracefully handle platform shorthand after `to` that didn't map to a shorthand specified in `packages`");
                    }

                    Ok(HeaderOutput {
                        module_id,
                        msg: Msg::Many(messages),
                        opt_platform_shorthand: Some(shorthand),
                    })
                }
                To::NewPackage(_package_name) => Ok(HeaderOutput {
                    module_id,
                    msg: Msg::Many(messages),
                    opt_platform_shorthand: None,
                }),
            }
        }
        Ok((
            ast::Module {
                header: ast::Header::Package(header),
                comments,
            },
            parse_state,
        )) => {
            let (module_id, _, header) = build_package_header(
                arena,
                None,
                is_root_module,
                filename,
                parse_state,
                module_ids,
                ident_ids_by_module,
                &header,
                comments,
                module_timing,
            )?;

            Ok(HeaderOutput {
                module_id,
                msg: Msg::Header(header),
                opt_platform_shorthand: None,
            })
        }

        Ok((
            ast::Module {
                header: ast::Header::Platform(header),
                comments,
            },
            parse_state,
        )) => {
            let exposes_ids = get_exposes_ids(
                header.exposes.item.items,
                arena,
                &module_ids,
                &ident_ids_by_module,
            );

            let (module_id, _, header) = build_platform_header(
                arena,
                None,
                None,
                filename,
                parse_state,
                module_ids,
                exposes_ids.into_bump_slice(),
                &header,
                comments,
                module_timing,
            )?;

            Ok(HeaderOutput {
                module_id,
                msg: Msg::Header(header),
                opt_platform_shorthand: None,
            })
        }
        Err(fail) => Err(LoadingProblem::ParsingFailed(
            fail.map_problem(SyntaxError::Header)
                .into_file_error(filename),
        )),
    }
}

fn load_packages<'a>(
    packages: &[Loc<PackageEntry<'a>>],
    load_messages: &mut Vec<Msg<'a>>,
    roc_cache_dir: RocCacheDir,
    cwd: PathBuf,
    arena: &'a Bump,
    module_id: ModuleId,
    module_ids: Arc<Mutex<PackageModuleIds<'a>>>,
    ident_ids_by_module: SharedIdentIdsByModule,
    filename: PathBuf,
) {
    // Load all the packages
    for Loc { value: entry, .. } in packages.iter() {
        let PackageEntry {
            shorthand,
            package_name:
                Loc {
                    value: package_name,
                    ..
                },
            ..
        } = entry;

        let src = package_name.to_str();

        // find the `package` or `platform` module on disk,
        // downloading it into a cache dir first if necessary.
        let root_module_path = if src.starts_with("https://") {
            #[cfg(not(target_family = "wasm"))]
            {
                // If this is a HTTPS package, synchronously download it
                // to the cache before proceeding.

                // TODO we should do this async; however, with the current
                // architecture of file.rs (which doesn't use async/await),
                // this would be very difficult!
                match cache::install_package(roc_cache_dir, src) {
                    Ok((package_dir, opt_root_module)) => {
                        // You can optionally specify the root module using the URL fragment,
                        // e.g. #foo.roc
                        // (defaults to main.roc)
                        match opt_root_module {
                            Some(root_module) => package_dir.join(root_module),
                            None => package_dir.join("main.roc"),
                        }
                    }
                    Err(problem) => {
                        let buf = to_https_problem_report_string(src, problem, filename);

                        load_messages.push(Msg::FailedToLoad(LoadingProblem::FormattedReport(buf)));
                        return;
                    }
                }
            }

            #[cfg(target_family = "wasm")]
            {
                panic!("Specifying packages via URLs is currently unsupported in wasm.");
            }
        } else {
            cwd.join(src)
        };

        match load_package_from_disk(
            arena,
            &root_module_path,
            shorthand,
            module_id,
            module_ids.clone(),
            ident_ids_by_module.clone(),
        ) {
            Ok(msg) => {
                load_messages.push(msg);
            }
            Err(problem) => {
                load_messages.push(Msg::FailedToLoad(problem));
            }
        }
    }
}

/// Load a module by its filename
fn load_filename<'a>(
    arena: &'a Bump,
    filename: PathBuf,
    is_root_module: bool,
    opt_shorthand: Option<&'a str>,
    opt_expected_module_name: Option<PackageQualified<'a, ModuleName>>,
    module_ids: Arc<Mutex<PackageModuleIds<'a>>>,
    ident_ids_by_module: SharedIdentIdsByModule,
    roc_cache_dir: RocCacheDir<'_>,
    module_start_time: Instant,
) -> Result<HeaderOutput<'a>, LoadingProblem<'a>> {
    let file_io_start = Instant::now();
    let file = fs::read(&filename);
    let file_io_duration = file_io_start.elapsed();

    match file {
        Ok(bytes) => parse_header(
            arena,
            file_io_duration,
            filename,
            is_root_module,
            opt_shorthand,
            opt_expected_module_name,
            module_ids,
            ident_ids_by_module,
            arena.alloc(bytes),
            roc_cache_dir,
            module_start_time,
        ),
        Err(err) => Err(LoadingProblem::FileProblem {
            filename,
            error: err.kind(),
        }),
    }
}

/// Load a module from a str
/// the `filename` is never read, but used for the module name
fn load_from_str<'a>(
    arena: &'a Bump,
    filename: PathBuf,
    src: &'a str,
    module_ids: Arc<Mutex<PackageModuleIds<'a>>>,
    ident_ids_by_module: SharedIdentIdsByModule,
    roc_cache_dir: RocCacheDir<'_>,
    module_start_time: Instant,
) -> Result<HeaderOutput<'a>, LoadingProblem<'a>> {
    let file_io_start = Instant::now();
    let file_io_duration = file_io_start.elapsed();

    parse_header(
        arena,
        file_io_duration,
        filename,
        false,
        None,
        None,
        module_ids,
        ident_ids_by_module,
        src.as_bytes(),
        roc_cache_dir,
        module_start_time,
    )
}

#[derive(Debug)]
struct HeaderInfo<'a> {
    filename: PathBuf,
    is_root_module: bool,
    opt_shorthand: Option<&'a str>,
    packages: &'a [Loc<PackageEntry<'a>>],
    header_type: HeaderType<'a>,
    module_comments: &'a [CommentOrNewline<'a>],
    header_imports: Option<ImportsKeywordItem<'a>>,
}

fn build_header<'a>(
    info: HeaderInfo<'a>,
    parse_state: roc_parse::state::State<'a>,
    module_ids: Arc<Mutex<PackageModuleIds<'a>>>,
    module_timing: ModuleTiming,
) -> Result<(ModuleId, PQModuleName<'a>, ModuleHeader<'a>), LoadingProblem<'a>> {
    let HeaderInfo {
        filename,
        is_root_module,
        opt_shorthand,
        packages,
        header_type,
        module_comments: header_comments,
        header_imports,
    } = info;

    let declared_name: ModuleName = match &header_type {
        HeaderType::App { .. } => ModuleName::APP.into(),
        HeaderType::Platform { .. } => {
            // Platform modules do not have names. This is important because otherwise
            // those names end up in host-generated symbols, and they may contain
            // characters that hosts might not allow in their function names.
            String::new().into()
        }
        HeaderType::Package { .. } => {
            // Package modules do not have names.
            String::new().into()
        }
        HeaderType::Interface { name, .. }
        | HeaderType::Builtin { name, .. }
        | HeaderType::Hosted { name, .. } => {
            // TODO check to see if name is consistent with filename.
            // If it isn't, report a problem!

            name.as_str().into()
        }
    };

    let (name, home) = {
        // Lock just long enough to perform the minimal operations necessary.
        let mut module_ids = (*module_ids).lock();

        let name = match opt_shorthand {
            Some(shorthand) => PQModuleName::Qualified(shorthand, declared_name),
            None => PQModuleName::Unqualified(declared_name),
        };
        let home = module_ids.get_or_insert(&name);

        (name, home)
    };

    let package_entries = packages
        .iter()
        .map(|Loc { value: pkg, .. }| (pkg.shorthand, pkg.package_name.value))
        .collect::<MutMap<_, _>>();

    Ok((
        home,
        name,
        ModuleHeader {
            module_id: home,
            module_path: filename,
            is_root_module,
            packages: package_entries,
            parse_state,
            header_type: header_type.to_maybe_builtin(home),
            header_comments,
            module_timing,
            opt_shorthand,
            header_imports,
        },
    ))
}

impl<'a> BuildTask<'a> {
    // TODO trim down these arguments - possibly by moving Constraint into Module
    fn solve_module(
        module: Module,
        ident_ids: IdentIds,
        module_timing: ModuleTiming,
        types: Types,
        constraints: Constraints,
        constraint: ConstraintSoa,
        function_kind: FunctionKind,
        pending_derives: PendingDerives,
        var_store: VarStore,
        imported_modules: MutMap<ModuleId, Region>,
        exposed_types: &ExposedByModule,
        dep_idents: IdentIdsByModule,
        declarations: Declarations,
        cached_subs: CachedTypeState,
        derived_module: SharedDerivedModule,

        #[cfg(debug_assertions)] checkmate: Option<roc_checkmate::Collector>,
    ) -> Self {
        let exposed_by_module = exposed_types.retain_modules(imported_modules.keys());

        let exposed_for_module =
            ExposedForModule::new(module.referenced_values.iter(), exposed_by_module);

        Self::Solve {
            module,
            ident_ids,
            exposed_for_module,
            types,
            constraints,
            constraint,
            function_kind,
            pending_derives,
            var_store,
            declarations,
            dep_idents,
            module_timing,
            cached_subs,
            derived_module,

            #[cfg(debug_assertions)]
            checkmate,
        }
    }
}

fn synth_import(subs: &mut Subs, content: roc_types::subs::Content) -> Variable {
    use roc_types::subs::{Descriptor, Mark, OptVariable, Rank};
    subs.fresh(Descriptor {
        content,
        rank: Rank::import(),
        mark: Mark::NONE,
        copy: OptVariable::NONE,
    })
}

fn synth_list_len_type(subs: &mut Subs) -> Variable {
    use roc_types::subs::{Content, FlatType, LambdaSet, OptVariable, SubsSlice, UnionLabels};

    // List.len : List a -> U64
    let a = synth_import(subs, Content::FlexVar(None));
    let a_slice = SubsSlice::extend_new(&mut subs.variables, [a]);
    let list_a = synth_import(
        subs,
        Content::Structure(FlatType::Apply(Symbol::LIST_LIST, a_slice)),
    );
    let fn_var = synth_import(subs, Content::Error);
    let solved_list_len = UnionLabels::insert_into_subs(subs, [(Symbol::LIST_LEN_U64, [])]);
    let clos_list_len = synth_import(
        subs,
        Content::LambdaSet(LambdaSet {
            solved: solved_list_len,
            recursion_var: OptVariable::NONE,
            unspecialized: SubsSlice::default(),
            ambient_function: fn_var,
        }),
    );
    let fn_args_slice = SubsSlice::extend_new(&mut subs.variables, [list_a]);
    subs.set_content(
        fn_var,
        Content::Structure(FlatType::Func(fn_args_slice, clos_list_len, Variable::U64)),
    );
    fn_var
}

pub fn add_imports(
    my_module: ModuleId,
    constraints: &mut Constraints,
    subs: &mut Subs,
    mut pending_abilities: PendingAbilitiesStore,
    exposed_for_module: &ExposedForModule,
    def_types: &mut Vec<(Symbol, Loc<TypeOrVar>)>,
    imported_rigid_vars: &mut Vec<Variable>,
    imported_flex_vars: &mut Vec<Variable>,
) -> (Vec<Variable>, AbilitiesStore) {
    let mut import_variables = Vec::new();

    let mut cached_symbol_vars = VecMap::default();

    let imported_values = exposed_for_module.imported_values.iter().copied();

    for symbol in imported_values {
        import_variable_for_symbol(
            subs,
            constraints,
            def_types,
            &mut import_variables,
            imported_rigid_vars,
            imported_flex_vars,
            &mut cached_symbol_vars,
            &exposed_for_module.exposed_by_module,
            symbol,
            OnSymbolNotFound::AssertIsBuiltin,
        );
    }

    // Patch used symbols from circular dependencies.
    if my_module == ModuleId::NUM {
        // Num needs List.len, but List imports Num.
        let list_len_type_var = synth_list_len_type(subs);
        let list_len_type_index = constraints.push_variable(list_len_type_var);
        def_types.push((Symbol::LIST_LEN_U64, Loc::at_zero(list_len_type_index)));
        import_variables.push(list_len_type_var);
    }

    // Fill in the implementation information of the abilities from the modules we import, which we
    // now know because all imported modules should be solved by now.
    //
    // TODO: see if we can reduce the amount of specializations we need to import.
    // One idea is to just always assume external modules fulfill their specialization obligations
    // and save lambda set resolution for mono.
    for (_, module_types) in exposed_for_module.exposed_by_module.iter_all() {
        for (impl_key, resolved_impl) in module_types.resolved_implementations.iter() {
            pending_abilities.import_implementation(*impl_key, resolved_impl);
        }
    }

    struct Ctx<'a> {
        subs: &'a mut Subs,
        exposed_by_module: &'a ExposedByModule,
        imported_variables: &'a mut Vec<Variable>,
        imported_rigids: &'a mut Vec<Variable>,
        imported_flex: &'a mut Vec<Variable>,
    }

    let abilities_store = pending_abilities.resolve_for_module(
        my_module,
        &mut Ctx {
            subs,
            exposed_by_module: &exposed_for_module.exposed_by_module,
            imported_variables: &mut import_variables,
            imported_rigids: imported_rigid_vars,
            imported_flex: imported_flex_vars,
        },
        |ctx, symbol| match cached_symbol_vars.get(&symbol).copied() {
            Some(var) => var,
            None => {
                import_variable_for_symbol(
                    ctx.subs,
                    constraints,
                    def_types,
                    ctx.imported_variables,
                    ctx.imported_rigids,
                    ctx.imported_flex,
                    &mut cached_symbol_vars,
                    &exposed_for_module.exposed_by_module,
                    symbol,
                    OnSymbolNotFound::AbilityMemberMustBeAvailable,
                );

                *cached_symbol_vars.get(&symbol).unwrap()
            }
        },
        |ctx, module, lset_var| match ctx.exposed_by_module.get(&module) {
            Some(ExposedModuleTypes {
                exposed_types_storage_subs: exposed_types,
                resolved_implementations: _,
            }) => {
                let var = exposed_types
                    .stored_specialization_lambda_set_vars
                    .get(&lset_var)
                    .expect("Lambda set var from other module not available");

                let copied_import = exposed_types
                    .storage_subs
                    .export_variable_to(ctx.subs, *var);

                #[allow(clippy::let_and_return)]
                let copied_import_var = extend_imports_data_with_copied_import(
                    copied_import,
                    ctx.imported_variables,
                    ctx.imported_rigids,
                    ctx.imported_flex,
                );

                copied_import_var
            }
            None => internal_error!("Imported module {:?} is not available", module),
        },
    );

    (import_variables, abilities_store)
}

enum OnSymbolNotFound {
    AssertIsBuiltin,
    AbilityMemberMustBeAvailable,
}

fn extend_imports_data_with_copied_import(
    copied_import: CopiedImport,
    imported_variables: &mut Vec<Variable>,
    imported_rigids: &mut Vec<Variable>,
    imported_flex: &mut Vec<Variable>,
) -> Variable {
    // not a typo; rigids are turned into flex during type inference, but when imported we must
    // consider them rigid variables
    imported_rigids.extend(copied_import.rigid);
    imported_flex.extend(copied_import.flex);

    // Rigid vars bound to abilities are also treated like rigids.
    imported_rigids.extend(copied_import.rigid_able);
    imported_flex.extend(copied_import.flex_able);

    imported_variables.extend(copied_import.registered);

    copied_import.variable
}

fn import_variable_for_symbol(
    subs: &mut Subs,
    constraints: &mut Constraints,
    def_types: &mut Vec<(Symbol, Loc<TypeOrVar>)>,
    imported_variables: &mut Vec<Variable>,
    imported_rigids: &mut Vec<Variable>,
    imported_flex: &mut Vec<Variable>,
    cached_symbol_vars: &mut VecMap<Symbol, Variable>,
    exposed_by_module: &ExposedByModule,
    symbol: Symbol,
    on_symbol_not_found: OnSymbolNotFound,
) {
    let module_id = symbol.module_id();
    match exposed_by_module.get(&module_id) {
        Some(ExposedModuleTypes {
            exposed_types_storage_subs: exposed_types,
            resolved_implementations: _,
        }) => {
            let variable = match exposed_types
                .stored_vars_by_symbol
                .iter()
                .find(|(s, _)| **s == symbol)
            {
                None => {
                    use OnSymbolNotFound::*;
                    match on_symbol_not_found {
                        AssertIsBuiltin => {
                            // Today we define builtins in each module that uses them
                            // so even though they have a different module name from
                            // the surrounding module, they are not technically imported
                            debug_assert!(symbol.is_builtin(), "The symbol {:?} was not found and was assumed to be a builtin, but it wasn't a builtin.", symbol);
                            return;
                        }
                        AbilityMemberMustBeAvailable => {
                            internal_error!("Import ability member {:?} not available", symbol);
                        }
                    }
                }
                Some((_, x)) => *x,
            };

            let copied_import = exposed_types
                .storage_subs
                .export_variable_to(subs, variable);

            let copied_import_var = extend_imports_data_with_copied_import(
                copied_import,
                imported_variables,
                imported_rigids,
                imported_flex,
            );

            let copied_import_index = constraints.push_variable(copied_import_var);

            def_types.push((symbol, Loc::at_zero(copied_import_index)));

            cached_symbol_vars.insert(symbol, copied_import_var);
        }
        None => {
            internal_error!("Imported module {:?} is not available", module_id)
        }
    }
}

struct SolveResult {
    solved: Solved<Subs>,
    solved_implementations: ResolvedImplementations,
    exposed_vars_by_symbol: Vec<(Symbol, Variable)>,
    problems: Vec<TypeError>,
    abilities_store: AbilitiesStore,

    #[cfg(debug_assertions)]
    checkmate: Option<roc_checkmate::Collector>,
}

#[allow(clippy::complexity)]
fn run_solve_solve(
    exposed_for_module: ExposedForModule,
    mut types: Types,
    mut constraints: Constraints,
    constraint: ConstraintSoa,
    function_kind: FunctionKind,
    pending_derives: PendingDerives,
    var_store: VarStore,
    module: Module,
    derived_module: SharedDerivedModule,

    #[cfg(debug_assertions)] checkmate: Option<roc_checkmate::Collector>,
) -> SolveResult {
    let Module {
        exposed_symbols,
        aliases,
        rigid_variables,
        abilities_store: pending_abilities,
        ..
    } = module;

    let mut imported_rigid_vars: Vec<Variable> = Vec::new();
    let mut imported_flex_vars: Vec<Variable> = Vec::new();
    let mut def_types: Vec<(Symbol, Loc<TypeOrVar>)> = Vec::new();

    let mut subs = Subs::new_from_varstore(var_store);

    let (import_variables, abilities_store) = add_imports(
        module.module_id,
        &mut constraints,
        &mut subs,
        pending_abilities,
        &exposed_for_module,
        &mut def_types,
        &mut imported_rigid_vars,
        &mut imported_flex_vars,
    );

    let actual_constraint = constraints.let_import_constraint(
        imported_rigid_vars,
        imported_flex_vars,
        def_types,
        constraint,
        &import_variables,
    );

    let mut solve_aliases = roc_solve::Aliases::with_capacity(aliases.len());
    for (name, (_, alias)) in aliases.iter() {
        solve_aliases.insert(&mut types, *name, alias.clone());
    }

    let (solve_output, solved_implementations, exposed_vars_by_symbol) = {
        let module_id = module.module_id;

        let solve_config = SolveConfig {
            home: module_id,
            types,
            constraints: &constraints,
            root_constraint: actual_constraint,
            function_kind,
            pending_derives,
            exposed_by_module: &exposed_for_module.exposed_by_module,
            derived_module,
            #[cfg(debug_assertions)]
            checkmate,
        };

        let solve_output = roc_solve::module::run_solve(
            solve_config,
            rigid_variables,
            subs,
            solve_aliases,
            abilities_store,
        );

        let solved_implementations =
            extract_module_owned_implementations(module_id, &solve_output.resolved_abilities_store);

        let is_specialization_symbol = |sym| {
            solved_implementations
                .values()
                .any(|resolved_impl| match resolved_impl {
                    ResolvedImpl::Impl(specialization) => specialization.symbol == sym,
                    ResolvedImpl::Error => false,
                })
        };

        // Expose anything that is explicitly exposed by the header, or is a specialization of an
        // ability.
        let exposed_vars_by_symbol: Vec<_> = solve_output
            .scope
            .vars_by_symbol()
            .filter(|(k, _)| {
                exposed_symbols.contains(k)
                    || is_specialization_symbol(*k)
                    || k.is_exposed_for_builtin_derivers()
            })
            .collect();

        (solve_output, solved_implementations, exposed_vars_by_symbol)
    };

    let roc_solve::module::SolveOutput {
        subs,
        scope: _,
        errors,
        resolved_abilities_store,

        #[cfg(debug_assertions)]
        checkmate,
    } = solve_output;

    SolveResult {
        solved: subs,
        solved_implementations,
        exposed_vars_by_symbol,
        problems: errors,
        abilities_store: resolved_abilities_store,

        #[cfg(debug_assertions)]
        checkmate,
    }
}

fn run_solve<'a>(
    module: Module,
    ident_ids: IdentIds,
    mut module_timing: ModuleTiming,
    exposed_for_module: ExposedForModule,
    types: Types,
    constraints: Constraints,
    constraint: ConstraintSoa,
    function_kind: FunctionKind,
    pending_derives: PendingDerives,
    var_store: VarStore,
    decls: Declarations,
    dep_idents: IdentIdsByModule,
    cached_types: CachedTypeState,
    derived_module: SharedDerivedModule,

    #[cfg(debug_assertions)] checkmate: Option<roc_checkmate::Collector>,
) -> Msg<'a> {
    let solve_start = Instant::now();

    let module_id = module.module_id;

    // TODO remove when we write builtins in roc
    let aliases = module.aliases.clone();

    let mut module = module;
    let loc_expects = std::mem::take(&mut module.loc_expects);
    let loc_dbgs = std::mem::take(&mut module.loc_dbgs);
    let module = module;

    let solve_result = {
        if module_id.is_builtin() {
            match cached_types.lock().remove(&module_id) {
                None => run_solve_solve(
                    exposed_for_module,
                    types,
                    constraints,
                    constraint,
                    function_kind,
                    pending_derives,
                    var_store,
                    module,
                    derived_module,
                    //
                    #[cfg(debug_assertions)]
                    checkmate,
                ),
                Some(TypeState {
                    subs,
                    exposed_vars_by_symbol,
                    abilities,
                    solved_implementations,
                }) => SolveResult {
                    solved: Solved(subs),
                    solved_implementations,
                    exposed_vars_by_symbol,
                    problems: vec![],
                    abilities_store: abilities,

                    #[cfg(debug_assertions)]
                    checkmate: None,
                },
            }
        } else {
            run_solve_solve(
                exposed_for_module,
                types,
                constraints,
                constraint,
                function_kind,
                pending_derives,
                var_store,
                module,
                derived_module,
                //
                #[cfg(debug_assertions)]
                checkmate,
            )
        }
    };

    let SolveResult {
        solved: mut solved_subs,
        solved_implementations,
        exposed_vars_by_symbol,
        problems,
        abilities_store,

        #[cfg(debug_assertions)]
        checkmate,
    } = solve_result;

    let exposed_types = roc_solve::module::exposed_types_storage_subs(
        module_id,
        &mut solved_subs,
        &exposed_vars_by_symbol,
        &solved_implementations,
        &abilities_store,
    );

    let solved_module = SolvedModule {
        exposed_vars_by_symbol,
        problems,
        aliases,
        solved_implementations,
        exposed_types,
    };

    // Record the final timings
    let solve_end = Instant::now();
    module_timing.solve = solve_end.duration_since(solve_start);

    // Send the subs to the main thread for processing,
    Msg::SolvedTypes {
        module_id,
        solved_subs,
        ident_ids,
        decls,
        dep_idents,
        solved_module,
        module_timing,
        abilities_store,
        loc_expects,
        loc_dbgs,

        #[cfg(debug_assertions)]
        checkmate,
    }
}

fn unspace<'a, T: Copy>(arena: &'a Bump, items: &[Loc<Spaced<'a, T>>]) -> &'a [Loc<T>] {
    bumpalo::collections::Vec::from_iter_in(
        items
            .iter()
            .map(|item| Loc::at(item.region, item.value.extract_spaces().item)),
        arena,
    )
    .into_bump_slice()
}

fn build_package_header<'a>(
    arena: &'a Bump,
    opt_shorthand: Option<&'a str>,
    is_root_module: bool,
    filename: PathBuf,
    parse_state: roc_parse::state::State<'a>,
    module_ids: Arc<Mutex<PackageModuleIds<'a>>>,
    ident_ids_by_module: SharedIdentIdsByModule,
    header: &PackageHeader<'a>,
    comments: &'a [CommentOrNewline<'a>],
    module_timing: ModuleTiming,
) -> Result<(ModuleId, PQModuleName<'a>, ModuleHeader<'a>), LoadingProblem<'a>> {
    let exposes = bumpalo::collections::Vec::from_iter_in(
        unspace(arena, header.exposes.item.items).iter().copied(),
        arena,
    );
    let packages = unspace(arena, header.packages.item.items);
    let exposes_ids = get_exposes_ids(
        header.exposes.item.items,
        arena,
        &module_ids,
        &ident_ids_by_module,
    );
    let header_type = HeaderType::Package {
        // A config_shorthand of "" should be fine
        config_shorthand: opt_shorthand.unwrap_or_default(),
        exposes: exposes.into_bump_slice(),
        exposes_ids: exposes_ids.into_bump_slice(),
    };

    let info = HeaderInfo {
        filename,
        is_root_module,
        opt_shorthand,
        packages,
        header_type,
        module_comments: comments,
        header_imports: None,
    };

    build_header(info, parse_state, module_ids, module_timing)
}

fn build_platform_header<'a>(
    arena: &'a Bump,
    opt_shorthand: Option<&'a str>,
    opt_app_module_id: Option<ModuleId>,
    filename: PathBuf,
    parse_state: roc_parse::state::State<'a>,
    module_ids: Arc<Mutex<PackageModuleIds<'a>>>,
    exposes_ids: &'a [ModuleId],
    header: &PlatformHeader<'a>,
    comments: &'a [CommentOrNewline<'a>],
    module_timing: ModuleTiming,
) -> Result<(ModuleId, PQModuleName<'a>, ModuleHeader<'a>), LoadingProblem<'a>> {
    // If we have an app module, then it's the root module;
    // otherwise, we must be the root.
    let is_root_module = opt_app_module_id.is_none();

    let requires = arena.alloc([Loc::at(
        header.requires.item.signature.region,
        header.requires.item.signature.extract_spaces().item,
    )]);
    let provides = bumpalo::collections::Vec::from_iter_in(
        unspace(arena, header.provides.item.items)
            .iter()
            .copied()
            .zip(requires.iter().copied()),
        arena,
    );
    let exposes = bumpalo::collections::Vec::from_iter_in(
        unspace(arena, header.exposes.item.items).iter().copied(),
        arena,
    );
    let requires_types = unspace(arena, header.requires.item.rigids.items);

    let header_type = HeaderType::Platform {
        // A config_shorthand of "" should be fine
        config_shorthand: opt_shorthand.unwrap_or_default(),
        exposes_ids,
        opt_app_module_id,
        provides: provides.into_bump_slice(),
        exposes: exposes.into_bump_slice(),
        requires,
        requires_types,
    };

    let info = HeaderInfo {
        filename,
        is_root_module,
        opt_shorthand,
        packages: &[],
        header_type,
        module_comments: comments,
        header_imports: Some(header.imports),
    };

    build_header(info, parse_state, module_ids, module_timing)
}

#[allow(clippy::unnecessary_wraps)]
fn canonicalize_and_constrain<'a>(
    arena: &'a Bump,
    qualified_module_ids: &'a PackageModuleIds<'a>,
    dep_idents: IdentIdsByModule,
    exposed_symbols: VecSet<Symbol>,
    aliases: MutMap<Symbol, Alias>,
    imported_abilities_state: PendingAbilitiesStore,
    parsed: ParsedModule<'a>,
    skip_constraint_gen: bool,
    exposed_module_ids: &[ModuleId],
) -> CanAndCon {
    let canonicalize_start = Instant::now();

    let ParsedModule {
        module_id,
        module_path,
        src,
        header_type,
        exposed_ident_ids,
        parsed_defs,
        initial_scope,
        imported_modules,
        mut module_timing,
        symbols_from_requires,
        opt_shorthand,
        ..
    } = parsed;

    // _before has an underscore because it's unused in --release builds
    let _before = roc_types::types::get_type_clone_count();

    let parsed_defs_for_docs = parsed_defs.clone();
    let parsed_defs = arena.alloc(parsed_defs);

    let mut var_store = VarStore::default();

    let module_output = canonicalize_module_defs(
        arena,
        parsed_defs,
        &header_type,
        module_id,
        &*arena.alloc(module_path.to_string_lossy()),
        src,
        qualified_module_ids,
        exposed_ident_ids,
        &dep_idents,
        aliases,
        imported_abilities_state,
        initial_scope,
        exposed_symbols,
        &symbols_from_requires,
        &mut var_store,
        opt_shorthand,
    );

    let mut types = Types::new();

    // _after has an underscore because it's unused in --release builds
    let _after = roc_types::types::get_type_clone_count();

    log!(
        "canonicalize of {:?} cloned Type {} times ({} -> {})",
        module_id,
        _after - _before,
        _before,
        _after
    );

    let canonicalize_end = Instant::now();

    module_timing.canonicalize = canonicalize_end.duration_since(canonicalize_start);

    // Generate documentation information
    // TODO: store timing information?
    let module_docs = {
        let module_name = header_type.get_name();
        module_name.map(|module_name| {
            let mut scope = module_output.scope.clone();
            scope.add_docs_imports();
            crate::docs::generate_module_docs(
                scope,
                module_id,
                arena.alloc(qualified_module_ids.clone().into_module_ids()),
                module_name.into(),
                &parsed_defs_for_docs,
                exposed_module_ids,
                module_output.exposed_symbols.clone(),
                parsed.header_comments,
            )
        })
    };

    // _before has an underscore because it's unused in --release builds
    let _before = roc_types::types::get_type_clone_count();

    let mut constraints = Constraints::new();

    let constraint = if skip_constraint_gen {
        roc_can::constraint::Constraint::True
    } else {
        constrain_module(
            &mut types,
            &mut constraints,
            module_output.symbols_from_requires,
            &module_output.scope.abilities_store,
            &module_output.declarations,
            module_id,
        )
    };

    // _after has an underscore because it's unused in --release builds
    let _after = roc_types::types::get_type_clone_count();

    log!(
        "constraint gen of {:?} cloned Type {} times ({} -> {})",
        module_id,
        _after - _before,
        _before,
        _after
    );

    // scope has imported aliases, but misses aliases from inner scopes
    // module_output.aliases does have those aliases, so we combine them
    let mut aliases: MutMap<Symbol, (bool, Alias)> = module_output
        .aliases
        .into_iter()
        .map(|(k, v)| (k, (true, v)))
        .collect();

    for (name, alias) in module_output.scope.aliases {
        match aliases.entry(name) {
            Occupied(_) => {
                // do nothing
            }
            Vacant(vacant) => {
                let should_include_builtin = matches!(
                    name.module_id(),
                    ModuleId::ENCODE
                        | ModuleId::DECODE
                        | ModuleId::DICT
                        | ModuleId::SET
                        | ModuleId::HASH
                        | ModuleId::INSPECT
                );

                if !name.is_builtin() || should_include_builtin {
                    vacant.insert((false, alias));
                }
            }
        }
    }

    let module = Module {
        module_id,
        exposed_imports: module_output.exposed_imports,
        exposed_symbols: module_output.exposed_symbols,
        referenced_values: module_output.referenced_values,
        aliases,
        rigid_variables: module_output.rigid_variables,
        abilities_store: module_output.scope.abilities_store,
        loc_expects: module_output.loc_expects,
        loc_dbgs: module_output.loc_dbgs,
    };

    let constrained_module = ConstrainedModule {
        module,
        declarations: module_output.declarations,
        imported_modules,
        var_store,
        constraints,
        constraint,
        ident_ids: module_output.scope.locals.ident_ids,
        dep_idents,
        module_timing,
        types,
        pending_derives: module_output.pending_derives,
    };

    CanAndCon {
        constrained_module,
        canonicalization_problems: module_output.problems,
        module_docs,
    }
}

fn parse<'a>(
    arena: &'a Bump,
    header: ModuleHeader<'a>,
    module_ids: Arc<Mutex<PackageModuleIds<'a>>>,
    ident_ids_by_module: SharedIdentIdsByModule,
) -> Result<Msg<'a>, LoadingProblem<'a>> {
    let mut module_timing = header.module_timing;
    let parse_start = Instant::now();
    let source = header.parse_state.original_bytes();
    let parse_state = header.parse_state;

    let header_import_defs =
        roc_parse::ast::Module::header_imports_to_defs(arena, header.header_imports);

    let parsed_defs = match parse_module_defs(arena, parse_state.clone(), header_import_defs) {
        Ok(success) => success,
        Err(fail) => {
            return Err(LoadingProblem::ParsingFailed(
                fail.into_file_error(header.module_path, &parse_state),
            ));
        }
    };

    // Record the parse end time once, to avoid checking the time a second time
    // immediately afterward (for the beginning of canonicalization).
    let parse_end = Instant::now();

    module_timing.parse_body = parse_end.duration_since(parse_start);

    let mut imported_modules: MutMap<ModuleId, Region> = MutMap::default();
    let exposed_values = header.header_type.exposed_or_provided_values();
    let num_exposes = exposed_values.len();
    let mut deps_by_name: MutMap<PQModuleName, ModuleId> =
        HashMap::with_capacity_and_hasher(num_exposes, default_hasher());

    match &header.header_type {
        HeaderType::Platform {
            opt_app_module_id, ..
        } => {
            // Add standard imports, if there is an app module.
            // (There might not be, e.g. when running `roc check myplatform.roc` or
            // when generating bindings.)
            if let Some(app_module_id) = opt_app_module_id {
                imported_modules.insert(*app_module_id, Region::zero());
                deps_by_name.insert(
                    PQModuleName::Unqualified(ModuleName::APP.into()),
                    *app_module_id,
                );
            }
        }
        HeaderType::App { .. }
        | HeaderType::Package { .. }
        | HeaderType::Interface { .. }
        | HeaderType::Builtin { .. }
        | HeaderType::Hosted { .. } => {}
    };

    let mut imported: Vec<(QualifiedModuleName, Region)> = vec![];

    for (def, region) in ast::RecursiveValueDefIter::new(&parsed_defs) {
        match def {
            ValueDef::ModuleImport(import) => {
                imported.push((import.name.value.into(), *region));
            }
            _ => {}
        }
    }
    let mut exposed: Vec<Symbol> = Vec::with_capacity(num_exposes);

    // Make sure the module_ids has ModuleIds for all our deps,
    // then record those ModuleIds in can_module_ids for later.
    let mut scope: MutMap<Ident, (Symbol, Region)> = HashMap::with_hasher(default_hasher());
    let symbols_from_requires;

    let ident_ids = {
        // Lock just long enough to perform the minimal operations necessary.
        let mut module_ids = (*module_ids).lock();
        let mut ident_ids_by_module = (*ident_ids_by_module).lock();

        // Ensure this module has an entry in the ident_ids_by_module map.
        ident_ids_by_module.get_or_insert(header.module_id);

        // For each of our imports, add an entry to deps_by_name
        //
        // e.g. for `import pf.Foo exposing [bar]`, add `Foo` to deps_by_name
        //
        // Also build a list of imported_values_to_expose (like `bar` above.)
        for (qualified_module_name, region) in imported.into_iter() {
            let pq_module_name = qualified_module_name.into_pq_module_name(header.opt_shorthand);

            let module_id = module_ids.get_or_insert(&pq_module_name);

            imported_modules.insert(module_id, region);

            deps_by_name.insert(pq_module_name, module_id);
        }

        symbols_from_requires = if let HeaderType::Platform {
            requires,
            requires_types,
            opt_app_module_id,
            ..
        } = header.header_type
        {
            // If we don't have an app module id (e.g. because we're doing
            // `roc check myplatform.roc` or because we're generating glue code),
            // insert the `requires` symbols into the platform module's IdentIds.
            //
            // Otherwise, get them from the app module's IdentIds, because it
            // should already have a symbol for each `requires` entry, and we
            // want to make sure we're referencing the same symbols!
            let module_id = opt_app_module_id.unwrap_or(header.module_id);
            let mut symbols_from_requires = Vec::with_capacity(requires.len());
            let ident_ids = ident_ids_by_module.get_or_insert(module_id);

            for Loc {
                value: entry,
                region: _,
            } in requires
            {
                let ident: Ident = entry.ident.value.into();
                let ident_id = ident_ids.get_or_insert(entry.ident.value);
                let symbol = Symbol::new(module_id, ident_id);

                // Since this value is exposed, add it to our module's default scope.
                debug_assert!(!scope.contains_key(&ident.clone()));

                scope.insert(ident, (symbol, entry.ident.region));
                symbols_from_requires.push((Loc::at(entry.ident.region, symbol), entry.ann));
            }

            for entry in requires_types {
                let str_entry: &str = entry.value.into();
                let ident: Ident = str_entry.into();
                let ident_id = ident_ids.get_or_insert(str_entry);
                let symbol = Symbol::new(module_id, ident_id);

                // Since this value is exposed, add it to our module's default scope.
                debug_assert!(!scope.contains_key(&ident));
                scope.insert(ident, (symbol, entry.region));
            }

            symbols_from_requires
        } else {
            Vec::new()
        };

        let ident_ids = ident_ids_by_module.get_mut(&header.module_id).unwrap();

        for loc_exposed in exposed_values.iter() {
            // Use get_or_insert here because the ident_ids may already
            // created an IdentId for this, when it was imported exposed
            // in a dependent module.
            //
            // For example, if module A implements [B.{ foo }], then
            // when we get here for B, `foo` will already have
            // an IdentId. We must reuse that!
            let ident_id = ident_ids.get_or_insert(loc_exposed.value.as_str());
            let symbol = Symbol::new(header.module_id, ident_id);

            exposed.push(symbol);
        }

        // Generate IdentIds entries for all values this module provides,
        // and treat them as `exposes` values for later purposes.
        // This way, when we encounter them in Defs later, they already
        // have an IdentIds entry.
        //
        // We must *not* add them to scope yet, or else the Defs will
        // incorrectly think they're shadowing them!
        if let HeaderType::Platform { provides, .. } = header.header_type {
            exposed.reserve(provides.len());

            for (loc_name, _loc_typed_ident) in provides.iter() {
                // Use get_or_insert here because the ident_ids may already
                // created an IdentId for this, when it was imported exposed
                // in a dependent module.
                //
                // For example, if module A implements [B.{ foo }], then
                // when we get here for B, `foo` will already have
                // an IdentId. We must reuse that!
                let ident_id = ident_ids.get_or_insert(loc_name.value.as_str());
                let symbol = Symbol::new(header.module_id, ident_id);

                exposed.push(symbol);
            }
        }

        if cfg!(debug_assertions) {
            header.module_id.register_debug_idents(ident_ids);
        }

        ident_ids.clone()
    };

    // This module depends on all the modules it exposes. We need to load those in order
    // to do things like report errors for them, generate docs for them, etc.
    if header.is_root_module {
        if let HeaderType::Platform {
            exposes,
            exposes_ids,
            ..
        }
        | HeaderType::Package {
            exposes,
            exposes_ids,
            ..
        } = header.header_type
        {
            for (loc_module_name, module_id) in exposes.iter().zip(exposes_ids.iter().copied()) {
                let module_name_str = loc_module_name.value.as_str();
                let pq_module_name = PackageQualified::Unqualified(module_name_str.into());

                // We should never change an entry here. Either we should have no entry,
                // or if we do have one, it should be unchanged by this insertion.
                debug_assert_eq!(
                    &module_id,
                    deps_by_name.get(&pq_module_name).unwrap_or(&module_id),
                    "Already had a deps_by_name entry for {:?}, but it was {:?} rather than the expected {:?}",
                    pq_module_name,
                    deps_by_name.get(&pq_module_name).unwrap(),
                    module_id,
                );
                deps_by_name.insert(pq_module_name, module_id);
            }
        }
    }

    // Send the deps to the coordinator thread for processing,
    // then continue on to parsing and canonicalizing defs.
    //
    // We always need to send these, even if deps is empty,
    // because the coordinator thread needs to receive this message
    // to decrement its "pending" count.
    let package_qualified_imported_modules = deps_by_name
        .iter()
        .map(|(pq_module_name, module_id)| pq_module_name.map_module(|_| *module_id))
        .collect();

    // SAFETY: By this point we've already incrementally verified that there
    // are no UTF-8 errors in these bytes. If there had been any UTF-8 errors,
    // we'd have bailed out before now.
    let src = unsafe { from_utf8_unchecked(source) };

    let ModuleHeader {
        module_id,
        module_path,
        header_type,
        header_comments: header_docs,
        ..
    } = header;

    let parsed = ParsedModule {
        module_id,
        module_path,
        src,
        module_timing,
        deps_by_name,
        imported_modules,
        packages: header.packages,
        package_qualified_imported_modules,
        exposed_ident_ids: ident_ids,
        initial_scope: scope,
        exposes: exposed,
        parsed_defs,
        symbols_from_requires,
        header_type,
        header_comments: header_docs,
        opt_shorthand: header.opt_shorthand,
    };

    Ok(Msg::Parsed(parsed))
}

<<<<<<< HEAD
=======
fn exposed_from_import<'a>(
    entry: &ImportsEntry<'a>,
) -> Option<(QualifiedModuleName<'a>, Vec<Loc<Ident>>)> {
    use roc_parse::header::ImportsEntry::*;

    match entry {
        Module(module_name, exposes) => {
            let mut exposed = Vec::with_capacity(exposes.len());

            for loc_entry in exposes.iter() {
                exposed.push(loc_entry.map(ident_from_exposed));
            }

            let qualified_module_name = QualifiedModuleName {
                opt_package: None,
                module: module_name.as_str().into(),
            };

            Some((qualified_module_name, exposed))
        }

        Package(package_name, module_name, exposes) => {
            let mut exposed = Vec::with_capacity(exposes.len());

            for loc_entry in exposes.iter() {
                exposed.push(loc_entry.map(ident_from_exposed));
            }

            let qualified_module_name = QualifiedModuleName {
                opt_package: Some(package_name),
                module: module_name.as_str().into(),
            };

            Some((qualified_module_name, exposed))
        }

        IngestedFile(_, _) => None,
    }
}

fn value_def_from_imports<'a>(
    arena: &'a Bump,
    header_path: &Path,
    entry: &Loc<ImportsEntry<'a>>,
) -> Result<Option<ValueDef<'a>>, LoadingProblem<'a>> {
    use roc_parse::header::ImportsEntry::*;

    let value = match entry.value {
        Module(_, _) => None,
        Package(_, _, _) => None,
        IngestedFile(ingested_path, typed_ident) => {
            let file_path = if let StrLiteral::PlainLine(ingested_path) = ingested_path {
                let mut file_path = header_path.to_path_buf();
                // Remove the header file name and push the new path.
                file_path.pop();
                file_path.push(ingested_path);

                match fs::metadata(&file_path) {
                    Ok(md) => {
                        if md.is_dir() {
                            return Err(LoadingProblem::FileProblem {
                                filename: file_path,
                                // TODO: change to IsADirectory once that is stable.
                                error: io::ErrorKind::InvalidInput,
                            });
                        }
                        file_path
                    }
                    Err(e) => {
                        return Err(LoadingProblem::FileProblem {
                            filename: file_path,
                            error: e.kind(),
                        });
                    }
                }
            } else {
                todo!(
                    "Only plain strings are supported. Other cases should be made impossible here"
                );
            };
            let typed_ident = typed_ident.extract_spaces().item;
            let Loc { region, value } = typed_ident.ident;
            let ident = arena.alloc(Loc::at(region, Pattern::Identifier { ident: value }));

            let ann_type = arena.alloc(typed_ident.ann);
            Some(ValueDef::AnnotatedBody {
                ann_pattern: ident,
                ann_type,
                comment: None,
                body_pattern: ident,
                body_expr: arena
                    .alloc(entry.with_value(Expr::IngestedFile(arena.alloc(file_path), ann_type))),
            })
        }
    };

    Ok(value)
}

fn ident_from_exposed(entry: &Spaced<'_, ExposedName<'_>>) -> Ident {
    entry.extract_spaces().item.as_str().into()
}

>>>>>>> 759e26ea
fn make_specializations<'a>(
    arena: &'a Bump,
    home: ModuleId,
    mut ident_ids: IdentIds,
    mut subs: Subs,
    procs_base: ProcsBase<'a>,
    mut layout_cache: LayoutCache<'a>,
    specializations_we_must_make: Vec<ExternalSpecializations<'a>>,
    mut module_timing: ModuleTiming,
    target: Target,
    world_abilities: WorldAbilities,
    exposed_by_module: &ExposedByModule,
    derived_module: SharedDerivedModule,
    mut expectations: Option<Expectations>,
) -> Msg<'a> {
    let make_specializations_start = Instant::now();
    let mut update_mode_ids = UpdateModeIds::new();
    // do the thing
    let mut mono_env = roc_mono::ir::Env {
        arena,
        subs: &mut subs,
        expectation_subs: expectations.as_mut().map(|e| &mut e.subs),
        home,
        ident_ids: &mut ident_ids,
        target,
        update_mode_ids: &mut update_mode_ids,
        // call_specialization_counter=0 is reserved
        call_specialization_counter: 1,
        abilities: AbilitiesView::World(&world_abilities),
        exposed_by_module,
        derived_module: &derived_module,
        struct_indexing: UsageTrackingMap::default(),
    };

    let mut procs = Procs::new_in(arena);

    let host_exposed_symbols: bumpalo::collections::Vec<_> =
        procs_base.get_host_exposed_symbols().collect_in(arena);

    for (symbol, partial_proc) in procs_base.partial_procs.into_iter() {
        procs.partial_procs.insert(symbol, partial_proc);
    }

    procs.host_exposed_symbols = host_exposed_symbols.into_bump_slice();
    procs.module_thunks = procs_base.module_thunks;
    procs.runtime_errors = procs_base.runtime_errors;
    procs.imported_module_thunks = procs_base.imported_module_thunks;

    // TODO: for now this final specialization pass is sequential,
    // with no parallelization at all. We should try to parallelize
    // this, but doing so will require a redesign of Procs.
    procs = roc_mono::ir::specialize_all(
        &mut mono_env,
        procs,
        specializations_we_must_make,
        procs_base.host_specializations,
        &mut layout_cache,
    );

    let external_specializations_requested = procs.externals_we_need.clone();
    let (procedures, host_exposed_lambda_sets, restored_procs_base) =
        procs.get_specialized_procs_without_rc();

    // Turn `Bytes.Decode.IdentId(238)` into `Bytes.Decode.238`, we rely on this in mono tests
    mono_env.home.register_debug_idents(mono_env.ident_ids);

    let make_specializations_end = Instant::now();
    module_timing
        .make_specializations
        .push(make_specializations_end.duration_since(make_specializations_start));

    Msg::MadeSpecializations {
        module_id: home,
        ident_ids,
        layout_cache,
        procs_base: restored_procs_base,
        procedures,
        host_exposed_lambda_sets,
        update_mode_ids,
        subs,
        expectations,
        external_specializations_requested,
        module_timing,
    }
}

fn build_pending_specializations<'a>(
    arena: &'a Bump,
    solved_subs: Solved<Subs>,
    imported_module_thunks: &'a [Symbol],
    home: ModuleId,
    mut ident_ids: IdentIds,
    declarations: Declarations,
    mut module_timing: ModuleTiming,
    mut layout_cache: LayoutCache<'a>,
    target: Target,
    exposed_to_host: ExposedToHost,
    exposed_by_module: &ExposedByModule,
    world_abilities: WorldAbilities,
    derived_module: SharedDerivedModule,
    mut expectations: Option<Expectations>,
    build_expects: bool,
) -> Msg<'a> {
    let find_specializations_start = Instant::now();

    let mut module_thunks = bumpalo::collections::Vec::new_in(arena);
    let mut toplevel_expects = ToplevelExpects::default();

    let mut procs_base = ProcsBase {
        partial_procs: BumpMap::default(),
        module_thunks: &[],
        host_specializations: roc_mono::ir::HostSpecializations::new(),
        runtime_errors: BumpMap::default(),
        imported_module_thunks,
    };

    let mut update_mode_ids = UpdateModeIds::new();
    let mut subs = solved_subs.into_inner();
    let mut mono_env = roc_mono::ir::Env {
        arena,
        subs: &mut subs,
        expectation_subs: expectations.as_mut().map(|e| &mut e.subs),
        home,
        ident_ids: &mut ident_ids,
        target,
        update_mode_ids: &mut update_mode_ids,
        // call_specialization_counter=0 is reserved
        call_specialization_counter: 1,
        // NB: for getting pending specializations the module view is enough because we only need
        // to know the types and abilities in our modules. Only for building *all* specializations
        // do we need a global view.
        abilities: AbilitiesView::World(&world_abilities),
        exposed_by_module,
        derived_module: &derived_module,
        struct_indexing: UsageTrackingMap::default(),
    };

    let layout_cache_snapshot = layout_cache.snapshot();

    let get_host_annotation = |declarations: &Declarations, index: usize| {
        declarations
            .host_exposed_annotations
            .get(&index)
            .map(|(v, _)| v)
            .copied()
    };

    // Add modules' decls to Procs
    for index in 0..declarations.len() {
        use roc_can::expr::DeclarationTag::*;

        let symbol = declarations.symbols[index].value;
        let expr_var = declarations.variables[index];

        let is_host_exposed = exposed_to_host.top_level_values.contains_key(&symbol);

        let body = declarations.expressions[index].clone();

        let tag = declarations.declarations[index];
        match tag {
            Value => {
                // If this is an exposed symbol, we need to
                // register it as such. Otherwise, since it
                // never gets called by Roc code, it will never
                // get specialized!
                if is_host_exposed {
                    let layout_result =
                        layout_cache.raw_from_var(mono_env.arena, expr_var, mono_env.subs);

                    // cannot specialize when e.g. main's type contains type variables
                    if let Err(e) = layout_result {
                        match e {
                            LayoutProblem::Erroneous => {
                                let message = "top level function has erroneous type";
                                procs_base.runtime_errors.insert(symbol, message);
                                continue;
                            }
                            LayoutProblem::UnresolvedTypeVar(v) => {
                                let message = format!(
                                    "top level function has unresolved type variable {v:?}"
                                );
                                procs_base
                                    .runtime_errors
                                    .insert(symbol, mono_env.arena.alloc(message));
                                continue;
                            }
                        }
                    }

                    procs_base.host_specializations.insert_host_exposed(
                        mono_env.subs,
                        LambdaName::no_niche(symbol),
                        get_host_annotation(&declarations, index),
                        expr_var,
                    );
                }

                match body.value {
                    roc_can::expr::Expr::RecordAccessor(accessor_data) => {
                        let fresh_record_symbol = mono_env.unique_symbol();
                        let closure_data = accessor_data.to_closure_data(fresh_record_symbol);
                        register_toplevel_function_into_procs_base(
                            &mut mono_env,
                            &mut procs_base,
                            closure_data.name,
                            expr_var,
                            closure_data.arguments,
                            closure_data.return_type,
                            *closure_data.loc_body,
                            false,
                        );
                    }
                    _ => {
                        // mark this symbols as a top-level thunk before any other work on the procs
                        module_thunks.push(symbol);

                        let proc = PartialProc {
                            annotation: expr_var,
                            // This is a 0-arity thunk, so it has no arguments.
                            pattern_symbols: &[],
                            // This is a top-level definition, so it cannot capture anything
                            captured_symbols: CapturedSymbols::None,
                            body: body.value,
                            body_var: expr_var,
                            // This is a 0-arity thunk, so it cannot be recursive
                            is_self_recursive: false,
                        };

                        procs_base.partial_procs.insert(symbol, proc);
                    }
                }
            }
            Function(f_index) | Recursive(f_index) | TailRecursive(f_index) => {
                let function_def = &declarations.function_bodies[f_index.index()].value;
                // this is a top-level definition, it should not capture anything
                debug_assert!(
                    function_def.captured_symbols.is_empty(),
                    "{:?}",
                    (symbol, symbol.module_id(), &function_def.captured_symbols)
                );

                // If this is an exposed symbol, we need to
                // register it as such. Otherwise, since it
                // never gets called by Roc code, it will never
                // get specialized!
                if is_host_exposed {
                    let layout_result =
                        layout_cache.raw_from_var(mono_env.arena, expr_var, mono_env.subs);

                    // cannot specialize when e.g. main's type contains type variables
                    if let Err(e) = layout_result {
                        match e {
                            LayoutProblem::Erroneous => {
                                let message = "top level function has erroneous type";
                                procs_base.runtime_errors.insert(symbol, message);
                                continue;
                            }
                            LayoutProblem::UnresolvedTypeVar(v) => {
                                let message = format!(
                                    "top level function has unresolved type variable {v:?}"
                                );
                                procs_base
                                    .runtime_errors
                                    .insert(symbol, mono_env.arena.alloc(message));
                                continue;
                            }
                        }
                    }

                    procs_base.host_specializations.insert_host_exposed(
                        mono_env.subs,
                        LambdaName::no_niche(symbol),
                        get_host_annotation(&declarations, index),
                        expr_var,
                    );
                }

                let is_recursive = matches!(tag, Recursive(_) | TailRecursive(_));

                register_toplevel_function_into_procs_base(
                    &mut mono_env,
                    &mut procs_base,
                    symbol,
                    expr_var,
                    function_def.arguments.clone(),
                    function_def.return_type,
                    body,
                    is_recursive,
                );
            }
            Destructure(d_index) => {
                let loc_pattern = &declarations.destructs[d_index.index()].loc_pattern;

                use roc_can::pattern::Pattern;
                let symbol = match &loc_pattern.value {
                    Pattern::Identifier(_) => {
                        debug_assert!(false, "identifier ended up in Destructure {symbol:?}");
                        symbol
                    }
                    Pattern::AbilityMemberSpecialization { ident, specializes } => {
                        debug_assert!(
                            false,
                            "ability member ended up in Destructure {ident:?} specializes {specializes:?}"
                        );
                        symbol
                    }
                    Pattern::Shadowed(_, _, shadowed) => {
                        // this seems to work for now
                        *shadowed
                    }
                    _ => todo!("top-level destrucuture patterns are not implemented"),
                };

                // mark this symbols as a top-level thunk before any other work on the procs
                module_thunks.push(symbol);

                // If this is an exposed symbol, we need to
                // register it as such. Otherwise, since it
                // never gets called by Roc code, it will never
                // get specialized!
                if is_host_exposed {
                    let layout_result =
                        layout_cache.raw_from_var(mono_env.arena, expr_var, mono_env.subs);

                    // cannot specialize when e.g. main's type contains type variables
                    if let Err(e) = layout_result {
                        match e {
                            LayoutProblem::Erroneous => {
                                let message = "top level function has erroneous type";
                                procs_base.runtime_errors.insert(symbol, message);
                                continue;
                            }
                            LayoutProblem::UnresolvedTypeVar(v) => {
                                let message = format!(
                                    "top level function has unresolved type variable {v:?}"
                                );
                                procs_base
                                    .runtime_errors
                                    .insert(symbol, mono_env.arena.alloc(message));
                                continue;
                            }
                        }
                    }

                    procs_base.host_specializations.insert_host_exposed(
                        mono_env.subs,
                        LambdaName::no_niche(symbol),
                        get_host_annotation(&declarations, index),
                        expr_var,
                    );
                }

                let proc = PartialProc {
                    annotation: expr_var,
                    // This is a 0-arity thunk, so it has no arguments.
                    pattern_symbols: &[],
                    // This is a top-level definition, so it cannot capture anything
                    captured_symbols: CapturedSymbols::None,
                    body: body.value,
                    body_var: expr_var,
                    // This is a 0-arity thunk, so it cannot be recursive
                    is_self_recursive: false,
                };

                procs_base.partial_procs.insert(symbol, proc);
            }
            MutualRecursion { .. } => {
                // the declarations of this group will be treaded individually by later iterations
            }
            Expectation => {
                // skip expectations if we're not going to run them
                if !build_expects {
                    continue;
                }

                // mark this symbol as a top-level thunk before any other work on the procs
                module_thunks.push(symbol);

                let expr_var = Variable::EMPTY_RECORD;

                let is_host_exposed = true;

                // If this is an exposed symbol, we need to
                // register it as such. Otherwise, since it
                // never gets called by Roc code, it will never
                // get specialized!
                if is_host_exposed {
                    let layout_result =
                        layout_cache.raw_from_var(mono_env.arena, expr_var, mono_env.subs);

                    // cannot specialize when e.g. main's type contains type variables
                    if let Err(e) = layout_result {
                        match e {
                            LayoutProblem::Erroneous => {
                                let message = "top level function has erroneous type";
                                procs_base.runtime_errors.insert(symbol, message);
                                continue;
                            }
                            LayoutProblem::UnresolvedTypeVar(v) => {
                                let message = format!(
                                    "top level function has unresolved type variable {v:?}"
                                );
                                procs_base
                                    .runtime_errors
                                    .insert(symbol, mono_env.arena.alloc(message));
                                continue;
                            }
                        }
                    }

                    procs_base.host_specializations.insert_host_exposed(
                        mono_env.subs,
                        LambdaName::no_niche(symbol),
                        None,
                        expr_var,
                    );
                }

                let body = roc_can::expr::toplevel_expect_to_inline_expect_pure(body);

                let proc = PartialProc {
                    annotation: expr_var,
                    // This is a 0-arity thunk, so it has no arguments.
                    pattern_symbols: &[],
                    // This is a top-level definition, so it cannot capture anything
                    captured_symbols: CapturedSymbols::None,
                    body: body.value,
                    body_var: expr_var,
                    // This is a 0-arity thunk, so it cannot be recursive
                    is_self_recursive: false,
                };

                // extend the region of the expect expression with the region of the preceding
                // comment, so it is shown in failure/panic messages
                let name_region = declarations.symbols[index].region;
                let expr_region = declarations.expressions[index].region;
                let region = Region::span_across(&name_region, &expr_region);

                toplevel_expects.pure.insert(symbol, region);
                procs_base.partial_procs.insert(symbol, proc);
            }
            ExpectationFx => {
                // skip expectations if we're not going to run them
                if !build_expects {
                    continue;
                }

                // mark this symbol as a top-level thunk before any other work on the procs
                module_thunks.push(symbol);

                let expr_var = Variable::EMPTY_RECORD;

                let is_host_exposed = true;

                // If this is an exposed symbol, we need to
                // register it as such. Otherwise, since it
                // never gets called by Roc code, it will never
                // get specialized!
                if is_host_exposed {
                    let layout_result =
                        layout_cache.raw_from_var(mono_env.arena, expr_var, mono_env.subs);

                    // cannot specialize when e.g. main's type contains type variables
                    if let Err(e) = layout_result {
                        match e {
                            LayoutProblem::Erroneous => {
                                let message = "top level function has erroneous type";
                                procs_base.runtime_errors.insert(symbol, message);
                                continue;
                            }
                            LayoutProblem::UnresolvedTypeVar(v) => {
                                let message = format!(
                                    "top level function has unresolved type variable {v:?}"
                                );
                                procs_base
                                    .runtime_errors
                                    .insert(symbol, mono_env.arena.alloc(message));
                                continue;
                            }
                        }
                    }

                    procs_base.host_specializations.insert_host_exposed(
                        mono_env.subs,
                        LambdaName::no_niche(symbol),
                        None,
                        expr_var,
                    );
                }

                let body = roc_can::expr::toplevel_expect_to_inline_expect_fx(body);

                let proc = PartialProc {
                    annotation: expr_var,
                    // This is a 0-arity thunk, so it has no arguments.
                    pattern_symbols: &[],
                    // This is a top-level definition, so it cannot capture anything
                    captured_symbols: CapturedSymbols::None,
                    body: body.value,
                    body_var: expr_var,
                    // This is a 0-arity thunk, so it cannot be recursive
                    is_self_recursive: false,
                };

                // extend the region of the expect expression with the region of the preceding
                // comment, so it is shown in failure/panic messages
                let name_region = declarations.symbols[index].region;
                let expr_region = declarations.expressions[index].region;
                let region = Region::span_across(&name_region, &expr_region);

                toplevel_expects.fx.insert(symbol, region);
                procs_base.partial_procs.insert(symbol, proc);
            }
        }
    }

    layout_cache.rollback_to(layout_cache_snapshot);

    procs_base.module_thunks = module_thunks.into_bump_slice();

    let find_specializations_end = Instant::now();
    module_timing.find_specializations =
        find_specializations_end.duration_since(find_specializations_start);

    Msg::FoundSpecializations {
        module_id: home,
        solved_subs: Solved(subs),
        ident_ids,
        layout_cache,
        procs_base,
        module_timing,
        toplevel_expects,
        expectations,
    }
}

fn register_toplevel_function_into_procs_base<'a>(
    mono_env: &mut roc_mono::ir::Env<'a, '_>,
    procs_base: &mut ProcsBase<'a>,
    symbol: Symbol,
    expr_var: Variable,
    arguments: Vec<(
        Variable,
        roc_can::expr::AnnotatedMark,
        Loc<roc_can::pattern::Pattern>,
    )>,
    return_type: Variable,
    body: Loc<roc_can::expr::Expr>,
    is_recursive: bool,
) {
    let partial_proc = PartialProc::from_named_function(
        mono_env,
        expr_var,
        arguments,
        body,
        CapturedSymbols::None,
        is_recursive,
        return_type,
    );

    procs_base.partial_procs.insert(symbol, partial_proc);
}

/// Loads derived ability members up for specialization into the Derived module, prior to making
/// their specializations.
// TODO: right now, this runs sequentially, and no other modules are mono'd in parallel to the
// derived module.
fn load_derived_partial_procs<'a>(
    home: ModuleId,
    arena: &'a Bump,
    subs: &mut Subs,
    ident_ids: &mut IdentIds,
    derived_module: &SharedDerivedModule,
    module_timing: &mut ModuleTiming,
    target: Target,
    exposed_by_module: &ExposedByModule,
    procs_base: &mut ProcsBase<'a>,
    world_abilities: &mut WorldAbilities,
) {
    debug_assert_eq!(home, ModuleId::DERIVED_GEN);

    let load_derived_procs_start = Instant::now();

    let mut new_module_thunks = bumpalo::collections::Vec::new_in(arena);

    let mut update_mode_ids = UpdateModeIds::new();

    let derives_to_add = {
        let mut derived_module = derived_module.lock().unwrap();

        derived_module.iter_load_for_gen_module(subs, |symbol| {
            !procs_base.partial_procs.contains_key(&symbol)
        })
    };

    // TODO: we can be even lazier here if we move `add_def_to_module` to happen in mono. Also, the
    // timings would be more accurate.
    for (derived_symbol, (derived_expr, derived_expr_var)) in derives_to_add.into_iter() {
        let mut mono_env = roc_mono::ir::Env {
            arena,
            subs,
            // There are no derived expectations.
            expectation_subs: None,
            home,
            ident_ids,
            target,
            update_mode_ids: &mut update_mode_ids,
            // call_specialization_counter=0 is reserved
            call_specialization_counter: 1,
            // NB: for getting pending specializations the module view is enough because we only need
            // to know the types and abilities in our modules. Only for building *all* specializations
            // do we need a global view.
            abilities: AbilitiesView::World(world_abilities),
            exposed_by_module,
            derived_module,
            struct_indexing: UsageTrackingMap::default(),
        };

        let partial_proc = match derived_expr {
            roc_can::expr::Expr::Closure(roc_can::expr::ClosureData {
                function_type,
                arguments,
                loc_body,
                captured_symbols,
                return_type,
                recursive,
                ..
            }) => {
                debug_assert!(captured_symbols.is_empty());
                PartialProc::from_named_function(
                    &mut mono_env,
                    function_type,
                    arguments.clone(),
                    *loc_body,
                    CapturedSymbols::None,
                    recursive.is_recursive(),
                    return_type,
                )
            }
            _ => {
                // mark this symbols as a top-level thunk before any other work on the procs
                new_module_thunks.push(derived_symbol);

                PartialProc {
                    annotation: derived_expr_var,
                    // This is a 0-arity thunk, so it has no arguments.
                    pattern_symbols: &[],
                    // This is a top-level definition, so it cannot capture anything
                    captured_symbols: CapturedSymbols::None,
                    body: derived_expr,
                    body_var: derived_expr_var,
                    // This is a 0-arity thunk, so it cannot be recursive
                    is_self_recursive: false,
                }
            }
        };

        procs_base
            .partial_procs
            .insert(derived_symbol, partial_proc);
    }

    if !new_module_thunks.is_empty() {
        new_module_thunks.extend(procs_base.module_thunks);
        procs_base.module_thunks = new_module_thunks.into_bump_slice();
    }

    let load_derived_procs_end = Instant::now();

    module_timing.find_specializations =
        load_derived_procs_end.duration_since(load_derived_procs_start);
}

fn run_task<'a>(
    task: BuildTask<'a>,
    arena: &'a Bump,
    src_dir: &Path,
    msg_tx: MsgSender<'a>,
    roc_cache_dir: RocCacheDir<'_>,
    target: Target,
) -> Result<(), LoadingProblem<'a>> {
    use BuildTask::*;

    let msg = match task {
        LoadModule {
            module_name,
            module_ids,
            shorthands,
            ident_ids_by_module,
        } => load_module(
            arena,
            src_dir,
            module_name,
            module_ids,
            shorthands,
            roc_cache_dir,
            ident_ids_by_module,
        )
        .map(|HeaderOutput { msg, .. }| msg),
        Parse {
            header,
            module_ids,
            ident_ids_by_module,
        } => parse(arena, header, module_ids, ident_ids_by_module),
        CanonicalizeAndConstrain {
            parsed,
            qualified_module_ids,
            dep_idents,
            exposed_symbols,
            aliases,
            abilities_store,
            skip_constraint_gen,
            exposed_module_ids,
        } => {
            let can_and_con = canonicalize_and_constrain(
                arena,
                &qualified_module_ids,
                dep_idents,
                exposed_symbols,
                aliases,
                abilities_store,
                parsed,
                skip_constraint_gen,
                exposed_module_ids,
            );

            Ok(Msg::CanonicalizedAndConstrained(can_and_con))
        }
        Solve {
            module,
            module_timing,
            exposed_for_module,
            types,
            constraints,
            constraint,
            function_kind,
            pending_derives,
            var_store,
            ident_ids,
            declarations,
            dep_idents,
            cached_subs,
            derived_module,

            #[cfg(debug_assertions)]
            checkmate,
        } => Ok(run_solve(
            module,
            ident_ids,
            module_timing,
            exposed_for_module,
            types,
            constraints,
            constraint,
            function_kind,
            pending_derives,
            var_store,
            declarations,
            dep_idents,
            cached_subs,
            derived_module,
            //
            #[cfg(debug_assertions)]
            checkmate,
        )),
        BuildPendingSpecializations {
            module_id,
            ident_ids,
            decls,
            module_timing,
            layout_cache,
            solved_subs,
            imported_module_thunks,
            exposed_to_host,
            world_abilities,
            exposed_by_module,
            derived_module,
            expectations,
            build_expects,
        } => Ok(build_pending_specializations(
            arena,
            solved_subs,
            imported_module_thunks,
            module_id,
            ident_ids,
            decls,
            module_timing,
            layout_cache,
            target,
            exposed_to_host,
            &exposed_by_module,
            world_abilities,
            derived_module,
            expectations,
            build_expects,
        )),
        MakeSpecializations {
            module_id,
            ident_ids,
            subs,
            procs_base,
            layout_cache,
            specializations_we_must_make,
            module_timing,
            world_abilities,
            exposed_by_module,
            derived_module,
            expectations,
        } => Ok(make_specializations(
            arena,
            module_id,
            ident_ids,
            subs,
            procs_base,
            layout_cache,
            specializations_we_must_make,
            module_timing,
            target,
            world_abilities,
            &exposed_by_module,
            derived_module,
            expectations,
        )),
    }?;

    msg_tx
        .send(msg)
        .map_err(|_| LoadingProblem::ChannelProblem(ChannelProblem::FailedToSendTaskMsg))?;

    Ok(())
}

fn to_import_cycle_report(
    module_ids: ModuleIds,
    all_ident_ids: IdentIdsByModule,
    import_cycle: Vec<ModuleId>,
    filename: PathBuf,
    render: RenderTarget,
) -> String {
    use roc_reporting::report::{Report, RocDocAllocator, DEFAULT_PALETTE};
    use ven_pretty::DocAllocator;

    // import_cycle looks like CycleModule, Import1, ..., ImportN, CycleModule
    // In a self-referential case, it just looks like CycleModule, CycleModule.
    debug_assert!(import_cycle.len() >= 2);
    let source_of_cycle = import_cycle.first().unwrap();

    // We won't be printing any lines for this report, so this is okay.
    // TODO: it would be nice to show how each module imports another in the cycle.
    let src_lines = &[];

    let interns = Interns {
        module_ids,
        all_ident_ids,
    };
    let alloc = RocDocAllocator::new(src_lines, *source_of_cycle, &interns);

    let doc = alloc.stack([
        alloc.concat([
            alloc.reflow("I can't compile "),
            alloc.module(*source_of_cycle),
            alloc.reflow(
                " because it depends on itself through the following chain of module imports:",
            ),
        ]),
        roc_reporting::report::cycle(
            &alloc,
            4,
            alloc.module(*source_of_cycle),
            import_cycle
                .into_iter()
                .skip(1)
                .map(|module| alloc.module(module))
                .collect(),
        ),
        alloc.reflow("Cyclic dependencies are not allowed in Roc! Can you restructure a module in this import chain so that it doesn't have to depend on itself?")
    ]);

    let report = Report {
        filename,
        doc,
        title: "IMPORT CYCLE".to_string(),
        severity: Severity::RuntimeError,
    };

    let mut buf = String::new();
    let palette = DEFAULT_PALETTE;
    report.render(render, &mut buf, &alloc, &palette);
    buf
}

fn to_incorrect_module_name_report<'a>(
    module_ids: ModuleIds,
    all_ident_ids: IdentIdsByModule,
    problem: IncorrectModuleName<'a>,
    filename: PathBuf,
    src: &'a [u8],
    render: RenderTarget,
) -> String {
    use roc_reporting::report::{Report, RocDocAllocator, DEFAULT_PALETTE};
    use ven_pretty::DocAllocator;

    let IncorrectModuleName {
        module_id,
        found,
        expected,
    } = problem;

    // SAFETY: if the module was not UTF-8, that would be reported as a parsing problem, rather
    // than an incorrect module name problem (the latter can happen only after parsing).
    let src = unsafe { from_utf8_unchecked(src) };
    let src_lines = src.lines().collect::<Vec<_>>();
    let lines = LineInfo::new(src);

    let interns = Interns {
        module_ids,
        all_ident_ids,
    };
    let alloc = RocDocAllocator::new(&src_lines, module_id, &interns);

    let doc = alloc.stack([
        alloc.reflow("This module has a different name than I expected:"),
        alloc.region(lines.convert_region(found.region)),
        alloc.reflow("Based on the nesting and use of this module, I expect it to have name"),
        alloc.pq_module_name(expected).indent(4),
    ]);

    let report = Report {
        filename,
        doc,
        title: "INCORRECT MODULE NAME".to_string(),
        severity: Severity::RuntimeError,
    };

    let mut buf = String::new();
    let palette = DEFAULT_PALETTE;
    report.render(render, &mut buf, &alloc, &palette);
    buf
}

fn to_parse_problem_report<'a>(
    problem: FileError<'a, SyntaxError<'a>>,
    mut module_ids: ModuleIds,
    all_ident_ids: IdentIdsByModule,
    render: RenderTarget,
    palette: Palette,
) -> String {
    use roc_reporting::report::{parse_problem, RocDocAllocator};

    // TODO this is not in fact safe
    let src = unsafe { from_utf8_unchecked(problem.problem.bytes) };
    let src_lines = src.lines().collect::<Vec<_>>();
    // let mut src_lines: Vec<&str> = problem.prefix.lines().collect();
    // src_lines.extend(src.lines().skip(1));

    let module_id = module_ids.get_or_insert(&"find module name somehow?".into());

    let interns = Interns {
        module_ids,
        all_ident_ids,
    };

    // Report parsing and canonicalization problems
    let alloc = RocDocAllocator::new(&src_lines, module_id, &interns);

    let starting_line = 0;

    let lines = LineInfo::new(src);

    let report = parse_problem(
        &alloc,
        &lines,
        problem.filename.clone(),
        starting_line,
        problem,
    );

    let mut buf = String::new();

    report.render(render, &mut buf, &alloc, &palette);

    buf
}

fn report_cannot_run(
    module_id: ModuleId,
    filename: PathBuf,
    platform_path: &PlatformPath,
) -> String {
    use roc_reporting::report::{Report, RocDocAllocator, DEFAULT_PALETTE};
    use ven_pretty::DocAllocator;
    use PlatformPath::*;

    // Report parsing and canonicalization problems
    let interns = Interns::default();
    let alloc = RocDocAllocator::new(&[], module_id, &interns);

    let report = {
        match platform_path {
            Valid(_) => unreachable!(),
            NotSpecified => {
                let doc = alloc.stack([
                    alloc.reflow("I could not find a platform based on your input file."),
                    alloc.reflow(r"Does the module header have an entry that looks like this?"),
                    alloc
                        .parser_suggestion("packages { blah: \"…path or URL to platform…\" }")
                        .indent(4),
                    alloc.reflow("Tip: The following part of the tutorial has an example of specifying a platform:\n\n<https://www.roc-lang.org/tutorial#building-an-application>"),
                ]);

                Report {
                    filename,
                    doc,
                    title: "NO PLATFORM".to_string(),
                    severity: Severity::RuntimeError,
                }
            }
            RootIsInterface => {
                let doc = alloc.stack([
                    alloc.reflow(
                        r"The input file is an `interface` module, but only `app` modules can be run.",
                    ),
                    alloc.reflow(r"Tip: You can use `roc check` or `roc test` to verify an interface module like this one."),
                ]);

                Report {
                    filename,
                    doc,
                    title: "NO PLATFORM".to_string(),
                    severity: Severity::RuntimeError,
                }
            }
            RootIsHosted => {
                let doc = alloc.stack([
                    alloc.reflow(
                        r"The input file is a `hosted` module, but only `app` modules can be run.",
                    ),
                    alloc.reflow(r"Tip: You can use `roc check` or `roc test` to verify a hosted module like this one."),
                ]);

                Report {
                    filename,
                    doc,
                    title: "NO PLATFORM".to_string(),
                    severity: Severity::RuntimeError,
                }
            }
            RootIsPlatformModule => {
                let doc = alloc.stack([
                    alloc.reflow(
                        r"The input file is a `platform` module, but only `app` modules can be run.",
                    ),
                    alloc.reflow(r"Tip: You can use `roc check` or `roc test` to verify a platform module like this one."),
                ]);

                Report {
                    filename,
                    doc,
                    title: "NO PLATFORM".to_string(),
                    severity: Severity::RuntimeError,
                }
            }
        }
    };

    let palette = DEFAULT_PALETTE;
    let mut buf = String::new();
    report.render_color_terminal(&mut buf, &alloc, &palette);

    buf
}<|MERGE_RESOLUTION|>--- conflicted
+++ resolved
@@ -2139,96 +2139,8 @@
     };
 }
 
-<<<<<<< HEAD
 fn extend_module_with_builtin_import(module: &mut ParsedModule, module_id: ModuleId) {
     module
-=======
-/// Report modules that are imported, but from which nothing is used
-fn report_unused_imported_modules(
-    state: &mut State<'_>,
-    module_id: ModuleId,
-    constrained_module: &ConstrainedModule,
-) {
-    let mut unused_imported_modules = constrained_module.imported_modules.clone();
-    let mut unused_imports = constrained_module.module.exposed_imports.clone();
-
-    for symbol in constrained_module.module.referenced_values.iter() {
-        unused_imported_modules.remove(&symbol.module_id());
-        unused_imports.remove(symbol);
-    }
-
-    for symbol in constrained_module.module.referenced_types.iter() {
-        unused_imported_modules.remove(&symbol.module_id());
-        unused_imports.remove(symbol);
-    }
-
-    let existing = match state.module_cache.can_problems.entry(module_id) {
-        Vacant(entry) => entry.insert(std::vec::Vec::new()),
-        Occupied(entry) => entry.into_mut(),
-    };
-
-    // TODO this outer conditional can be replaced by just the for loop
-    // once we have Task as builtin. (Also the for loop doesn't need the "Task" check.)
-    if !unused_imported_modules.is_empty() {
-        let module_ids = Arc::clone(&state.arc_modules);
-        let module_ids = module_ids.lock();
-
-        for (unused, region) in unused_imported_modules.drain() {
-            if !unused.is_builtin() {
-                let is_task_module = match module_ids.get_name(unused) {
-                    Some(name) => name.as_inner().as_str() == "Task",
-                    None => false,
-                };
-
-                if !is_task_module {
-                    existing.push(roc_problem::can::Problem::UnusedModuleImport(
-                        unused, region,
-                    ));
-                }
-            }
-        }
-    }
-
-    for (unused, region) in unused_imports.drain() {
-        existing.push(roc_problem::can::Problem::UnusedImport(unused, region));
-    }
-}
-
-///Generates an errorfor modules that are imported from packages that don't exist
-///TODO. This is temporary. Remove this once module params is implemented
-fn check_for_missing_package_shorthand_in_cache<'a>(
-    header: &ModuleHeader,
-    shorthands: &Arc<Mutex<MutMap<&'a str, ShorthandPath>>>,
-) -> Result<(), LoadingProblem<'a>> {
-    header.package_qualified_imported_modules
-            .iter()
-            .find_map(|pqim| match pqim {
-                PackageQualified::Unqualified(_) => None,
-                PackageQualified::Qualified(shorthand, _) => {
-                    if!(shorthands.lock().iter().any(|(short,_)|short==shorthand)){
-                        let module_path=header.module_path.to_str().unwrap_or("");
-                        Some(LoadingProblem::FormattedReport(
-                        match header.header_type {
-                            HeaderType::Hosted { ..} |
-                            HeaderType::Builtin {..} |
-                            HeaderType::Interface {..} =>
-                            {
-                                let mod_type= header.header_type.to_string();
-                                format!("The package shorthand '{shorthand}' that you are using in the 'imports' section of the header of module '{module_path}' doesn't exist.\nCheck that package shorthand is correct or reference the package in an 'app' or 'package' header.\nThis module is an {mod_type}, because of a bug in the compiler we are unable to directly typecheck {mod_type} modules with package imports so this error may not be correct. Please start checking at an app, package or platform file that imports this file.")
-                            },
-                            _=>
-                                format!("The package shorthand '{shorthand}' that you are using in the 'imports' section of the header of module '{module_path}' doesn't exist.\nCheck that package shorthand is correct or reference the package in an 'app' or 'package' header.")
-                        }))
-                    } else {
-                        None
-                    }
-                }
-            }).map_or(Ok(()),Err)
-}
-
-fn extend_header_with_builtin(header: &mut ModuleHeader, module: ModuleId) {
-    header
->>>>>>> 759e26ea
         .package_qualified_imported_modules
         .insert(PackageQualified::Unqualified(module_id));
 
@@ -5482,112 +5394,6 @@
     Ok(Msg::Parsed(parsed))
 }
 
-<<<<<<< HEAD
-=======
-fn exposed_from_import<'a>(
-    entry: &ImportsEntry<'a>,
-) -> Option<(QualifiedModuleName<'a>, Vec<Loc<Ident>>)> {
-    use roc_parse::header::ImportsEntry::*;
-
-    match entry {
-        Module(module_name, exposes) => {
-            let mut exposed = Vec::with_capacity(exposes.len());
-
-            for loc_entry in exposes.iter() {
-                exposed.push(loc_entry.map(ident_from_exposed));
-            }
-
-            let qualified_module_name = QualifiedModuleName {
-                opt_package: None,
-                module: module_name.as_str().into(),
-            };
-
-            Some((qualified_module_name, exposed))
-        }
-
-        Package(package_name, module_name, exposes) => {
-            let mut exposed = Vec::with_capacity(exposes.len());
-
-            for loc_entry in exposes.iter() {
-                exposed.push(loc_entry.map(ident_from_exposed));
-            }
-
-            let qualified_module_name = QualifiedModuleName {
-                opt_package: Some(package_name),
-                module: module_name.as_str().into(),
-            };
-
-            Some((qualified_module_name, exposed))
-        }
-
-        IngestedFile(_, _) => None,
-    }
-}
-
-fn value_def_from_imports<'a>(
-    arena: &'a Bump,
-    header_path: &Path,
-    entry: &Loc<ImportsEntry<'a>>,
-) -> Result<Option<ValueDef<'a>>, LoadingProblem<'a>> {
-    use roc_parse::header::ImportsEntry::*;
-
-    let value = match entry.value {
-        Module(_, _) => None,
-        Package(_, _, _) => None,
-        IngestedFile(ingested_path, typed_ident) => {
-            let file_path = if let StrLiteral::PlainLine(ingested_path) = ingested_path {
-                let mut file_path = header_path.to_path_buf();
-                // Remove the header file name and push the new path.
-                file_path.pop();
-                file_path.push(ingested_path);
-
-                match fs::metadata(&file_path) {
-                    Ok(md) => {
-                        if md.is_dir() {
-                            return Err(LoadingProblem::FileProblem {
-                                filename: file_path,
-                                // TODO: change to IsADirectory once that is stable.
-                                error: io::ErrorKind::InvalidInput,
-                            });
-                        }
-                        file_path
-                    }
-                    Err(e) => {
-                        return Err(LoadingProblem::FileProblem {
-                            filename: file_path,
-                            error: e.kind(),
-                        });
-                    }
-                }
-            } else {
-                todo!(
-                    "Only plain strings are supported. Other cases should be made impossible here"
-                );
-            };
-            let typed_ident = typed_ident.extract_spaces().item;
-            let Loc { region, value } = typed_ident.ident;
-            let ident = arena.alloc(Loc::at(region, Pattern::Identifier { ident: value }));
-
-            let ann_type = arena.alloc(typed_ident.ann);
-            Some(ValueDef::AnnotatedBody {
-                ann_pattern: ident,
-                ann_type,
-                comment: None,
-                body_pattern: ident,
-                body_expr: arena
-                    .alloc(entry.with_value(Expr::IngestedFile(arena.alloc(file_path), ann_type))),
-            })
-        }
-    };
-
-    Ok(value)
-}
-
-fn ident_from_exposed(entry: &Spaced<'_, ExposedName<'_>>) -> Ident {
-    entry.extract_spaces().item.as_str().into()
-}
-
->>>>>>> 759e26ea
 fn make_specializations<'a>(
     arena: &'a Bump,
     home: ModuleId,
