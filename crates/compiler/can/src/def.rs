--- conflicted
+++ resolved
@@ -2968,7 +2968,6 @@
             preceding_comment: *preceding_comment,
         }),
 
-<<<<<<< HEAD
         ModuleImport(module_import) => {
             let module_name = ModuleName::from(module_import.name.value.name);
             let module_id = env
@@ -3075,7 +3074,13 @@
             let typed_ident = ingested_file.name.item.extract_spaces().item;
             let body_pattern = env
                 .arena
-                .alloc(typed_ident.ident.map_owned(ast::Pattern::Identifier));
+                .alloc(typed_ident.ident.map_owned(|ident| 
+                        ast::Pattern::Identifier {
+                            ident, 
+                            // Agus TODO: check this
+                            suffixed: 0
+                        }
+                    ));
             let ann_type = env.arena.alloc(typed_ident.ann);
             let body_expr = Loc {
                 value: ast::Expr::IngestedFile(env.arena.alloc(file_path), ann_type),
@@ -3101,9 +3106,7 @@
                 env.arena.alloc(body_expr),
             ))
         }
-=======
         Stmt(_) => internal_error!("a Stmt was not desugared correctly, should have been converted to a Body(...) in desguar"),
->>>>>>> a6f47fb5
     }
 }
 
