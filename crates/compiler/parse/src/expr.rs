use std::cell::Cell;

use crate::ast::{
    is_expr_suffixed, AccessShortcut, AssignedField, ClosureShortcut, Collection, CommentOrNewline,
    Defs, Expr, ExtractSpaces, Implements, ImportAlias, ImportAsKeyword, ImportExposingKeyword,
    ImportedModuleName, IngestedFileAnnotation, IngestedFileImport, ModuleImport,
    ModuleImportParams, Pattern, Spaceable, Spaced, Spaces, SpacesBefore, TryTarget,
    TypeAnnotation, TypeDef, TypeHeader, ValueDef, WhenShortcut,
};
use crate::blankspace::{eat_nc, eat_nc_check, eat_nc_loc_c, eat_nc_ok, SpacedBuilder};
use crate::header::{chomp_module_name, ModuleName};
use crate::ident::{
    chomp_access_chain, chomp_integer_part, chomp_lowercase_part, malformed_ident,
    parse_anycase_ident, parse_ident_chain, parse_lowercase_ident, Accessor, BadIdent, Ident,
    Suffix,
};
use crate::number_literal::parse_number_base;
use crate::parser::{
    at_keyword, collection_inner, EClosure, EExpect, EExpr, EIf, EImport, EImportParams, EInParens,
    EList, EPattern, ERecord, EReturn, EType, EWhen, ParseResult, Parser, SpaceProblem,
    SyntaxError,
};
use crate::pattern::parse_closure_param;
use crate::state::State;
use crate::string_literal::{self, rest_of_str_like, StrLikeLiteral};
use crate::type_annotation::{
    self, parse_implements_abilities, type_expr, NO_TYPE_EXPR_FLAGS, STOP_AT_FIRST_IMPL,
    TRAILING_COMMA_VALID,
};
use crate::{header, keyword};
use bumpalo::collections::Vec;
use bumpalo::Bump;
use roc_collections::soa::slice_extend_new;
use roc_error_macros::internal_error;
use roc_module::called_via::{BinOp, CalledVia, UnaryOp};
use roc_region::all::{Loc, Position, Region};

use crate::parser::Progress::{self, *};

pub fn test_parse_expr<'a>(
    arena: &'a bumpalo::Bump,
    state: State<'a>,
) -> Result<Loc<Expr<'a>>, SyntaxError<'a>> {
    let (_, spaces_before, state) = eat_nc_check(EExpr::IndentStart, arena, state, 0, false)
        .map_err(|(_, fail)| SyntaxError::Expr(fail, Position::default()))?;

    let flags = CHECK_FOR_ARROW | ACCEPT_MULTI_BACKPASSING;
    let (_, expr, state) = parse_expr_block(flags, arena, state, 0)
        .map_err(|(_, fail)| SyntaxError::Expr(fail, Position::default()))?;

    let (spaces_after, state) = eat_nc_ok(EExpr::IndentEnd, arena, state, 0);

    if state.has_reached_end() {
        Ok(expr.spaced_around(arena, spaces_before, spaces_after))
    } else {
        let fail = EExpr::BadExprEnd(state.pos());
        Err(SyntaxError::Expr(fail, Position::default()))
    }
}

#[derive(Debug, Clone, Copy, PartialEq, Eq)]
pub struct ExprParseFlags(u8);

pub const NO_EXPR_PARSE_FLAGS: ExprParseFlags = ExprParseFlags(0);

/// Check for and accept multi-backpassing syntax
/// This is usually true, but false within list/record literals
/// because the comma separating backpassing arguments conflicts
/// with the comma separating literal elements
pub const ACCEPT_MULTI_BACKPASSING: ExprParseFlags = ExprParseFlags(1);

/// Check for the `->` token, and raise an error if found
/// This is usually true, but false in if-guards
///
/// > Just foo if foo == 2 -> ...
pub const CHECK_FOR_ARROW: ExprParseFlags = ExprParseFlags(1 << 1);

impl ExprParseFlags {
    pub const fn is_set(&self, flag: Self) -> bool {
        (self.0 & flag.0) != 0
    }

    #[must_use]
    pub const fn unset(&self, flag: Self) -> Self {
        Self(self.0 & !flag.0)
    }
}

impl std::ops::BitOr for ExprParseFlags {
    type Output = Self;

    fn bitor(self, rhs: Self) -> Self::Output {
        Self(self.0 | rhs.0)
    }
}

fn rest_of_expr_in_parens_etc<'a>(
    start: Position,
    arena: &'a Bump,
    state: State<'a>,
) -> Result<(Loc<Expr<'a>>, State<'a>), (Progress, EExpr<'a>)> {
    let elem_p = move |a: &'a Bump, state: State<'a>, min_indent: u32| {
        let block_pos = state.pos();
        parse_expr_block(CHECK_FOR_ARROW, a, state, min_indent)
            .map_err(|(p, fail)| (p, EInParens::Expr(a.alloc(fail), block_pos)))
    };

    let (_, elems, state) = collection_inner(elem_p, Expr::SpaceBefore)
        .parse(arena, state, 0)
        .map_err(|(p, fail)| (p, EExpr::InParens(fail, start)))?;

    if state.bytes().first() != Some(&b')') {
        let fail = EInParens::End(state.pos());
        return Err((MadeProgress, EExpr::InParens(fail, start)));
    }
    let state = state.inc();

    if elems.is_empty() {
        let fail = EInParens::Empty(state.pos());
        return Err((NoProgress, EExpr::InParens(fail, start)));
    }

    let mut loc_elems = if elems.len() > 1 {
        Loc::pos(start, state.pos(), Expr::Tuple(elems.ptrify_items(arena)))
    } else {
        // TODO: don't discard comments before/after (stored in the Collection)
        Loc::at(
            elems.items[0].region,
            Expr::ParensAround(&elems.items[0].value),
        )
    };

    let (suffixes, state) = parse_field_task_result_suffixes(arena, state)?;

    // if there are field accesses, include the parentheses in the region
    // otherwise, don't include the parentheses
    if !suffixes.is_empty() {
        let elems = apply_access_chain(arena, loc_elems.value, suffixes);
        loc_elems = Loc::pos(start, state.pos(), elems)
    };

    Ok((loc_elems, state))
}

/// It parses suffixes `.`, `!`, `?` and as it is called after the initial term it always returns MadeProgress for the Err
fn parse_field_task_result_suffixes<'a>(
    arena: &'a Bump,
    mut state: State<'a>,
) -> Result<(Vec<'a, Suffix<'a>>, State<'a>), (Progress, EExpr<'a>)> {
    let mut fields = Vec::with_capacity_in(1, arena);
    loop {
        let prev_state = state.clone();
        let (field, next_state) = match state.bytes().first() {
            Some(b) => match b {
                b'.' => {
                    let state = state.inc();
                    let ident_pos = state.pos();
                    match parse_lowercase_ident(state.clone()) {
                        Ok((name, state)) => (Suffix::Accessor(Accessor::RecordField(name)), state),
                        Err(NoProgress) => {
                            // This is a tuple accessor, e.g. "1" in `.1`
                            match chomp_integer_part(state.bytes()) {
                                Ok(name) => (
                                    Suffix::Accessor(Accessor::TupleIndex(name)),
                                    state.inc_len(name),
                                ),
                                Err(_) => return Err((MadeProgress, EExpr::Access(ident_pos))),
                            }
                        }
                        Err(_) => return Err((MadeProgress, EExpr::Access(ident_pos))),
                    }
                }
                b'!' => (Suffix::TrySuffix(TryTarget::Task), state.inc()),
                b'?' => (Suffix::TrySuffix(TryTarget::Result), state.inc()),
                _ => return Ok((fields, prev_state)),
            },
            _ => return Ok((fields, prev_state)),
        };

        fields.push(field);
        state = next_state;
    }
}

fn parse_negative_number<'a>(
    start: Position,
    flags: ExprParseFlags,
    arena: &'a Bump,
    state: State<'a>,
    min_indent: u32,
) -> Result<(Loc<Expr<'a>>, State<'a>), (Progress, EExpr<'a>)> {
    // unary minus should not be followed by whitespace or comment
    if !state
        .bytes()
        .get(1)
        .map(|b| b.is_ascii_whitespace() || *b == b'#')
        .unwrap_or(false)
    {
        let prev = state.clone();
        let state = state.inc();
        let loc_op = Region::new(start, state.pos());

        match parse_term(PARSE_DEFAULT, flags, arena, state, min_indent) {
            Ok((expr, state)) => Ok((numeric_negate_expr(arena, &prev, loc_op, expr, &[]), state)),
            Err((_, fail)) => Err((MadeProgress, fail)),
        }
    } else {
        // drop the minus and parse '0b', '0o', '0x', etc.
        match parse_number_base(true, &state.bytes()[1..], state) {
            Ok((_, literal, state)) => Ok((state.loc(start, literal_to_expr(literal)), state)),
            Err((MadeProgress, fail)) => Err((MadeProgress, EExpr::Number(fail, start))),
            Err(_) => {
                // it may be the case with split arrow `- >` or similar,
                // so it should not considered as bad number, let's keep parsing until we find the closest error.
                Err((NoProgress, EExpr::Start(start)))
            }
        }
    }
}

#[derive(Debug, Clone, Copy, PartialEq, Eq)]
pub struct ParseTermOpts(u8);

impl ParseTermOpts {
    pub const fn is_set(&self, opt: Self) -> bool {
        (self.0 & opt.0) != 0
    }
}

impl std::ops::BitOr for ParseTermOpts {
    type Output = Self;

    fn bitor(self, rhs: Self) -> Self::Output {
        Self(self.0 | rhs.0)
    }
}

pub const PARSE_DEFAULT: ParseTermOpts = ParseTermOpts(0);

pub const PARSE_UNDERSCORE: ParseTermOpts = ParseTermOpts(0b1);
pub const PARSE_NEGATIVE: ParseTermOpts = ParseTermOpts(0b10);
pub const PARSE_IF_WHEN: ParseTermOpts = ParseTermOpts(0b100);
pub const PARSE_ALL: ParseTermOpts = ParseTermOpts(0b111);

pub const PARSE_NO_CLOSURE: ParseTermOpts = ParseTermOpts(0b1000);

fn parse_term<'a>(
    opts: ParseTermOpts,
    flags: ExprParseFlags,
    arena: &'a Bump,
    state: State<'a>,
    min_indent: u32,
) -> Result<(Loc<Expr<'a>>, State<'a>), (Progress, EExpr<'a>)> {
    let start = state.pos();
    if let Some(b) = state.bytes().first() {
        match b {
            b'\\' => {
                if !opts.is_set(PARSE_NO_CLOSURE) {
                    match rest_of_closure(flags, arena, state.inc()) {
                        Ok((expr, state)) => Ok((state.loc(start, expr), state)),
                        Err((p, fail)) => Err((p, EExpr::Closure(fail, start))),
                    }
                } else {
                    Err((NoProgress, EExpr::Start(start)))
                }
            }
            b'_' => {
                if opts.is_set(PARSE_UNDERSCORE) {
                    let state = state.inc();
                    match chomp_lowercase_part(state.bytes()) {
                        Ok((name, _)) => {
                            let state = state.advance(name.len());
                            Ok((state.loc(start, Expr::Underscore(name)), state))
                        }
                        Err(NoProgress) => Ok((state.loc(start, Expr::Underscore("")), state)),
                        Err(_) => Err((MadeProgress, EExpr::End(start))),
                    }
                } else {
                    Err((NoProgress, EExpr::Start(start)))
                }
            }
            b'-' => {
                if opts.is_set(PARSE_NEGATIVE) {
                    parse_negative_number(start, flags, arena, state, min_indent)
                } else {
                    Err((NoProgress, EExpr::Start(start)))
                }
            }
            b'!' => {
                if opts.is_set(PARSE_NEGATIVE) {
                    rest_of_logical_not(start, flags, arena, state.inc(), min_indent)
                } else {
                    Err((NoProgress, EExpr::Start(start)))
                }
            }
            b'(' => rest_of_expr_in_parens_etc(start, arena, state.inc()),
            b'{' => rest_of_record_expr(start, arena, state.inc()),
            b'[' => rest_of_list_expr(start, arena, state.inc()),
            b'"' | b'\'' => {
                let column = state.column();
                match rest_of_str_like(*b == b'\'', column, arena, state.inc(), min_indent) {
                    Ok((_, literal, state)) => {
                        let str_literal = match literal {
                            StrLikeLiteral::Str(s) => Expr::Str(s),
                            StrLikeLiteral::SingleQuote(s) => Expr::SingleQuote(s.to_str_in(arena)),
                        };
                        Ok((state.loc(start, str_literal), state))
                    }
                    Err((p, fail)) => Err((p, EExpr::Str(fail, start))),
                }
            }
            b'0'..=b'9' => match parse_number_base(false, state.bytes(), state) {
                Ok((_, literal, state)) => Ok((state.loc(start, literal_to_expr(literal)), state)),
                Err((p, fail)) => Err((p, EExpr::Number(fail, start))),
            },
            _ => {
                if opts.is_set(PARSE_IF_WHEN) {
                    if at_keyword(keyword::IF, &state) {
                        let state = state.advance(keyword::IF.len());
                        return match rest_of_if_expr(flags, arena, state, min_indent) {
                            Ok((expr, state)) => Ok((state.loc(start, expr), state)),
                            Err((p, err)) => Err((p, EExpr::If(err, start))),
                        };
                    }

                    if at_keyword(keyword::WHEN, &state) {
                        let state = state.advance(keyword::WHEN.len());
                        let indent = state.line_indent();
                        return match when::rest_of_when_expr(None, flags, arena, state, indent) {
                            Ok((expr, state)) => Ok((state.loc(start, expr), state)),
                            Err((p, err)) => Err((p, EExpr::When(err, start))),
                        };
                    }
                }

                if at_keyword(keyword::CRASH, &state) {
                    let state = state.advance(keyword::CRASH.len());
                    return Ok((state.loc(start, Expr::Crash), state));
                }

                if at_keyword(keyword::DBG, &state) {
                    let state = state.advance(keyword::DBG.len());
                    return Ok((state.loc(start, Expr::Dbg), state));
                }

                // todo: @later "try" is not included into KEYWORDS in keyword.rs because there still functions with the such name
                if at_keyword("try", &state) {
                    let state = state.advance("try".len());
                    return Ok((state.loc(start, Expr::Try), state));
                }

                let (ident, state) = parse_ident_chain(arena, state)?;

                let ident_end = state.pos();
                let (suffixes, state) = parse_field_task_result_suffixes(arena, state)?;

                let mut ident = ident_to_expr(arena, ident, None);
                if !suffixes.is_empty() {
                    ident = apply_access_chain(arena, ident, suffixes);
                }
                Ok((Loc::pos(start, ident_end, ident), state))
            }
        }
    } else {
        Err((NoProgress, EExpr::Start(start)))
    }
}

/// Entry point for parsing an expression.
pub(crate) fn parse_expr_start<'a>(
    flags: ExprParseFlags,
    start_state_and_term: Option<(State<'a>, Loc<Expr<'a>>)>,
    arena: &'a Bump,
    state: State<'a>,
    min_indent: u32,
) -> Result<(Loc<Expr<'a>>, State<'a>), (Progress, EExpr<'a>)> {
    let (start_state, term, state) = match start_state_and_term {
        None => {
            let (term, news) = parse_term(PARSE_ALL, flags, arena, state.clone(), min_indent)?;
            (state, term, news)
        }
        Some((start_state, term)) => (start_state, term, state),
    };

    let start = start_state.pos();
    let inc_indent = start_state.line_indent() + 1;

    // Parse a chain of expressions separated by operators. Also handles function application.
    let mut prev_state = state.clone();
    let (_, spaces_before_op, state) =
        match eat_nc_check(EExpr::IndentEnd, arena, state.clone(), min_indent, false) {
            Ok(ok) => ok,
            Err(_) => return Ok((state.loc(start, term.value), state)),
        };

    let mut expr_state = ExprState {
        operators: Vec::new_in(arena),
        arguments: Vec::new_in(arena),
        expr: term,
        spaces_after: spaces_before_op,
        end: prev_state.pos(),
    };

    let mut state = state;
    loop {
        let term_res = if state.column() >= inc_indent {
            parse_term(PARSE_UNDERSCORE, flags, arena, state.clone(), inc_indent)
        } else {
            Err((NoProgress, EExpr::Start(state.pos())))
        };

        match term_res {
            Ok((mut arg, new_state)) => {
                state = new_state;
                prev_state = state.clone();

                if !expr_state.spaces_after.is_empty() {
                    arg = arg.spaced_before(arena, expr_state.spaces_after);
                    expr_state.spaces_after = &[];
                }
                expr_state.arguments.push(arena.alloc(arg));
                expr_state.end = state.pos();

                match eat_nc_check(EExpr::IndentEnd, arena, state.clone(), min_indent, false) {
                    Ok((_, new_spaces, new_state)) => {
                        expr_state.spaces_after = new_spaces;
                        state = new_state;
                    }
                    Err(_) => {
                        expr_state.spaces_after = &[];
                        let expr = finalize_expr(expr_state, arena);
                        return Ok((state.loc(start, expr), state));
                    }
                }

                continue;
            }
            Err((MadeProgress, f)) => return Err((MadeProgress, f)),
            Err((NoProgress, _)) => {
                let before_op = state.clone();
                // We're part way thru parsing an expression, e.g. `bar foo `.
                // We just tried parsing an argument and determined we couldn't -
                // so we're going to try parsing an operator.
                let op_res = match parse_bin_op(state.clone()) {
                    // roll back space parsing
                    Err((NoProgress, _)) => Ok((finalize_expr(expr_state, arena), prev_state)),
                    Err(err) => Err(err),
                    Ok((op, state)) => {
                        let op_start = before_op.pos();
                        let op_end = state.pos();

                        expr_state.consume_spaces(arena);

                        if let BinOp::When = op {
                            let when_pos = state.pos();
                            let cond = Some((expr_state.expr, WhenShortcut::BinOp));
                            match when::rest_of_when_expr(cond, flags, arena, state, min_indent) {
                                Ok(ok) => Ok(ok),
                                Err((p, fail)) => Err((p, EExpr::When(fail, when_pos))),
                            }
                        } else {
                            let (_, spaces_after_op, state) =
                                eat_nc_check(EExpr::IndentEnd, arena, state, min_indent, false)?;

                            let loc_op = Loc::pos(op_start, op_end, op);
                            match op {
                                // a `-` is unary if it is preceded by a space and not followed by a space
                                BinOp::Minus
                                    if expr_state.end != op_start && op_end == state.pos() =>
                                {
                                    parse_negative_term(
                                        start, arena, state, min_indent, inc_indent, expr_state,
                                        flags, before_op, loc_op,
                                    )
                                }
                                _ => parse_after_binop(
                                    start,
                                    arena,
                                    state,
                                    min_indent,
                                    inc_indent,
                                    flags,
                                    spaces_after_op,
                                    expr_state,
                                    loc_op,
                                ),
                            }
                        }
                    }
                };
                return op_res.map(|(expr, state)| (state.loc(start, expr), state));
            }
        }
    }
}

pub fn parse_repl_defs_and_optional_expr<'a>(
    arena: &'a Bump,
    state: State<'a>,
) -> Result<(Defs<'a>, Option<Loc<Expr<'a>>>), (Progress, EExpr<'a>)> {
    let start = state.pos();
    let (spaces_before, state) = match eat_nc(arena, state.clone(), false) {
        Ok((_, (sp, _), state)) => (state.loc(start, sp), state),
        Err((NoProgress, _)) => return Ok((Defs::default(), None)),
        Err(err) => return Err(err),
    };

    let (stmts, state) = parse_stmt_seq(
        arena,
        state,
        |e, _| e.clone(),
        CHECK_FOR_ARROW | ACCEPT_MULTI_BACKPASSING,
        0,
        spaces_before,
        EExpr::IndentEnd,
    )?;

    let state = match eat_nc(arena, state.clone(), false) {
        Ok((_, _, state)) => state,
        Err((NoProgress, _)) => state,
        Err(err) => return Err(err),
    };

    if !state.has_reached_end() {
        return Err((MadeProgress, EExpr::End(state.pos())));
    }

    let (defs, last_expr) =
        stmts_to_defs(&stmts, Defs::default(), false, arena).map_err(|e| (MadeProgress, e))?;

    Ok((defs, last_expr))
}

fn parse_stmt_start<'a>(
    flags: ExprParseFlags,
    comment_region: Region,
    arena: &'a Bump,
    mut state: State<'a>,
    min_indent: u32,
) -> Result<(Loc<Stmt<'a>>, State<'a>), (Progress, EExpr<'a>)> {
    let start = state.pos();
    match state.bytes().first() {
        Some(b) => match b {
            b'\\' => match rest_of_closure(flags, arena, state.inc()) {
                Ok((expr, state)) => Ok((state.loc(start, Stmt::Expr(expr)), state)),
                Err((p, fail)) => Err((p, EExpr::Closure(fail, start))),
            },
            b'i' => {
                if at_keyword(keyword::IF, &state) {
                    state.advance_mut(keyword::IF.len());
                    match rest_of_if_expr(flags, arena, state, min_indent) {
                        Ok((expr, state)) => Ok((state.loc(start, Stmt::Expr(expr)), state)),
                        Err((p, fail)) => Err((p, EExpr::If(fail, start))),
                    }
                } else if at_keyword(keyword::IMPORT, &state) {
                    state.advance_mut(keyword::IMPORT.len());
                    rest_of_import(start, arena, state, min_indent)
                } else {
                    parse_stmt_operator_chain(flags, arena, state, min_indent)
                }
            }
            b'e' => {
                if at_keyword(keyword::EXPECT, &state) {
                    state.advance_mut(keyword::EXPECT.len());
                    rest_of_expect_stmt(start, flags, comment_region, arena, state)
                } else {
                    parse_stmt_operator_chain(flags, arena, state, min_indent)
                }
            }
            b'd' => {
                if at_keyword(keyword::DBG, &state) {
                    state.advance_mut(keyword::DBG.len());
                    rest_of_dbg_stmt(start, flags, comment_region, arena, state)
                } else {
                    parse_stmt_operator_chain(flags, arena, state, min_indent)
                }
            }
            b'r' => {
                if at_keyword(keyword::RETURN, &state) {
                    state.advance_mut(keyword::RETURN.len());
                    rest_of_return_stmt(start, flags, arena, state)
                } else {
                    parse_stmt_operator_chain(flags, arena, state, min_indent)
                }
            }
            b'w' => {
                if at_keyword(keyword::WHEN, &state) {
                    state.advance_mut(keyword::WHEN.len());
                    let indent = state.line_indent();
                    match when::rest_of_when_expr(None, flags, arena, state, indent) {
                        Ok((expr, state)) => Ok((state.loc(start, Stmt::Expr(expr)), state)),
                        Err((p, err)) => Err((p, EExpr::When(err, start))),
                    }
                } else {
                    parse_stmt_operator_chain(flags, arena, state, min_indent)
                }
            }
            _ => parse_stmt_operator_chain(flags, arena, state, min_indent),
        },
        None => Err((NoProgress, EExpr::Start(start))),
    }
}

fn parse_stmt_operator_chain<'a>(
    flags: ExprParseFlags,
    arena: &'a Bump,
    state: State<'a>,
    min_indent: u32,
) -> Result<(Loc<Stmt<'a>>, State<'a>), (Progress, EExpr<'a>)> {
    let start = state.pos();
    let line_indent = state.line_indent();

    let opts = PARSE_NO_CLOSURE | PARSE_UNDERSCORE | PARSE_NEGATIVE;
    let (expr, state) = parse_term(opts, flags, arena, state, min_indent)?;

    let mut prev_state = state.clone();
    let end = state.pos();

    let (_, spaces_before_op, state) =
        match eat_nc_check(EExpr::IndentEnd, arena, state.clone(), min_indent, false) {
            Ok(ok) => ok,
            Err(_) => {
                return Ok((state.loc(start, Stmt::Expr(expr.value)), state));
            }
        };

    let mut expr_state = ExprState {
        operators: Vec::new_in(arena),
        arguments: Vec::new_in(arena),
        expr,
        spaces_after: spaces_before_op,
        end,
    };

    let inc_indent = line_indent + 1;
    let mut state = state;
    loop {
        let term_res = if state.column() >= inc_indent {
            parse_term(PARSE_UNDERSCORE, flags, arena, state.clone(), inc_indent)
        } else {
            Err((NoProgress, EExpr::Start(state.pos())))
        };

        match term_res {
            Err((MadeProgress, f)) => return Err((MadeProgress, f)),
            Ok((
                implements @ Loc {
                    value:
                        Expr::Var {
                            module_name: "",
                            ident: keyword::IMPLEMENTS,
                            ..
                        },
                    ..
                },
                state,
            )) if matches!(expr_state.expr.value, Expr::Tag(..)) => {
                return match parse_ability_def(expr_state, state, arena, implements, inc_indent) {
                    Ok((td, state)) => Ok((state.loc(start, Stmt::TypeDef(td)), state)),
                    Err((NoProgress, _)) => Err((NoProgress, EExpr::Start(start))),
                    Err(err) => Err(err),
                };
            }
            Err((NoProgress, _)) => {
                // We're part way thru parsing an expression, e.g. `bar foo `.
                // We just tried parsing an argument and determined we couldn't -
                // so we're going to try parsing an operator.
                //
                // This is very similar to the logic in `expr_operator_chain`, except
                // we handle the additional case of backpassing, which is valid
                // at the statement level but not at the expression level.
                let before_op = state.clone();
                let op_res = match parse_op(state.clone()) {
                    Err((MadeProgress, f)) => Err((MadeProgress, f)),
                    Ok((op, state)) => {
                        // adds the spaces before operator to the preceding expression term
                        expr_state.consume_spaces(arena);

                        if let OperatorOrDef::BinOp(BinOp::When) = op {
                            // the `~` when operator is handled here to handle the spaces specific to the when branches
                            // instead of generic space handling in `parse_stmt_operator`
                            let when_pos = state.pos();
                            let cond = Some((expr_state.expr, WhenShortcut::BinOp));
                            match when::rest_of_when_expr(cond, flags, arena, state, min_indent) {
                                Ok((expr, state)) => Ok((Stmt::Expr(expr), state)),
                                Err((p, fail)) => Err((p, EExpr::When(fail, when_pos))),
                            }
                        } else {
                            let loc_op = state.loc(before_op.pos(), op);
                            parse_stmt_operator(
                                start, arena, state, min_indent, inc_indent, flags, expr_state,
                                loc_op, before_op,
                            )
                        }
                    }
                    Err((NoProgress, _)) => {
                        if flags.is_set(ACCEPT_MULTI_BACKPASSING) && state.bytes().starts_with(b",")
                        {
                            state = state.inc();
                            parse_stmt_multi_backpassing(
                                expr_state, flags, arena, state, min_indent,
                            )
                        } else if flags.is_set(CHECK_FOR_ARROW) && state.bytes().starts_with(b"->")
                        {
                            Err((MadeProgress, EExpr::BadOperator("->", state.pos())))
                        } else {
                            // roll back space parsing
                            let expr = finalize_expr(expr_state, arena);
                            Ok((Stmt::Expr(expr), prev_state))
                        }
                    }
                };
                return match op_res {
                    Ok((stmt, state)) => Ok((state.loc(start, stmt), state)),
                    Err((NoProgress, _)) => Err((NoProgress, EExpr::Start(start))),
                    Err(err) => Err(err),
                };
            }
            Ok((mut arg, new_state)) => {
                state = new_state;
                prev_state = state.clone();

                if !expr_state.spaces_after.is_empty() {
                    arg = arg.spaced_before(arena, expr_state.spaces_after);
                    expr_state.spaces_after = &[];
                }
                expr_state.arguments.push(arena.alloc(arg));
                expr_state.end = state.pos();

                match eat_nc_check(EExpr::IndentEnd, arena, state.clone(), min_indent, false) {
                    Ok((_, new_spaces, new_state)) => {
                        expr_state.spaces_after = new_spaces;
                        state = new_state;
                    }
                    Err(_) => {
                        expr_state.spaces_after = &[];
                        let expr = finalize_expr(expr_state, arena);
                        return Ok((state.loc(start, Stmt::Expr(expr)), state));
                    }
                }

                continue;
            }
        }
    }
}

#[derive(Debug)]
struct ExprState<'a> {
    operators: Vec<'a, (Loc<Expr<'a>>, Loc<BinOp>)>,
    arguments: Vec<'a, &'a Loc<Expr<'a>>>,
    expr: Loc<Expr<'a>>,
    spaces_after: &'a [CommentOrNewline<'a>],
    end: Position,
}

impl<'a> ExprState<'a> {
    fn consume_spaces(&mut self, arena: &'a Bump) {
        if !self.spaces_after.is_empty() {
            if let Some(last) = self.arguments.pop() {
                let new = last.value.with_spaces_after(self.spaces_after, last.region);

                self.arguments.push(arena.alloc(new));
            } else {
                let region = self.expr.region;

                let mut value = Expr::Num("");
                std::mem::swap(&mut self.expr.value, &mut value);

                self.expr = arena
                    .alloc(value)
                    .with_spaces_after(self.spaces_after, region);
            };

            self.spaces_after = &[];
        }
    }

    fn validate_assignment_or_backpassing<F>(
        mut self,
        arena: &'a Bump,
        loc_op: Loc<OperatorOrDef>,
        argument_error: F,
    ) -> Result<Loc<Expr<'a>>, EExpr<'a>>
    where
        F: Fn(Region, Position) -> EExpr<'a>,
    {
        if !self.operators.is_empty() {
            // this `=` or `<-` likely occurred inline; treat it as an invalid operator
            let opchar = match loc_op.value {
                OperatorOrDef::Assignment => "=",
                OperatorOrDef::Backpassing => "<-",
                _ => unreachable!(),
            };

            let fail = EExpr::BadOperator(opchar, loc_op.region.start());

            Err(fail)
        } else if !self.expr.value.is_tag()
            && !self.expr.value.is_opaque()
            && !self.arguments.is_empty()
            && !is_expr_suffixed(&self.expr.value)
        {
            let region = Region::across_all(self.arguments.iter().map(|v| &v.region));
            Err(argument_error(region, loc_op.region.start()))
        } else {
            self.consume_spaces(arena);
            if !self.arguments.is_empty() {
                Ok(to_call(arena, self.arguments, self.expr))
            } else {
                Ok(self.expr)
            }
        }
    }

    fn validate_is_type_def(
        mut self,
        arena: &'a Bump,
        kind: Loc<AliasOrOpaque>,
    ) -> Result<(Loc<Expr<'a>>, Vec<'a, &'a Loc<Expr<'a>>>), EExpr<'a>> {
        if !self.operators.is_empty() {
            // this `:`/`:=` likely occurred inline; treat it as an invalid operator
            let op = match kind.value {
                AliasOrOpaque::Alias => ":",
                AliasOrOpaque::Opaque => ":=",
            };
            let fail = EExpr::BadOperator(op, kind.region.start());

            Err(fail)
        } else {
            self.consume_spaces(arena);
            Ok((self.expr, self.arguments))
        }
    }
}

fn finalize_expr<'a>(expr_state: ExprState<'a>, arena: &'a Bump) -> Expr<'a> {
    let right_arg = if !expr_state.arguments.is_empty() {
        to_call(arena, expr_state.arguments, expr_state.expr)
    } else {
        expr_state.expr
    };
    if expr_state.operators.is_empty() {
        right_arg.value
    } else {
        Expr::BinOps(
            expr_state.operators.into_bump_slice(),
            arena.alloc(right_arg),
        )
    }
}

fn to_call<'a>(
    arena: &'a Bump,
    mut args: Vec<'a, &'a Loc<Expr<'a>>>,
    loc_expr: Loc<Expr<'a>>,
) -> Loc<Expr<'a>> {
    debug_assert!(!args.is_empty());
    let last = args.last().map(|x| x.region).unwrap_or_default();
    let region = Region::span_across(&loc_expr.region, &last);

    let spaces = if let Some(last) = args.last_mut() {
        let spaces = last.value.extract_spaces();
        if spaces.after.is_empty() {
            &[]
        } else {
            let inner = if !spaces.before.is_empty() {
                arena.alloc(spaces.item).before(spaces.before)
            } else {
                spaces.item
            };
            *last = arena.alloc(Loc::at(last.region, inner));
            spaces.after
        }
    } else {
        &[]
    };

    let mut apply = Expr::Apply(
        arena.alloc(loc_expr),
        args.into_bump_slice(),
        CalledVia::Space,
    );

    if !spaces.is_empty() {
        apply = arena.alloc(apply).after(spaces)
    }

    Loc::at(region, apply)
}

fn numeric_negate_expr<'a>(
    arena: &'a Bump,
    state: &State<'a>,
    loc_op: Region,
    expr: Loc<Expr<'a>>,
    spaces: &'a [CommentOrNewline<'a>],
) -> Loc<Expr<'a>> {
    debug_assert_eq!(state.bytes().first(), Some(&b'-'));
    // for overflow reasons, we must make the unary minus part of the number literal.
    let start = state.pos();
    let region = Region::new(start, expr.region.end());

    let new_expr = match expr.value {
        Expr::Num(string) => {
            let s = unsafe { std::str::from_utf8_unchecked(&state.bytes()[..string.len() + 1]) };
            Expr::Num(s)
        }
        Expr::Float(string) => {
            let s = unsafe { std::str::from_utf8_unchecked(&state.bytes()[..string.len() + 1]) };
            Expr::Float(s)
        }
        Expr::NonBase10Int {
            string,
            base,
            is_negative,
        } => {
            // don't include the minus sign here; it will not be parsed right
            Expr::NonBase10Int {
                is_negative: !is_negative,
                string,
                base,
            }
        }
        _ => Expr::UnaryOp(arena.alloc(expr), Loc::at(loc_op, UnaryOp::Negate)),
    };

    Loc::at(region, new_expr).spaced_before(arena, spaces)
}

fn parse_import_params<'a>(
    arena: &'a Bump,
    state: State<'a>,
    min_indent: u32,
) -> ParseResult<'a, ModuleImportParams<'a>, EImportParams<'a>> {
    let (_, before, state) = eat_nc_check(EImportParams::Indent, arena, state, min_indent, false)
        .map_err(|(_, fail)| (NoProgress, fail))?;

    let record_pos = state.pos();
    if state.bytes().first() != Some(&b'{') {
        let fail = EImportParams::Record(ERecord::Open(record_pos), record_pos);
        return Err((NoProgress, fail));
    }

    let (_, record, state) = rest_of_record(arena, state.inc())
        .map_err(|(p, fail)| ((p, EImportParams::Record(fail, record_pos))))?;

    let record_at = Region::new(record_pos, state.pos());

    if let Some(prefix) = record.prefix {
        let fail = match prefix {
            (update, RecordHelpPrefix::Update) => EImportParams::RecordUpdateFound(update.region),
            (mapper, RecordHelpPrefix::Mapper) => EImportParams::RecordBuilderFound(mapper.region),
        };
        return Err((MadeProgress, fail));
    }

    let params = record.fields.map_items_result(arena, |loc_field| {
        match loc_field.value.to_assigned_field(arena) {
            AssignedField::IgnoredValue(_, _, _) => Err((
                MadeProgress,
                EImportParams::RecordIgnoredFieldFound(loc_field.region),
            )),
            field => Ok(Loc::at(loc_field.region, field)),
        }
    })?;

    let params = Loc::at(record_at, params);
    let import_params = ModuleImportParams { before, params };
    Ok((MadeProgress, import_params, state))
}

fn parse_imported_module_name(
    state: State<'_>,
) -> ParseResult<'_, ImportedModuleName<'_>, EImport<'_>> {
    let package_pos = state.pos();
    let (package, state) = match parse_lowercase_ident(state.clone()) {
        Ok((name, state)) => match state.bytes().first() {
            Some(&b'.') => (Some(name), state.inc()),
            _ => return Err((MadeProgress, EImport::PackageShorthandDot(package_pos))),
        },
        Err(NoProgress) => (None, state),
        Err(_) => return Err((MadeProgress, EImport::PackageShorthand(package_pos))),
    };

    let name_pos = state.pos();
    let (name, state) = match chomp_module_name(state.bytes()) {
        Ok(name) => (ModuleName::new(name), state.advance(name.len())),
        Err(p) => return Err((p, EImport::ModuleName(name_pos))),
    };

    let module_name = ImportedModuleName { package, name };
    Ok((MadeProgress, module_name, state))
}

fn import_as<'a>(
) -> impl Parser<'a, header::KeywordItem<'a, ImportAsKeyword, Loc<ImportAlias<'a>>>, EImport<'a>> {
    move |arena: &'a Bump, state: State<'a>, min_indent: u32| {
        let (_, keyword, state) = header::spaces_around_keyword(
            ImportAsKeyword,
            EImport::As,
            EImport::IndentAs,
            EImport::IndentAlias,
        )
        .parse(arena, state, min_indent)?;

        let ident_pos = state.pos();
        let (item, state) = match parse_anycase_ident(state) {
            Ok((_, ident, state)) => {
                let ident_at = Region::new(ident_pos, state.pos());
                match ident.chars().next() {
                    Some(first) if first.is_uppercase() => {
                        let ident = Loc::at(ident_at, ImportAlias::new(ident));
                        (ident, state)
                    }
                    Some(_) => return Err((MadeProgress, EImport::LowercaseAlias(ident_at))),
                    None => return Err((MadeProgress, EImport::Alias(state.pos()))),
                }
            }
            Err((p, _)) => return Err((p, EImport::Alias(ident_pos))),
        };

        let keyword = header::KeywordItem { keyword, item };
        Ok((MadeProgress, keyword, state))
    }
}

#[inline(always)]
fn import_exposing<'a>() -> impl Parser<
    'a,
    header::KeywordItem<
        'a,
        ImportExposingKeyword,
        Collection<'a, Loc<Spaced<'a, header::ExposedName<'a>>>>,
    >,
    EImport<'a>,
> {
    move |arena: &'a Bump, state: State<'a>, min_indent: u32| {
        let (_, keyword, state) = header::spaces_around_keyword(
            ImportExposingKeyword,
            EImport::Exposing,
            EImport::IndentExposing,
            EImport::ExposingListStart,
        )
        .parse(arena, state, min_indent)?;

        if state.bytes().first() != Some(&b'[') {
            return Err((NoProgress, EImport::ExposingListStart(state.pos())));
        }
        let state = state.inc();

        let elem_p = move |_: &'a Bump, state: State<'a>, _: u32| {
            let pos: Position = state.pos();
            match parse_anycase_ident(state) {
                Ok((p, ident, state)) => {
                    let ident = Spaced::Item(crate::header::ExposedName::new(ident));
                    Ok((p, Loc::pos(pos, state.pos(), ident), state))
                }
                Err((p, _)) => Err((p, EImport::ExposedName(pos))),
            }
        };
        let (item, state) =
            match collection_inner(elem_p, Spaced::SpaceBefore).parse(arena, state, 0) {
                Ok((_, out, state)) => (out, state),
                Err((_, fail)) => return Err((MadeProgress, fail)),
            };

        if state.bytes().first() != Some(&b']') {
            return Err((MadeProgress, EImport::ExposingListEnd(state.pos())));
        }
        let state = state.inc();

        let keyword = header::KeywordItem { keyword, item };
        Ok((MadeProgress, keyword, state))
    }
}

#[inline(always)]
fn import_ingested_file_as<'a>(
    arena: &'a Bump,
    state: State<'a>,
    min_indent: u32,
) -> ParseResult<'a, header::KeywordItem<'a, ImportAsKeyword, Loc<&'a str>>, EImport<'a>> {
    let (_, keyword, state) = header::spaces_around_keyword(
        ImportAsKeyword,
        EImport::As,
        EImport::IndentAs,
        EImport::IndentIngestedName,
    )
    .parse(arena, state, min_indent)?;

    let item_pos = state.pos();
    let (item, state) = match parse_lowercase_ident(state) {
        Ok(ok) => ok,
        Err(_) => return Err((MadeProgress, EImport::IngestedName(item_pos))),
    };
    let item = Loc::pos(item_pos, state.pos(), item);

    let keyword_item = header::KeywordItem { keyword, item };
    Ok((MadeProgress, keyword_item, state))
}

#[inline(always)]
fn parse_import_ingested_file_ann<'a>(
    arena: &'a bumpalo::Bump,
    state: State<'a>,
    min_indent: u32,
) -> ParseResult<'a, IngestedFileAnnotation<'a>, EImport<'a>> {
    let (_, before_colon, state) =
        match eat_nc_check(EImport::IndentColon, arena, state, min_indent, false) {
            Ok(ok) => ok,
            Err((_, fail)) => return Err((NoProgress, fail)),
        };

    if state.bytes().first() != Some(&b':') {
        return Err((NoProgress, EImport::Colon(state.pos())));
    }
    let state = state.inc();

    let ann_pos = state.pos();
    let (_, annotation, state) =
        match type_annotation::type_expr(NO_TYPE_EXPR_FLAGS).parse(arena, state, min_indent) {
            Ok(ok) => ok,
            Err((p, fail)) => return Err((p, EImport::Annotation(fail, ann_pos))),
        };

    let ann = IngestedFileAnnotation {
        before_colon,
        annotation,
    };
    Ok((MadeProgress, ann, state))
}

#[derive(Debug, Copy, Clone, PartialEq, Eq)]
enum AliasOrOpaque {
    Alias,  // ':'
    Opaque, // ':='
}

fn extract_tag_and_spaces<'a>(arena: &'a Bump, expr: Expr<'a>) -> Option<Spaces<'a, &'a str>> {
    let mut expr = expr.extract_spaces();

    loop {
        match &expr.item {
            Expr::ParensAround(inner_expr) => {
                let inner_expr = inner_expr.extract_spaces();
                expr.item = inner_expr.item;
                expr.before = merge_spaces(arena, expr.before, inner_expr.before);
                expr.after = merge_spaces(arena, inner_expr.after, expr.after);
            }
            Expr::Tag(tag) => {
                return Some(Spaces {
                    before: expr.before,
                    item: tag,
                    after: expr.after,
                });
            }
            _ => return None,
        }
    }
}

/// We just saw a ':' or ':=', and we're trying to parse an alias or opaque type definition.
fn parse_stmt_alias_or_opaque<'a>(
    arena: &'a Bump,
    state: State<'a>,
    min_indent: u32,
    expr_state: ExprState<'a>,
    kind: Loc<AliasOrOpaque>,
    spaces_after_operator: &'a [CommentOrNewline<'a>],
) -> Result<(Stmt<'a>, State<'a>), (Progress, EExpr<'a>)> {
    let inc_indent = min_indent + 1;

    let expr_region = expr_state.expr.region;
    let (expr, arguments) = expr_state
        .validate_is_type_def(arena, kind)
        .map_err(|fail| (MadeProgress, fail))?;

    let (res, state) = if let Some(tag) = extract_tag_and_spaces(arena, expr.value) {
        let name = tag.item;
        let mut type_arguments = Vec::with_capacity_in(arguments.len(), arena);

        for argument in arguments {
            match expr_to_pattern(arena, &argument.value) {
                Ok(good) => {
                    type_arguments.push(Loc::at(argument.region, good));
                }
                Err(()) => {
                    let pos = state.pos();
                    let fail = EExpr::Pattern(arena.alloc(EPattern::NotAPattern(pos)), pos);
                    return Err((MadeProgress, fail));
                }
            }
        }

        match kind.value {
            AliasOrOpaque::Alias => {
                // TODO @check later that here we skip `spaces_after_operator`
                let ann_pos = state.pos();
                let (_, ann, state) =
                    match type_expr(NO_TYPE_EXPR_FLAGS).parse(arena, state, inc_indent) {
                        Ok(ok) => ok,
                        Err((p, fail)) => return Err((p, EExpr::Type(fail, ann_pos))),
                    };

                let header = TypeHeader {
                    name: Loc::at(expr.region, name),
                    vars: type_arguments.into_bump_slice(),
                };

                let def = TypeDef::Alias { header, ann };
                (Stmt::TypeDef(def), state)
            }

            AliasOrOpaque::Opaque => {
                // TODO @check later that here we skip `spaces_after_operator`
                let ann_pos = state.pos();
                let (_, ann, state) = match type_expr(TRAILING_COMMA_VALID | STOP_AT_FIRST_IMPL)
                    .parse(arena, state, inc_indent)
                {
                    Ok(ok) => ok,
                    Err((p, fail)) => return Err((p, EExpr::Type(fail, ann_pos))),
                };

                let olds = state.clone();
                let (derived, state) =
                    match eat_nc_check(EType::TIndentStart, arena, state, inc_indent, false) {
                        Err(_) => (None, olds),
                        Ok((_, sp, state)) => {
                            match parse_implements_abilities(arena, state, inc_indent) {
                                Err(_) => (None, olds),
                                Ok((abilities, state)) => {
                                    (Some(abilities.spaced_before(arena, sp)), state)
                                }
                            }
                        }
                    };

                let header = TypeHeader {
                    name: Loc::at(expr.region, name),
                    vars: type_arguments.into_bump_slice(),
                };

                let def = TypeDef::Opaque {
                    header,
                    typ: ann,
                    derived,
                };
                (Stmt::TypeDef(def), state)
            }
        }
    } else {
        let call = if !arguments.is_empty() {
            to_call(arena, arguments, expr)
        } else {
            expr
        };

        match expr_to_pattern(arena, &call.value) {
            Ok(pat) => {
                let ann_pos = state.pos();
                match type_expr(NO_TYPE_EXPR_FLAGS).parse(arena, state, inc_indent) {
                    Ok((_, mut type_ann, state)) => {
                        // put the spaces from after the operator in front of the call
                        type_ann = type_ann.spaced_before(arena, spaces_after_operator);
                        let value_def = ValueDef::Annotation(Loc::at(expr_region, pat), type_ann);
                        (Stmt::ValueDef(value_def), state)
                    }
                    Err((_, fail)) => return Err((MadeProgress, EExpr::Type(fail, ann_pos))),
                }
            }
            Err(_) => {
                // this `:`/`:=` likely occurred inline; treat it as an invalid operator
                let op = match kind.value {
                    AliasOrOpaque::Alias => ":",
                    AliasOrOpaque::Opaque => ":=",
                };
                let fail = EExpr::BadOperator(op, kind.region.start());
                return Err((MadeProgress, fail));
            }
        }
    };

    Ok((res, state))
}

mod ability {
    use super::*;
    use crate::{
        ast::{AbilityMember, Spaced},
        parser::EAbility,
    };

    pub enum IndentLevel {
        PendingMin,
        Exact,
    }

    /// Parses an ability demand like `hash : a -> U64 where a implements Hash`, in the context of a larger
    /// ability definition.
    /// This is basically the same as parsing a free-floating annotation, but with stricter rules.
    pub fn parse_demand<'a>(
        indent_type: IndentLevel,
        indent: u32,
        arena: &'a Bump,
        state: State<'a>,
    ) -> ParseResult<'a, (u32, AbilityMember<'a>), EAbility<'a>> {
        // Put no restrictions on the indent after the spaces; we'll check it manually.
        let (spaces_before, state) = match eat_nc(arena, state, false) {
            Ok((_, (sp, _), state)) => (sp, state),
            Err((_, fail)) => return Err((NoProgress, fail)),
        };

        match indent_type {
            IndentLevel::PendingMin if state.column() < indent => {
                let indent_difference = state.column() as i32 - indent as i32;
                Err((
                    MadeProgress,
                    EAbility::DemandAlignment(indent_difference, state.pos()),
                ))
            }
            IndentLevel::Exact if state.column() < indent => {
                // This demand is not indented correctly
                let indent_difference = state.column() as i32 - indent as i32;
                Err((
                    // Rollback because the deindent may be because there is a next
                    // expression
                    NoProgress,
                    EAbility::DemandAlignment(indent_difference, state.pos()),
                ))
            }
            IndentLevel::Exact if state.column() > indent => {
                // This demand is not indented correctly
                let indent_difference = state.column() as i32 - indent as i32;

                // We might be trying to parse at EOF, at which case the indent level
                // will be off, but there is actually nothing left.
                let progress = Progress::when(!state.has_reached_end());
                Err((
                    progress,
                    EAbility::DemandAlignment(indent_difference, state.pos()),
                ))
            }
            _ => {
                let indent_column = state.column();

                let start = state.pos();
                let (name, state) = match parse_lowercase_ident(state) {
                    Ok(ok) => ok,
                    Err(_) => return Err((MadeProgress, EAbility::DemandName(start))),
                };

                let name = state.loc(start, Spaced::Item(name));
                let name = name.spaced_before(arena, spaces_before);

                let inc_indent = indent_column + 1;

                // TODO: do we get anything from picking up spaces here?
                let (_, _spaces_after_name, state) =
                    eat_nc_check(EAbility::DemandName, arena, state, inc_indent, true)?;

                if state.bytes().first() != Some(&b':') {
                    return Err((MadeProgress, EAbility::DemandColon(state.pos())));
                }
                let state = state.inc();

                let type_pos = state.pos();
                let (typ, state) = match type_expr(TRAILING_COMMA_VALID)
                    .parse(arena, state, inc_indent)
                {
                    Ok((_, out, state)) => (out, state),
                    Err((_, fail)) => return Err((MadeProgress, EAbility::Type(fail, type_pos))),
                };

                let demand = AbilityMember { name, typ };
                Ok((MadeProgress, (indent_column, demand), state))
            }
        }
    }
}

/// Parse the series of "demands" (e.g. similar to methods in a rust trait), for an ability definition.
fn finish_parsing_ability_def<'a>(
    inc_indent: u32,
    name: Loc<&'a str>,
    args: &'a [Loc<Pattern<'a>>],
    loc_implements: Loc<Implements<'a>>,
    arena: &'a Bump,
    state: State<'a>,
) -> ParseResult<'a, (TypeDef<'a>, Region), EExpr<'a>> {
    let mut demands = Vec::with_capacity_in(2, arena);

    // Parse the first demand. This will determine the indentation level all the
    // other demands must observe.
    let start = state.pos();
    let ((demand_indent_level, first_demand), mut state) =
        match ability::parse_demand(ability::IndentLevel::PendingMin, inc_indent, arena, state) {
            Ok((_, out, state)) => (out, state),
            Err((p, fail)) => return Err((p, EExpr::Ability(fail, start))),
        };
    demands.push(first_demand);

    loop {
        match ability::parse_demand(
            ability::IndentLevel::Exact,
            demand_indent_level,
            arena,
            state.clone(),
        ) {
            Ok((_, (_indent, demand), next_state)) => {
                state = next_state;
                demands.push(demand);
            }
            Err((MadeProgress, problem)) => {
                return Err((MadeProgress, EExpr::Ability(problem, state.pos())));
            }
            Err((NoProgress, _)) => {
                break;
            }
        }
    }

    let def_region = Region::span_across(&name.region, &demands.last().unwrap().typ.region);
    let type_def = TypeDef::Ability {
        header: TypeHeader { name, vars: args },
        loc_implements,
        members: demands.into_bump_slice(),
    };

    Ok((MadeProgress, (type_def, def_region), state))
}

/// A Stmt is an intermediate representation used only during parsing.
/// It consists of a fragment of code that hasn't been fully stitched together yet.
/// For example, each of the following lines is a Stmt:
/// - `foo bar` (Expr)
/// - `foo, bar <- baz` (Backpassing)
/// - `Foo : [A, B, C]` (TypeDef)
/// - `foo = \x -> x + 1` (ValueDef)
///
/// Note in particular that the Backpassing Stmt doesn't make any sense on its own;
/// we need to link it up with the following stmts to make a complete expression.
#[derive(Debug, Clone, Copy)]
pub enum Stmt<'a> {
    Expr(Expr<'a>),
    Backpassing(&'a [Loc<Pattern<'a>>], &'a Loc<Expr<'a>>),
    TypeDef(TypeDef<'a>),
    ValueDef(ValueDef<'a>),
}

/// Having just parsed an operator, we need to dispatch to the appropriate
/// parsing function based on the operator.
///
/// Note, this function is very similar to `parse_expr_operator`, but it
/// handles additional cases to allow assignments / type annotations / etc.
#[allow(clippy::too_many_arguments)]
fn parse_stmt_operator<'a>(
    start: Position,
    arena: &'a Bump,
    state: State<'a>,
    min_indent: u32,
    inc_indent: u32,
    flags: ExprParseFlags,
    expr_state: ExprState<'a>,
    loc_op: Loc<OperatorOrDef>,
    initial_state: State<'a>,
) -> Result<(Stmt<'a>, State<'a>), (Progress, EExpr<'a>)> {
    let (spaces_after_op, state) = eat_nc_loc_c(EExpr::IndentEnd, arena, state, min_indent, false)?;

    let op = loc_op.value;
    let op_start = loc_op.region.start();
    let op_end = loc_op.region.end();
    let new_start = state.pos();

    match op {
        OperatorOrDef::BinOp(BinOp::When) => unreachable!("the case handled by the caller"),
        OperatorOrDef::BinOp(BinOp::Minus) if expr_state.end != op_start && op_end == new_start => {
            // a `-` is unary if it is preceded by a space and not followed by a space
            parse_negative_term(
                start,
                arena,
                state,
                min_indent,
                inc_indent,
                expr_state,
                flags,
                initial_state,
                loc_op.with_value(BinOp::Minus),
            )
            .map(|(expr, state)| (Stmt::Expr(expr), state))
        }
        OperatorOrDef::BinOp(op) => parse_after_binop(
            start,
            arena,
            state,
            min_indent,
            inc_indent,
            flags,
            spaces_after_op.value,
            expr_state,
            loc_op.with_value(op),
        )
        .map(|(expr, state)| (Stmt::Expr(expr), state)),
        OperatorOrDef::Assignment => {
            // We just saw the '=' operator of an assignment stmt. Continue parsing from there.
            let call = expr_state
                .validate_assignment_or_backpassing(arena, loc_op, EExpr::ElmStyleFunction)
                .map_err(|fail| (MadeProgress, fail))?;
            let loc = call.region;

            let (value_def, state) = {
                match expr_to_pattern(arena, &call.value) {
                    Ok(pattern) => {
                        let (body, state) = parse_block(
                            flags,
                            arena,
                            state,
                            inc_indent,
                            EExpr::IndentEnd,
                            |a, _| a.clone(),
                            Some(spaces_after_op),
                        )?;

                        let alias =
                            ValueDef::Body(arena.alloc(Loc::at(loc, pattern)), arena.alloc(body));
                        (alias, state)
                    }
                    Err(_) => {
                        // this `=` likely occurred inline; treat it as an invalid operator
                        let fail = EExpr::BadOperator(arena.alloc("="), op_start);
                        return Err((MadeProgress, fail));
                    }
                }
            };

            Ok((Stmt::ValueDef(value_def), state))
        }
        OperatorOrDef::Backpassing => {
            // Parse the rest of a backpassing statement, after the <- operator
            let expr_region = expr_state.expr.region;
            let call = expr_state
                .validate_assignment_or_backpassing(arena, loc_op, |_, pos| {
                    EExpr::BadOperator("<-", pos)
                })
                .map_err(|fail| (MadeProgress, fail))?;

            let (loc_pattern, loc_body, state) = {
                match expr_to_pattern(arena, &call.value) {
                    Ok(pat) => {
                        let (type_ann, state) =
                            parse_expr_start(flags, None, arena, state, inc_indent)?;

                        // put the spaces from after the operator in front of the call
                        let type_ann = type_ann.spaced_before(arena, spaces_after_op.value);
                        (Loc::at(expr_region, pat), type_ann, state)
                    }
                    Err(_) => {
                        // this `=` likely occurred inline; treat it as an invalid operator
                        let fail = EExpr::BadOperator("=", op_start);
                        return Err((MadeProgress, fail));
                    }
                }
            };

            let stmt = Stmt::Backpassing(arena.alloc([loc_pattern]), arena.alloc(loc_body));
            Ok((stmt, state))
        }
        OperatorOrDef::AliasOrOpaque(kind) => parse_stmt_alias_or_opaque(
            arena,
            state,
            inc_indent,
            expr_state,
            loc_op.with_value(kind),
            spaces_after_op.value,
        ),
    }
}

/// Continue parsing terms after we just parsed a binary operator
#[allow(clippy::too_many_arguments)]
fn parse_after_binop<'a>(
    start: Position,
    arena: &'a Bump,
    state: State<'a>,
    min_indent: u32,
    inc_indent: u32,
    flags: ExprParseFlags,
    spaces_after_op: &'a [CommentOrNewline],
    mut expr_state: ExprState<'a>,
    loc_op: Loc<BinOp>,
) -> Result<(Expr<'a>, State<'a>), (Progress, EExpr<'a>)> {
    let (right_expr, state) = match parse_term(PARSE_ALL, flags, arena, state.clone(), min_indent) {
        Ok(ok) => ok,
        Err((NoProgress, _)) => return Err((MadeProgress, EExpr::TrailingOperator(state.pos()))),
        Err(err) => return Err(err),
    };

    // put the spaces from after the operator in front of the new_expr
    let right_expr = right_expr.spaced_before(arena, spaces_after_op);

    let call_or_left = if !expr_state.arguments.is_empty() {
        let args = std::mem::replace(&mut expr_state.arguments, Vec::new_in(arena));
        to_call(arena, args, expr_state.expr)
    } else {
        expr_state.expr
    };
    expr_state.operators.push((call_or_left, loc_op));
    expr_state.expr = right_expr;
    expr_state.end = state.pos();

    let prev = state.clone();
    match eat_nc_check(EExpr::IndentEnd, arena, state, min_indent, false) {
        Ok((_, spaces_after, state)) => {
            expr_state.spaces_after = spaces_after;
            parse_expr_end(
                start, arena, state, min_indent, inc_indent, flags, expr_state, prev,
            )
        }
        Err(_) => {
            expr_state.spaces_after = &[];
            Ok((finalize_expr(expr_state, arena), prev))
        }
    }
}

/// We just saw a `,` that we think is part of a backpassing statement.
/// Parse the rest of the statement.
fn parse_stmt_multi_backpassing<'a>(
    mut expr_state: ExprState<'a>,
    flags: ExprParseFlags,
    arena: &'a Bump,
    state: State<'a>,
    min_indent: u32,
) -> Result<(Stmt<'a>, State<'a>), (Progress, EExpr<'a>)> {
    // called after parsing the first , in `a, b <- c` (e.g.)

    let parser = move |arena: &'a Bump, state: State<'a>, min_indent: u32| {
        let (sp, sp_before, state) =
            eat_nc_check(EPattern::Start, arena, state, min_indent, false)?;

        let (pat, state) = match crate::pattern::parse_pattern(arena, state, min_indent) {
            Ok(ok) => ok,
            Err((p, fail)) => return Err((p.or(sp), fail)),
        };

        let (_, sp_after, state) =
            match eat_nc_check(EPattern::IndentEnd, arena, state, min_indent, false) {
                Ok(ok) => ok,
                Err((_, fail)) => return Err((MadeProgress, fail)),
            };

        let pat = pat.spaced_around(arena, sp_before, sp_after);
        Ok((MadeProgress, pat, state))
    };

    let start = state.pos();
    let original_state = state.clone();
    let start_bytes_len = state.bytes().len();

    let (mut patterns, state) = match parser.parse(arena, state, min_indent) {
        Ok((_, first_pat, next_state)) => {
            let mut state = next_state;
            let mut pats = Vec::with_capacity_in(1, arena);
            pats.push(first_pat);

            let result = loop {
                if state.bytes().first() != Some(&b',') {
                    break (pats, state);
                }
                let next_state = state.inc();

                // If the delimiter passed, check the element parser.
                match parser.parse(arena, next_state.clone(), min_indent) {
                    Ok((_, next_pat, next_state)) => {
                        state = next_state;
                        pats.push(next_pat);
                    }
                    Err((_, fail)) => {
                        // If the delimiter parsed, but the following
                        // element did not, that's a fatal error.
                        let progress =
                            Progress::from_lengths(start_bytes_len, next_state.bytes().len());
                        let fail = if let EPattern::IndentEnd(_) = fail {
                            EExpr::UnexpectedComma(start.prev())
                        } else {
                            EExpr::Pattern(arena.alloc(fail), start)
                        };
                        return Err((progress, fail));
                    }
                }
            };
            result
        }
        Err((NoProgress, _)) => (Vec::new_in(arena), original_state),
        Err((p, fail)) => {
            let fail = if let EPattern::IndentEnd(_) = fail {
                EExpr::UnexpectedComma(start.prev())
            } else {
                EExpr::Pattern(arena.alloc(fail), start)
            };
            return Err((p, fail));
        }
    };

    expr_state.consume_spaces(arena);

    let call = if !expr_state.arguments.is_empty() {
        to_call(arena, expr_state.arguments, expr_state.expr)
    } else {
        expr_state.expr
    };

    let pattern = expr_to_pattern(arena, &call.value).map_err(|()| {
        (
            MadeProgress,
            EExpr::Pattern(arena.alloc(EPattern::NotAPattern(state.pos())), state.pos()),
        )
    })?;

    let loc_pattern = Loc::at(call.region, pattern);

    patterns.insert(0, loc_pattern);

    let line_indent = state.line_indent();

    if !state.bytes().starts_with(b"<-") {
        return Err((MadeProgress, EExpr::BackpassArrow(state.pos())));
    }
    let state = state.advance(2);

    let min_indent = line_indent + 1;
    let (ps, spaces_before, state) =
        eat_nc_check(EExpr::IndentEnd, arena, state, min_indent, false)?;

    let (loc_body, state) = match parse_expr_start(flags, None, arena, state, min_indent) {
        Ok(ok) => ok,
        Err((pe, fail)) => return Err((ps.or(pe), fail)),
    };

    let loc_body = loc_body.spaced_before(arena, spaces_before);
    let ret = Stmt::Backpassing(patterns.into_bump_slice(), arena.alloc(loc_body));
    Ok((ret, state))
}

/// We just saw a unary negation operator, and now we need to parse the expression.
#[allow(clippy::too_many_arguments)]
fn parse_negative_term<'a>(
    start: Position,
    arena: &'a Bump,
    state: State<'a>,
    min_indent: u32,
    inc_indent: u32,
    mut expr_state: ExprState<'a>,
    flags: ExprParseFlags,
    initial_state: State<'a>,
    loc_op: Loc<BinOp>,
) -> Result<(Expr<'a>, State<'a>), (Progress, EExpr<'a>)> {
    let (negated_expr, state) = parse_term(PARSE_DEFAULT, flags, arena, state, min_indent)?;

    let arg = numeric_negate_expr(
        arena,
        &initial_state,
        loc_op.region,
        negated_expr,
        expr_state.spaces_after,
    );
    expr_state.arguments.push(arena.alloc(arg));
    expr_state.end = state.pos();

    let initial_state = state.clone();
    let (spaces, state) = eat_nc_ok(EExpr::IndentEnd, arena, state, min_indent);
    expr_state.spaces_after = spaces;

    // TODO: this should probably be handled in the caller, not here
    parse_expr_end(
        start,
        arena,
        state,
        min_indent,
        inc_indent,
        flags,
        expr_state,
        initial_state,
    )
}

/// Parse an expression, not allowing `if`/`when`/etc.
/// TODO: this should probably be subsumed into `expr_operator_chain`
#[allow(clippy::too_many_arguments)]
fn parse_expr_end<'a>(
    start: Position,
    arena: &'a Bump,
    state: State<'a>,
    min_indent: u32,
    inc_indent: u32,
    flags: ExprParseFlags,
    mut expr_state: ExprState<'a>,
    initial_state: State<'a>,
) -> Result<(Expr<'a>, State<'a>), (Progress, EExpr<'a>)> {
    let term_res = if state.column() >= inc_indent {
        parse_term(PARSE_UNDERSCORE, flags, arena, state.clone(), inc_indent)
    } else {
        Err((NoProgress, EExpr::Start(state.pos())))
    };

    match term_res {
        Err((MadeProgress, f)) => Err((MadeProgress, f)),
        Ok((mut arg, state)) => {
            // now that we have `function arg1 ... <spaces> argn`, attach the spaces to the `argn`
            if !expr_state.spaces_after.is_empty() {
                arg = arg.spaced_before(arena, expr_state.spaces_after);
                expr_state.spaces_after = &[];
            }
            expr_state.arguments.push(arena.alloc(arg));
            expr_state.end = state.pos();

            let initial_state = state.clone();
            match eat_nc_check(EExpr::IndentEnd, arena, state.clone(), min_indent, false) {
                Err(_) => {
                    expr_state.spaces_after = &[];
                    let expr = finalize_expr(expr_state, arena);
                    Ok((expr, state))
                }
                Ok((_, spaces_after, state)) => {
                    expr_state.spaces_after = spaces_after;
                    parse_expr_end(
                        start,
                        arena,
                        state,
                        min_indent,
                        inc_indent,
                        flags,
                        expr_state,
                        initial_state,
                    )
                }
            }
        }
        Err((NoProgress, _)) => {
            // We're part way thru parsing an expression, e.g. `bar foo `.
            // We just tried parsing an argument and determined we couldn't -
            // so we're going to try parsing an operator.
            let before_op = state.clone();
            match parse_bin_op(state) {
                Err((MadeProgress, f)) => Err((MadeProgress, f)),
                Ok((op, state)) => {
                    let op_start = before_op.pos();
                    let op_end = state.pos();

                    expr_state.consume_spaces(arena);

                    if let BinOp::When = op {
                        // the chain of operators finishes at the when statement,
                        // so their value will be the condition/value for the when pattern matching
                        let ops_val = finalize_expr(expr_state, arena);
                        let ops_val = Loc::pos(start, state.pos(), ops_val);

                        let when_pos = state.pos();
                        let cond = Some((ops_val, WhenShortcut::BinOp));
                        match when::rest_of_when_expr(cond, flags, arena, state, min_indent) {
                            Ok(ok) => Ok(ok),
                            Err((p, fail)) => Err((p, EExpr::When(fail, when_pos))),
                        }
                    } else {
                        let (_, spaces_after_op, state) =
                            eat_nc_check(EExpr::IndentEnd, arena, state, min_indent, false)?;

                        // a `-` is unary if it is preceded by a space and not followed by a space
                        let loc_op = Loc::pos(op_start, op_end, op);
                        match op {
                            BinOp::Minus if expr_state.end != op_start && op_end == state.pos() => {
                                parse_negative_term(
                                    start, arena, state, min_indent, inc_indent, expr_state, flags,
                                    before_op, loc_op,
                                )
                            }
                            _ => parse_after_binop(
                                start,
                                arena,
                                state,
                                min_indent,
                                inc_indent,
                                flags,
                                spaces_after_op,
                                expr_state,
                                loc_op,
                            ),
                        }
                    }
                }
                // roll back space parsing
                Err((NoProgress, _)) => Ok((finalize_expr(expr_state, arena), initial_state)),
            }
        }
    }
}

/// This is an ability definition, `Ability arg1 ... implements ...`.
fn parse_ability_def<'a>(
    expr_state: ExprState<'a>,
    state: State<'a>,
    arena: &'a Bump,
    implements: Loc<Expr<'a>>,
    inc_indent: u32,
) -> Result<(TypeDef<'a>, State<'a>), (Progress, EExpr<'a>)> {
    let name = expr_state.expr.map_owned(|e| match e {
        Expr::Tag(name) => name,
        _ => unreachable!(),
    });

    let mut args = Vec::with_capacity_in(expr_state.arguments.len(), arena);
    for arg in expr_state.arguments {
        match expr_to_pattern(arena, &arg.value) {
            Ok(pat) => {
                args.push(Loc::at(arg.region, pat));
            }
            Err(_) => {
                let start = arg.region.start();
                let fail = &*arena.alloc(EPattern::Start(start));
                return Err((MadeProgress, EExpr::Pattern(fail, arg.region.start())));
            }
        }
    }

    // Attach any spaces to the `implements` keyword
    let implements = Loc::at(implements.region, Implements::Implements)
        .spaced_before(arena, expr_state.spaces_after);

    let args = args.into_bump_slice();
    let (_, (type_def, _), state) =
        finish_parsing_ability_def(inc_indent, name, args, implements, arena, state)?;

    Ok((type_def, state))
}

pub fn parse_expr_block<'a>(
    flags: ExprParseFlags,
    arena: &'a Bump,
    state: State<'a>,
    min_indent: u32,
) -> ParseResult<'a, Loc<Expr<'a>>, EExpr<'a>> {
    let start = state.pos();
    let (stmts, state) = parse_stmt_seq(
        arena,
        state,
        |fail, _| fail.clone(),
        flags,
        min_indent,
        Loc::pos(start, start, &[]),
        EExpr::IndentStart,
    )?;

    let err_pos = state.pos();
    if stmts.is_empty() {
        let fail = arena.alloc(EExpr::Start(err_pos)).clone();
        return Err((NoProgress, fail));
    }

    let expr = stmts_to_expr(&stmts, arena).map_err(|e| (MadeProgress, arena.alloc(e).clone()))?;

    let (_, spaces_after, state) = eat_nc_check(EExpr::IndentEnd, arena, state, min_indent, true)?;

    let expr = expr.spaced_after(arena, spaces_after);
    Ok((MadeProgress, expr, state))
}

pub fn merge_spaces<'a>(
    arena: &'a Bump,
    a: &'a [CommentOrNewline<'a>],
    b: &'a [CommentOrNewline<'a>],
) -> &'a [CommentOrNewline<'a>] {
    if a.is_empty() {
        b
    } else if b.is_empty() {
        a
    } else {
        let mut merged = Vec::with_capacity_in(a.len() + b.len(), arena);
        merged.extend_from_slice(a);
        merged.extend_from_slice(b);
        merged.into_bump_slice()
    }
}

/// If the given Expr would parse the same way as a valid Pattern, convert it.
/// Example: (foo) could be either an Expr::Var("foo") or Pattern::Identifier("foo")
fn expr_to_pattern<'a>(arena: &'a Bump, expr: &Expr<'a>) -> Result<Pattern<'a>, ()> {
    let mut expr = expr.extract_spaces();

    while let Expr::ParensAround(loc_expr) = &expr.item {
        let expr_inner = loc_expr.extract_spaces();

        expr.before = merge_spaces(arena, expr.before, expr_inner.before);
        expr.after = merge_spaces(arena, expr_inner.after, expr.after);
        expr.item = expr_inner.item;
    }

    let mut pat = match expr.item {
        Expr::Var {
            module_name, ident, ..
        } => {
            if module_name.is_empty() {
                Pattern::Identifier { ident }
            } else {
                Pattern::QualifiedIdentifier { module_name, ident }
            }
        }
        Expr::Underscore(opt_name) => Pattern::Underscore(opt_name),
        Expr::Tag(value) => Pattern::Tag(value),
        Expr::OpaqueRef(value) => Pattern::OpaqueRef(value),
        Expr::Apply(loc_val, loc_args, _) => {
            let region = loc_val.region;
            let value = expr_to_pattern(arena, &loc_val.value)?;
            let val_pattern = arena.alloc(Loc { region, value });

            let mut arg_patterns = Vec::with_capacity_in(loc_args.len(), arena);

            for loc_arg in loc_args.iter() {
                let region = loc_arg.region;
                let value = expr_to_pattern(arena, &loc_arg.value)?;

                arg_patterns.push(Loc { region, value });
            }

            let pattern = Pattern::Apply(val_pattern, arg_patterns.into_bump_slice());

            pattern
        }

        Expr::Try => Pattern::Identifier { ident: "try" },

        Expr::SpaceBefore(..) | Expr::SpaceAfter(..) | Expr::ParensAround(..) => unreachable!(),

        Expr::Record(fields) => {
            let patterns = fields.map_items_result(arena, |loc_assigned_field| {
                let region = loc_assigned_field.region;
                let value = assigned_expr_field_to_pattern_help(arena, &loc_assigned_field.value)?;
                Ok(Loc { region, value })
            })?;

            Pattern::RecordDestructure(patterns)
        }

        Expr::Tuple(fields) => Pattern::Tuple(fields.map_items_result(arena, |loc_expr| {
            Ok(Loc {
                region: loc_expr.region,
                value: expr_to_pattern(arena, &loc_expr.value)?,
            })
        })?),

        Expr::Float(string) => Pattern::FloatLiteral(string),
        Expr::Num(string) => Pattern::NumLiteral(string),
        Expr::NonBase10Int {
            string,
            base,
            is_negative,
        } => Pattern::NonBase10Literal {
            string,
            base,
            is_negative,
        },
        // These would not have parsed as patterns
        Expr::AccessorFunction(_)
        | Expr::RecordAccess(_, _, _)
        | Expr::TupleAccess(_, _, _)
        | Expr::List { .. }
        | Expr::Closure(_, _, _)
        | Expr::Backpassing(_, _, _)
        | Expr::BinOps { .. }
        | Expr::Defs(_, _)
        | Expr::If { .. }
<<<<<<< HEAD
        | Expr::When(..)
        | Expr::Expect(_, _)
=======
        | Expr::When(_, _)
>>>>>>> 790ea7a8
        | Expr::Dbg
        | Expr::DbgStmt(_, _)
        | Expr::LowLevelDbg(_, _, _)
        | Expr::Return(_, _)
        | Expr::MalformedSuffixed(..)
        | Expr::PrecedenceConflict { .. }
        | Expr::EmptyRecordBuilder(_)
        | Expr::SingleFieldRecordBuilder(_)
        | Expr::OptionalFieldInRecordBuilder(_, _)
        | Expr::RecordUpdate { .. }
        | Expr::RecordUpdater(_)
        | Expr::UnaryOp(_, _)
        | Expr::TrySuffix { .. }
        | Expr::Crash
        | Expr::RecordBuilder { .. } => return Err(()),

        Expr::Str(string) => Pattern::StrLiteral(string),
        Expr::SingleQuote(string) => Pattern::SingleQuote(string),
        Expr::MalformedIdent(string, problem) => Pattern::MalformedIdent(string, problem),
    };

    // Now we re-add the spaces

    if !expr.before.is_empty() {
        pat = Pattern::SpaceBefore(arena.alloc(pat), expr.before);
    }
    if !expr.after.is_empty() {
        pat = Pattern::SpaceAfter(arena.alloc(pat), expr.after);
    }

    Ok(pat)
}

fn assigned_expr_field_to_pattern_help<'a>(
    arena: &'a Bump,
    assigned_field: &AssignedField<'a, Expr<'a>>,
) -> Result<Pattern<'a>, ()> {
    // the assigned fields always store spaces, but this slice is often empty
    Ok(match assigned_field {
        AssignedField::RequiredValue(name, spaces, value) => {
            let pattern = expr_to_pattern(arena, &value.value)?;
            let result = arena.alloc(Loc {
                region: value.region,
                value: pattern,
            });
            if spaces.is_empty() {
                Pattern::RequiredField(name.value, result)
            } else {
                Pattern::SpaceAfter(
                    arena.alloc(Pattern::RequiredField(name.value, result)),
                    spaces,
                )
            }
        }
        AssignedField::OptionalValue(name, spaces, value) => {
            let result = arena.alloc(Loc {
                region: value.region,
                value: value.value,
            });
            if spaces.is_empty() {
                Pattern::OptionalField(name.value, result)
            } else {
                Pattern::SpaceAfter(
                    arena.alloc(Pattern::OptionalField(name.value, result)),
                    spaces,
                )
            }
        }
        AssignedField::LabelOnly(name) => Pattern::Identifier { ident: name.value },
        AssignedField::SpaceBefore(nested, spaces) => Pattern::SpaceBefore(
            arena.alloc(assigned_expr_field_to_pattern_help(arena, nested)?),
            spaces,
        ),
        AssignedField::SpaceAfter(nested, spaces) => Pattern::SpaceAfter(
            arena.alloc(assigned_expr_field_to_pattern_help(arena, nested)?),
            spaces,
        ),
        AssignedField::IgnoredValue(_, _, _) => return Err(()),
    })
}

pub fn parse_top_level_defs<'a>(
    arena: &'a bumpalo::Bump,
    state: State<'a>,
    output: Defs<'a>,
) -> Result<(Defs<'a>, State<'a>), (Progress, EExpr<'a>)> {
    let (_, (first_spaces, sp_at), state) = eat_nc(arena, state, false)?;

    let (stmts, state) = parse_stmt_seq(
        arena,
        state,
        |e, _| e.clone(),
        CHECK_FOR_ARROW | ACCEPT_MULTI_BACKPASSING,
        0,
        Loc::at(sp_at, first_spaces),
        EExpr::IndentEnd,
    )?;

    let (_, (last_spaces, _), state) = eat_nc(arena, state, false)?;

    let existing_len = output.tags.len();

    let (mut output, last_expr) =
        stmts_to_defs(&stmts, output, false, arena).map_err(|e| (MadeProgress, e))?;

    if let Some(expr) = last_expr {
        let fail = EExpr::UnexpectedTopLevelExpr(expr.region.start());
        return Err((MadeProgress, fail));
    }

    if output.tags.len() > existing_len {
        let after = slice_extend_new(&mut output.spaces, last_spaces.iter().copied());
        let last = output.tags.len() - 1;
        debug_assert!(output.space_after[last].is_empty() || after.is_empty());
        output.space_after[last] = after;
    }

    Ok((output, state))
}

thread_local! {
    // we use a thread_local here so that tests consistently give the same pattern
    static SUFFIXED_ANSWER_COUNTER: Cell<usize> = const { Cell::new(0) };
}

// Took this approach from the `next_unique_suffixed_ident`.
fn next_unique_closure_shortcut_arg(arena: &'_ Bump) -> &str {
    SUFFIXED_ANSWER_COUNTER.with(|counter| {
        let count = counter.get();
        counter.set(count + 1);
        arena.alloc(format!("nu{}", count))
    })
}

pub(crate) fn reset_unique_closure_shortcut_arg_generator() {
    SUFFIXED_ANSWER_COUNTER.with(|counter| {
        counter.set(0);
    });
}

// todo: @ask is this convention is too smart, get feedback from the real usage
// For the space guided format of the closure shortcut, we use a nice short name for the argument,
// it is no need to be unique and expected to be modified by the User
pub const FMT_EXPAND_CLOSURE_SHORTCUT_ARG: &str = "x";

fn rest_of_closure<'a>(
    flags: ExprParseFlags,
    arena: &'a Bump,
    mut state: State<'a>,
) -> Result<(Expr<'a>, State<'a>), (Progress, EClosure<'a>)> {
    // After the first token, all other tokens must be indented past the start of the line
    let slash_indent = state.line_indent();
    if slash_indent > state.column() {
        return Err((NoProgress, EClosure::Start(state.pos())));
    }

    let after_slash = state.pos();

    // @feat entry point for parsing the closure-shortcut
    // Expand the shortcut into the full code guided by presence of space after slash (only if actual shortcut follows)
    // e.g. this one with th space after slash `\ .foo.bar` will expand to `\x -> x.foo.bar`, but this one `\.foo.bar` will stay as-is in the formatted
    let mut body_pos = after_slash;
    let fmt_expand = state.bytes().first() == Some(&b' ');
    if fmt_expand {
        state.inc_mut();
        body_pos = state.pos();
    };

    let first_ch = state.bytes().first();
    let is_negate_op = first_ch == Some(&b'-');
    let is_not_op = first_ch == Some(&b'!');
    if is_negate_op | is_not_op {
        state.inc_mut();
    }

    // Parses `\.foo.bar + 1` into `\p -> p.foo.bar + 1`
    if state.bytes().first() == Some(&b'.') {
        let ident = if fmt_expand {
            FMT_EXPAND_CLOSURE_SHORTCUT_ARG
        } else {
            next_unique_closure_shortcut_arg(arena)
        };

        let param = Loc::at(Region::point(after_slash), Pattern::Identifier { ident });
        let mut params = Vec::with_capacity_in(1, arena);
        params.push(param);

        let mut parts = Vec::with_capacity_in(2, arena);
        parts.push(Accessor::RecordField(ident));

        let ident_state = state.clone();
        let bytes = state.bytes();
        let pos = state.pos();
        let (ident, state) = match chomp_access_chain(bytes, &mut parts) {
            Ok(width) => {
                let parts = parts.into_bump_slice();
                let ident = Ident::Access {
                    module_name: "",
                    parts,
                };
                (ident, state.advance(width))
            }
            // Handling the identity function `\.`, where the `.` was found but nothing after it, therefore the width is 1.
            Err(1) => (Ident::Plain(ident), state.inc()),
            Err(width) => {
                let fail = BadIdent::WeirdDotAccess(pos.bump_offset(width));
                malformed_ident(bytes, fail, state.advance(width))
            }
        };

        let ident_end = state.pos();
        let (suffixes, state) = parse_field_task_result_suffixes(arena, state)
            .map_err(|(_, fail)| (MadeProgress, EClosure::Body(arena.alloc(fail), ident_end)))?;

        let mut closure_shortcut = None;
        if !fmt_expand {
            closure_shortcut = Some(AccessShortcut::Closure);
        }
        let mut ident = ident_to_expr(arena, ident, closure_shortcut);
        if !suffixes.is_empty() {
            ident = apply_access_chain(arena, ident, suffixes);
        }

        let ident = if is_negate_op | is_not_op {
            let unary_op = if is_negate_op {
                UnaryOp::Negate
            } else {
                UnaryOp::Not
            };
            let not_neg_op = Loc::pos(body_pos, body_pos.next(), unary_op);
            let not_neg_ident = Loc::pos(body_pos.next(), ident_end, ident);
            let not_neg_ident = Expr::UnaryOp(arena.alloc(not_neg_ident), not_neg_op);
            Loc::pos(body_pos, ident_end, not_neg_ident)
        } else {
            Loc::pos(body_pos, ident_end, ident)
        };

        let err_pos = state.pos();
        let inc_indent: u32 = slash_indent + 1;
        let (body, state) =
            match parse_expr_start(flags, Some((ident_state, ident)), arena, state, inc_indent) {
                Ok(ok) => ok,
                Err((_, fail)) => {
                    return Err((MadeProgress, EClosure::Body(arena.alloc(fail), err_pos)))
                }
            };

        let mut shortcut = None;
        if !fmt_expand {
            shortcut = Some(ClosureShortcut::Access)
        }
        let closure = Expr::Closure(params.into_bump_slice(), arena.alloc(body), shortcut);
        return Ok((closure, state));
    }

    // Either pipe shortcut `\|> f` into `\x -> x |> f`, or the rest of BinOp's, e.g. `\+ 1` into `\x -> x + 1`,
    // Excluding the operators for which the shortcut does not make sense, assignment '=', Type Alias ':', ':=', etc.

    let (binop_shortcut, binop, state) = if is_negate_op {
        (true, BinOp::Minus, state)
    } else if let Ok((binop, state)) = parse_bin_op(state.clone()) {
        (true, binop, state)
    } else {
        // here Minus does not matter
        (false, BinOp::Minus, state)
    };

    if binop_shortcut {
        let ident = if fmt_expand {
            FMT_EXPAND_CLOSURE_SHORTCUT_ARG
        } else {
            next_unique_closure_shortcut_arg(arena)
        };

        let after_binop = state.pos();
        let param = Pattern::Identifier { ident };
        let param = Loc::pos(after_slash, after_binop, param);
        let mut params: Vec<'_, Loc<Pattern<'_>>> = Vec::with_capacity_in(1, arena);
        params.push(param);

        let inc_indent = slash_indent + 1;

        // a single closure parameter is the left value of the binary operator
        let left_var = Expr::new_var("", ident);
        let left_var = Loc::pos(body_pos, after_binop, left_var);

        // special handling of the `~` when operator
        let (body, state, what) = if binop == BinOp::When {
            let what = if fmt_expand {
                WhenShortcut::BinOp
            } else {
                WhenShortcut::Closure
            };
            let cond = Some((left_var, what));
            match when::rest_of_when_expr(cond, flags, arena, state, inc_indent) {
                Ok((expr, state)) => (expr, state, ClosureShortcut::WhenBinOp),
                Err((_, fail)) => {
                    let fail = EExpr::When(fail, after_binop);
                    return Err((MadeProgress, EClosure::Body(arena.alloc(fail), after_binop)));
                }
            }
        } else {
            // "normal" handling of the rest of the binary operators
            let expr_state = ExprState {
                operators: Vec::new_in(arena),
                arguments: Vec::new_in(arena),
                expr: left_var,
                spaces_after: &[],
                end: body_pos,
            };

            let loc_op = Loc::pos(body_pos, after_binop, binop);
            let (_, spaces_after_op, state) =
                match eat_nc_check(EExpr::IndentEnd, arena, state, inc_indent, false) {
                    Ok(ok) => ok,
                    Err((_, fail)) => {
                        return Err((MadeProgress, EClosure::Body(arena.alloc(fail), after_binop)))
                    }
                };

            match parse_after_binop(
                body_pos,
                arena,
                state,
                inc_indent,
                inc_indent,
                flags,
                spaces_after_op,
                expr_state,
                loc_op,
            ) {
                Ok((expr, state)) => (expr, state, ClosureShortcut::BinOp),
                Err((_, fail)) => {
                    return Err((MadeProgress, EClosure::Body(arena.alloc(fail), after_binop)))
                }
            }
        };

        let body = state.loc(after_binop, body);

        let shortcut = if fmt_expand { None } else { Some(what) };
        let closure = Expr::Closure(params.into_bump_slice(), arena.alloc(body), shortcut);
        return Ok((closure, state));
    }

    // Parse the params, params are comma-separated
    let inc_indent: u32 = slash_indent + 1;
    let param_pos = state.pos();
    let (spaces_before, state) =
        match eat_nc_check(EClosure::IndentArg, arena, state, inc_indent, false) {
            Ok((_, out, state)) => (out, state),
            Err((NoProgress, _)) => return Err((MadeProgress, EClosure::Arg(param_pos))),
            Err(err) => return Err(err),
        };

    let param_ident_pos = state.pos();
    let (param, state) = match parse_closure_param(arena, state, inc_indent) {
        Ok(ok) => ok,
        Err((NoProgress, _)) => return Err((MadeProgress, EClosure::Arg(param_pos))),
        Err((_, fail)) => return Err((MadeProgress, EClosure::Pattern(fail, param_ident_pos))),
    };

    let (_, spaces_after, state) =
        match eat_nc_check(EClosure::IndentArrow, arena, state, inc_indent, false) {
            Ok(ok) => ok,
            Err((NoProgress, _)) => return Err((MadeProgress, EClosure::Arg(param_pos))),
            Err(err) => return Err(err),
        };

    let first_param = param.spaced_around(arena, spaces_before, spaces_after);
    let mut params = Vec::with_capacity_in(1, arena);
    params.push(first_param);

    let mut state = state;
    loop {
        if state.bytes().first() != Some(&b',') {
            break;
        }
        state.advance_mut(1);

        // After delimiter found, parse the parameter
        let param_pos = state.pos();
        let (_, spaces_before, next_state) =
            match eat_nc_check(EClosure::IndentArg, arena, state, inc_indent, false) {
                Ok(ok) => ok,
                Err((NoProgress, _)) => return Err((MadeProgress, EClosure::Arg(param_pos))),
                Err(err) => return Err(err),
            };

        let param_ident_pos = next_state.pos();
        let (param, next_state) = match parse_closure_param(arena, next_state, inc_indent) {
            Ok(ok) => ok,
            Err((NoProgress, _)) => return Err((MadeProgress, EClosure::Arg(param_pos))),
            Err((_, fail)) => return Err((MadeProgress, EClosure::Pattern(fail, param_ident_pos))),
        };

        let (_, spaces_after, next_state) =
            match eat_nc_check(EClosure::IndentArrow, arena, next_state, inc_indent, false) {
                Ok(ok) => ok,
                Err((NoProgress, _)) => return Err((MadeProgress, EClosure::Arg(param_pos))),
                Err(err) => return Err(err),
            };

        let next_param = param.spaced_around(arena, spaces_before, spaces_after);
        params.push(next_param);
        state = next_state;
    }

    // Parse the arrow which separates params from body, only then parse the body
    if !state.bytes().starts_with(b"->") {
        return Err((MadeProgress, EClosure::Arrow(state.pos())));
    }
    state.advance_mut(2);

    let body_indent = state.line_indent() + 1;
    let (first_nl, state) = eat_nc_loc_c(EClosure::IndentBody, arena, state, body_indent, true)?;

    let (body, state) = if first_nl.value.is_empty() {
        let err_pos = state.pos();
        match parse_expr_start(flags, None, arena, state, inc_indent) {
            Ok(ok) => ok,
            Err((_, fail)) => {
                return Err((MadeProgress, EClosure::Body(arena.alloc(fail), err_pos)))
            }
        }
    } else {
        let (stmts, state) = parse_stmt_seq(
            arena,
            state,
            EClosure::Body,
            flags,
            inc_indent,
            Loc::at(first_nl.region, &[]),
            EClosure::IndentBody,
        )?;

        let err_pos = state.pos();
        if stmts.is_empty() {
            let fail = EClosure::Body(arena.alloc(EExpr::Start(err_pos)), err_pos);
            return Err((MadeProgress, fail));
        }

        match stmts_to_expr(&stmts, arena) {
            Ok(out) => (out.spaced_before(arena, first_nl.value), state),
            Err(fail) => return Err((MadeProgress, EClosure::Body(arena.alloc(fail), err_pos))),
        }
    };

    let closure = Expr::Closure(params.into_bump_slice(), arena.alloc(body), None);
    Ok((closure, state))
}

mod when {
    use super::*;
    use crate::{
        ast::{WhenBranch, WhenShortcut},
        blankspace::eat_nc,
    };

    /// If Ok it always returns MadeProgress
    pub fn rest_of_when_expr<'a>(
        cond: Option<(Loc<Expr<'a>>, WhenShortcut)>,
        flags: ExprParseFlags,
        arena: &'a Bump,
        state: State<'a>,
        min_indent: u32,
    ) -> Result<(Expr<'a>, State<'a>), (Progress, EWhen<'a>)> {
        let (shortcut, cond, state) = if let Some((cond, what)) = cond {
            (Some(what), cond, state)
        } else {
            let (_, spaces_before, state) =
                eat_nc_check(EWhen::IndentCondition, arena, state, min_indent, true)?;

            let at_cond = state.pos();
            let (cond, state) = match parse_expr_start(flags, None, arena, state, min_indent) {
                Ok(ok) => ok,
                Err((_, fail)) => {
                    return Err((MadeProgress, EWhen::Condition(arena.alloc(fail), at_cond)))
                }
            };

            let (_, (spaces_after, _), state) = eat_nc(arena, state, true)?;
            let cond = cond.spaced_around(arena, spaces_before, spaces_after);

            if !at_keyword(keyword::IS, &state) {
                return Err((MadeProgress, EWhen::Is(state.pos())));
            }

            (None, cond, state.advance(keyword::IS.len()))
        };

        // Note that we allow the `is` to be at any indent level, since this doesn't introduce any
        // ambiguity. The formatter will fix it up.
        // We require that branches are indented relative to the line containing the `is`.
        let branch_indent = state.line_indent() + 1;

        // 1. Parse the first branch and get its indentation level (it must be >= branch_indent).
        // 2. Parse the other branches. Their indentation levels must be == the first branch's.
        let (((pattern_indent, first_patterns), guard), state) =
            match parse_branch_alternatives(flags, None, arena, state, branch_indent) {
                Ok(ok) => ok,
                Err((_, fail)) => return Err((MadeProgress, fail)),
            };

        // Parse the first "->" and the expression after it.
        let (value, mut state) = parse_branch_result(arena, state)?;

        // Record this as the first branch, then optionally parse additional branches.
        let mut branches: Vec<'a, &'a WhenBranch<'a>> = Vec::with_capacity_in(2, arena);
        branches.push(arena.alloc(WhenBranch {
            patterns: first_patterns.into_bump_slice(),
            value,
            guard,
        }));

        while !state.bytes().is_empty() {
            match parse_branch_alternatives(
                flags,
                Some(pattern_indent),
                arena,
                state.clone(),
                branch_indent,
            ) {
                Ok((((indent_column, patterns), guard), guard_state)) => {
                    if pattern_indent == indent_column {
                        let (value, next_state) = parse_branch_result(arena, guard_state)?;

                        let branch = WhenBranch {
                            patterns: patterns.into_bump_slice(),
                            value,
                            guard,
                        };
                        branches.push(arena.alloc(branch));
                        state = next_state;
                    } else {
                        let indent = pattern_indent - indent_column;
                        let fail = EWhen::PatternAlignment(indent, guard_state.pos());
                        return Err((MadeProgress, fail));
                    }
                }
                Err((NoProgress, _)) => break,
                Err(err) => return Err(err),
            }
        }

        let when = Expr::When(arena.alloc(cond), branches.into_bump_slice(), shortcut);
        Ok((when, state))
    }

    #[allow(clippy::type_complexity)]
    fn parse_branch_alternatives<'a>(
        flags: ExprParseFlags,
        pattern_indent: Option<u32>,
        arena: &'a Bump,
        state: State<'a>,
        min_indent: u32,
    ) -> Result<
        (
            ((u32, Vec<'a, Loc<Pattern<'a>>>), Option<Loc<Expr<'a>>>),
            State<'a>,
        ),
        (Progress, EWhen<'a>),
    > {
        let flags = flags.unset(CHECK_FOR_ARROW);

        // put no restrictions on the indent after the spaces; we'll check it manually
        let (_, (indent_spaces, _), state) = eat_nc(arena, state, false)?;

        // the region is not reliable for the indent column in the case of
        // parentheses around patterns
        let pattern_column = state.column();

        if let Some(wanted) = pattern_indent {
            if pattern_column > wanted {
                let err_progress = if state.bytes().starts_with(b"->") {
                    MadeProgress
                } else {
                    NoProgress
                };
                return Err((err_progress, EWhen::IndentPattern(state.pos())));
            }
            if pattern_column < wanted {
                let indent = wanted - pattern_column;
                return Err((NoProgress, EWhen::PatternAlignment(indent, state.pos())));
            }
        }

        let pat_indent = min_indent.max(pattern_indent.unwrap_or(min_indent));

        let (sp, spaces_before, state) =
            match eat_nc_check(EWhen::IndentPattern, arena, state, pat_indent, false) {
                Ok(ok) => ok,
                Err((_, fail)) => return Err((NoProgress, fail)),
            };

        let pattern_pos = state.pos();
        let (pattern, state) = match crate::pattern::parse_pattern(arena, state, pat_indent) {
            Ok(ok) => ok,
            Err((ep, fail)) => return Err((ep.or(sp), EWhen::Pattern(fail, pattern_pos))),
        };

        let (_, spaces_after, mut state) =
            eat_nc_check(EWhen::IndentPattern, arena, state, pat_indent, true)?;

        let first_pattern = pattern.spaced_around(arena, spaces_before, spaces_after);
        let mut patterns = Vec::with_capacity_in(1, arena);
        patterns.push(first_pattern);

        loop {
            let prev_state = state.clone();
            if state.bytes().first() == Some(&b'|') {
                state.inc_mut();

                let (_, spaces_before, next_state) =
                    eat_nc_check(EWhen::IndentPattern, arena, state, pat_indent, true)?;

                let pattern_pos = next_state.pos();
                let (pat, next_state) =
                    match crate::pattern::parse_pattern(arena, next_state, pat_indent) {
                        Ok(ok) => ok,
                        Err((_, fail)) => {
                            return Err((MadeProgress, EWhen::Pattern(fail, pattern_pos)))
                        }
                    };

                let (_, spaces_after, next_state) =
                    eat_nc_check(EWhen::IndentPattern, arena, next_state, pat_indent, true)?;

                let pattern = pat.spaced_around(arena, spaces_before, spaces_after);
                patterns.push(pattern);
                state = next_state;
            } else {
                state = prev_state;
                break;
            }
        }

        // tag spaces onto the first parsed pattern
        if let Some(first) = patterns.get_mut(0) {
            *first = (*first).spaced_before(arena, indent_spaces);
        }

        let column_patterns = (pattern_column, patterns);
        let original_state = state.clone();

        if !at_keyword(keyword::IF, &state) {
            return Ok(((column_patterns, None), original_state));
        }
        state.advance_mut(keyword::IF.len());

        // TODO we should require space before the expression but not after
        let (_, spaces_before, state) =
            eat_nc_check(EWhen::IndentIfGuard, arena, state, min_indent, true)?;

        let guard_pos = state.pos();
        let (guard, state) = parse_expr_start(flags, None, arena, state, min_indent + 1)
            .map_err(|(_, fail)| (MadeProgress, EWhen::IfGuard(arena.alloc(fail), guard_pos)))?;

        let (_, spaces_after, state) =
            eat_nc_check(EWhen::IndentArrow, arena, state, min_indent, true)?;

        let guard = guard.spaced_around(arena, spaces_before, spaces_after);
        Ok(((column_patterns, Some(guard)), state))
    }

    /// Parsing the righthandside of a branch in a when conditional.
    fn parse_branch_result<'a>(
        arena: &'a Bump,
        state: State<'a>,
    ) -> Result<(Loc<Expr<'a>>, State<'a>), (Progress, EWhen<'a>)> {
        if !state.bytes().starts_with(b"->") {
            return Err((MadeProgress, EWhen::Arrow(state.pos())));
        }
        let state = state.advance(2);

        let inc_indent = state.line_indent() + 1;
        match parse_block(
            CHECK_FOR_ARROW | ACCEPT_MULTI_BACKPASSING,
            arena,
            state,
            inc_indent,
            EWhen::IndentBranch,
            EWhen::Branch,
            None,
        ) {
            Ok(ok) => Ok(ok),
            Err((_, fail)) => Err((MadeProgress, fail)),
        }
    }
}

fn rest_of_expect_stmt<'a>(
    start: Position,
    flags: ExprParseFlags,
    preceding_comment: Region,
    arena: &'a Bump,
    state: State<'a>,
) -> Result<(Loc<Stmt<'a>>, State<'a>), (Progress, EExpr<'a>)> {
    let inc_indent = state.line_indent() + 1;
    match parse_block(
        flags,
        arena,
        state,
        inc_indent,
        EExpect::IndentCondition,
        EExpect::Condition,
        None,
    ) {
        Ok((condition, state)) => {
            let vd = ValueDef::Expect {
                condition: arena.alloc(condition),
                preceding_comment,
            };
            Ok((state.loc(start, Stmt::ValueDef(vd)), state))
        }
        Err((_, fail)) => Err((MadeProgress, EExpr::Expect(fail, start))),
    }
}

fn rest_of_return_stmt<'a>(
    start: Position,
    flags: ExprParseFlags,
    arena: &'a Bump,
    state: State<'a>,
) -> Result<(Loc<Stmt<'a>>, State<'a>), (Progress, EExpr<'a>)> {
    let inc_indent = state.line_indent() + 1;
    match parse_block(
        flags,
        arena,
        state,
        inc_indent,
        EReturn::IndentReturnValue,
        EReturn::ReturnValue,
        None,
    ) {
        Ok((expr, state)) => {
            let expr = Loc::pos(start, expr.region.end(), expr.value);
            let stmt = Stmt::Expr(Expr::Return(arena.alloc(expr), None));
            Ok((state.loc(start, stmt), state))
        }
        Err((_, fail)) => Err((MadeProgress, EExpr::Return(fail, start))),
    }
}

fn rest_of_dbg_stmt<'a>(
    start: Position,
    flags: ExprParseFlags,
    preceding_comment: Region,
    arena: &'a Bump,
    state: State<'a>,
) -> Result<(Loc<Stmt<'a>>, State<'a>), (Progress, EExpr<'a>)> {
    let inc_indent = state.line_indent() + 1;
    match parse_block(
        flags,
        arena,
        state,
        inc_indent,
        EExpect::IndentCondition,
        EExpect::Condition,
        None,
    ) {
        Ok((condition, state)) => {
            let vd = ValueDef::Dbg {
                condition: arena.alloc(condition),
                preceding_comment,
            };
            Ok((state.loc(start, Stmt::ValueDef(vd)), state))
        }
        Err((_, fail)) => Err((MadeProgress, EExpr::Dbg(fail, start))),
    }
}

fn parse_module_import<'a>(
    arena: &'a Bump,
    state: State<'a>,
    min_indent: u32,
) -> Result<(ModuleImport<'a>, State<'a>), (Progress, EImport<'a>)> {
    let (_, before_name, state) =
        eat_nc_check(EImport::IndentStart, arena, state, min_indent, false)?;

    let name_pos = state.pos();
    let (_, name, state) = parse_imported_module_name(state)?;
    let name = state.loc(name_pos, name);

    let params_pos = state.pos();
    let (params, state) = match parse_import_params(arena, state.clone(), min_indent) {
        Ok((_, out, state)) => (Some(out), state),
        Err((NoProgress, _)) => (None, state),
        Err((_, fail)) => return Err((MadeProgress, EImport::Params(fail, params_pos))),
    };

    let (alias, state) = match import_as().parse(arena, state.clone(), min_indent) {
        Ok((_, out, state)) => (Some(out), state),
        Err((NoProgress, _)) => (None, state),
        Err(err) => return Err(err),
    };

    let (exposed, state) = match import_exposing().parse(arena, state.clone(), min_indent) {
        Ok((_, out, state)) => (Some(out), state),
        Err((NoProgress, _)) => (None, state),
        Err(err) => return Err(err),
    };

    let import = ModuleImport {
        before_name,
        name,
        params,
        alias,
        exposed,
    };
    Ok((import, state))
}

fn rest_of_import<'a>(
    start: Position,
    arena: &'a Bump,
    state: State<'a>,
    min_indent: u32,
) -> Result<(Loc<Stmt<'a>>, State<'a>), (Progress, EExpr<'a>)> {
    let inc_indent = min_indent + 1;
    let (vd, state) = match parse_module_import(arena, state.clone(), inc_indent) {
        Ok((module_import, state)) => (ValueDef::ModuleImport(module_import), state),
        Err((MadeProgress, fail)) => return Err((MadeProgress, EExpr::Import(fail, start))),
        Err(_) => {
            let (_, before_path, state) =
                match eat_nc_check(EImport::IndentStart, arena, state, inc_indent, false) {
                    Ok(ok) => ok,
                    Err((_, fail)) => return Err((MadeProgress, EExpr::Import(fail, start))),
                };

            let path_pos = state.pos();
            let (_, path, state) =
                match string_literal::parse_str_literal().parse(arena, state, inc_indent) {
                    Ok(ok) => ok,
                    Err(_) => {
                        let fail = EImport::IngestedPath(path_pos);
                        return Err((MadeProgress, EExpr::Import(fail, start)));
                    }
                };

            let path = Loc::pos(path_pos, state.pos(), path);

            let (_, name, state) = match import_ingested_file_as(arena, state, inc_indent) {
                Ok(ok) => ok,
                Err((_, fail)) => return Err((MadeProgress, EExpr::Import(fail, start))),
            };

            let (annotation, state) =
                match parse_import_ingested_file_ann(arena, state.clone(), inc_indent) {
                    Ok((_, out, state)) => (Some(out), state),
                    Err((NoProgress, _)) => (None, state),
                    Err((_, fail)) => return Err((MadeProgress, EExpr::Import(fail, start))),
                };

            let import = IngestedFileImport {
                before_path,
                path,
                name,
                annotation,
            };
            (ValueDef::IngestedFileImport(import), state)
        }
    };

    let has_reached_new_line_or_eof = state.has_reached_end();
    let (_, spaces_after, _) =
        match eat_nc_check(EImport::EndNewline, arena, state.clone(), min_indent, false) {
            Ok(ok) => ok,
            Err((_, fail)) => return Err((MadeProgress, EExpr::Import(fail, start))),
        };

    if !has_reached_new_line_or_eof && spaces_after.is_empty() {
        let fail = EImport::EndNewline(state.pos());
        return Err((MadeProgress, EExpr::Import(fail, start)));
    }

    Ok((state.loc(start, Stmt::ValueDef(vd)), state))
}

fn rest_of_if_expr<'a>(
    flags: ExprParseFlags,
    arena: &'a Bump,
    state: State<'a>,
    min_indent: u32,
) -> Result<(Expr<'a>, State<'a>), (Progress, EIf<'a>)> {
    let if_indent = state.line_indent();

    let mut branches = Vec::with_capacity_in(1, arena);

    let mut loop_state = state;
    let at_final_else = loop {
        let (_, spaces_before_cond, state) = eat_nc_check(
            EIf::IndentCondition,
            arena,
            loop_state.clone(),
            min_indent,
            false,
        )?;

        let cond_pos = state.pos();
        let (cond, state) = match parse_expr_start(
            CHECK_FOR_ARROW | ACCEPT_MULTI_BACKPASSING,
            None,
            arena,
            state,
            min_indent,
        ) {
            Ok(ok) => ok,
            Err((p, fail)) => return Err((p, EIf::Condition(arena.alloc(fail), cond_pos))),
        };

        let (_, spaces_after_cond, state) =
            eat_nc_check(EIf::IndentThenToken, arena, state.clone(), min_indent, true)?;

        if !at_keyword(keyword::THEN, &state) {
            return Err((MadeProgress, EIf::Then(state.pos())));
        }
        let state = state.inc_len(keyword::THEN);

        let cond = cond.spaced_around(arena, spaces_before_cond, spaces_after_cond);

        let (then_expr, state) = parse_block(
            CHECK_FOR_ARROW | ACCEPT_MULTI_BACKPASSING,
            arena,
            state,
            0,
            EIf::IndentThenBranch,
            EIf::ThenBranch,
            None,
        )
        .map_err(|(_, fail)| (MadeProgress, fail))?;

        let (_, spaces_after_then, state) =
            eat_nc_check(EIf::IndentElseToken, arena, state, min_indent, true)?;

        let then_expr = if spaces_after_then.is_empty() {
            then_expr
        } else {
            let expr = if let Expr::SpaceBefore(x, before) = then_expr.value {
                Expr::SpaceBefore(arena.alloc(Expr::SpaceAfter(x, spaces_after_then)), before)
            } else {
                Expr::SpaceAfter(arena.alloc(then_expr.value), spaces_after_then)
            };
            Loc::at(then_expr.region, expr)
        };

        if !at_keyword(keyword::ELSE, &state) {
            return Err((MadeProgress, EIf::Else(state.pos())));
        }
        let state = state.inc_len(keyword::ELSE);

        branches.push((cond, then_expr));

        // try to parse another `if`
        // NOTE this drops spaces between the `else` and the `if`
        if let Ok((_, _, state)) =
            eat_nc_check(EIf::IndentIf, arena, state.clone(), min_indent, false)
        {
            if at_keyword(keyword::IF, &state) {
                loop_state = state.advance(keyword::IF.len());
                continue;
            }
        }
        break state;
    };

    let else_indent = at_final_else.line_indent();
    let indented_else = else_indent > if_indent;

    let min_indent = if !indented_else {
        else_indent + 1
    } else {
        if_indent
    };

    let (else_branch, state) = parse_block(
        flags,
        arena,
        at_final_else,
        min_indent,
        EIf::IndentElseBranch,
        EIf::ElseBranch,
        None,
    )?;

    let expr = Expr::If {
        if_thens: branches.into_bump_slice(),
        final_else: arena.alloc(else_branch),
        indented_else,
    };

    Ok((expr, state))
}

/// Parse a block of statements.
/// For example, the then and else branches of an `if` expression are both blocks.
/// There are two cases here:
/// 1. If there is a preceding newline, then the block must be indented and is allowed to have definitions.
/// 2. If there is no preceding newline, then the block must consist of a single expression (no definitions).
/// 3. If you pass `first_spaces: None` this function will parse the spaces itself
#[allow(clippy::too_many_arguments)]
fn parse_block<'a, E>(
    flags: ExprParseFlags,
    arena: &'a Bump,
    state: State<'a>,
    min_indent: u32,
    indent_problem: fn(Position) -> E,
    wrap_error: fn(&'a EExpr<'a>, Position) -> E,
    first_spaces: Option<Loc<&'a [CommentOrNewline<'a>]>>,
) -> Result<(Loc<Expr<'a>>, State<'a>), (Progress, E)>
where
    E: 'a + SpaceProblem,
{
    let (first_spaces, state) = if let Some(first_spaces) = first_spaces {
        (first_spaces, state)
    } else {
        // if no spaces are provided, parse them here
        let first_spaces_res = eat_nc_loc_c(indent_problem, arena, state, min_indent, false)?;
        first_spaces_res
    };

    if !first_spaces.value.is_empty() {
        let (stmts, state) = parse_stmt_seq(
            arena,
            state,
            wrap_error,
            flags,
            min_indent,
            Loc::at(first_spaces.region, &[]),
            indent_problem,
        )?;

        let last_pos = state.pos();
        if stmts.is_empty() {
            let fail = wrap_error(arena.alloc(EExpr::Start(last_pos)), last_pos);
            return Err((NoProgress, fail));
        }

        match stmts_to_expr(&stmts, arena) {
            Ok(expr) => Ok((expr.spaced_before(arena, first_spaces.value), state)),
            Err(fail) => Err((MadeProgress, wrap_error(arena.alloc(fail), last_pos))),
        }
    } else {
        let prev_pos = state.pos();
        match parse_expr_start(flags, None, arena, state, min_indent) {
            Ok((expr, state)) => Ok((expr.spaced_before(arena, first_spaces.value), state)),
            Err((_, fail)) => Err((MadeProgress, wrap_error(arena.alloc(fail), prev_pos))),
        }
    }
}

/// Parse a sequence of statements, which we'll later process into an expression.
/// Statements can include:
/// - assignments
/// - type annotations
/// - expressions
/// - [multi]backpassing
///
/// This function doesn't care about whether the order of those statements makes any sense.
/// e.g. it will happily parse two expressions in a row, or backpassing with nothing following it.
fn parse_stmt_seq<'a, E: SpaceProblem + 'a>(
    arena: &'a Bump,
    mut state: State<'a>,
    wrap_error: fn(&'a EExpr<'a>, Position) -> E,
    flags: ExprParseFlags,
    min_indent: u32,
    mut last_space: Loc<&'a [CommentOrNewline<'a>]>,
    indent_problem: fn(Position) -> E,
) -> Result<(Vec<'a, SpacesBefore<'a, Loc<Stmt<'a>>>>, State<'a>), (Progress, E)> {
    let mut stmts = Vec::new_in(arena);
    let mut state_before_space = state.clone();
    loop {
        if at_terminator(&state) {
            state = state_before_space;
            break;
        }
        let start = state.pos();
        let stmt =
            match parse_stmt_start(flags, last_space.region, arena, state.clone(), min_indent) {
                Ok((stmt, new_state)) => {
                    state_before_space = new_state.clone();
                    state = new_state;
                    stmt
                }
                Err((NoProgress, _)) => {
                    if stmts.is_empty() {
                        let fail = wrap_error(arena.alloc(EExpr::Start(start)), start);
                        return Err((NoProgress, fail));
                    }
                    state = state_before_space;
                    break;
                }
                Err((_, fail)) => {
                    return Err((MadeProgress, wrap_error(arena.alloc(fail), start)));
                }
            };

        stmts.push(SpacesBefore {
            before: last_space.value,
            item: stmt,
        });

        match eat_nc_loc_c(indent_problem, arena, state.clone(), min_indent, false) {
            Ok((space, new_state)) => {
                if space.value.is_empty() {
                    // require a newline or a terminator after the statement
                    if at_terminator(&new_state) {
                        state = state_before_space;
                        break;
                    }
                    let last_pos = state.pos();
                    let fail = wrap_error(arena.alloc(EExpr::BadExprEnd(last_pos)), last_pos);
                    return Err((MadeProgress, fail));
                }
                last_space = space;
                state = new_state;
            }
            Err(_) => {
                break;
            }
        };
    }
    Ok((stmts, state))
}

/// Check if the current byte is a terminator for a sequence of statements
fn at_terminator(state: &State<'_>) -> bool {
    matches!(
        state.bytes().first(),
        None | Some(b']' | b'}' | b')' | b',')
    )
}

/// Convert a sequence of statements into a `Expr::Defs` expression
/// (which is itself a Defs struct and final expr)
fn stmts_to_expr<'a>(
    stmts: &[SpacesBefore<'a, Loc<Stmt<'a>>>],
    arena: &'a Bump,
) -> Result<Loc<Expr<'a>>, EExpr<'a>> {
    if stmts.len() > 1 {
        let first_pos = stmts.first().unwrap().item.region.start();
        let last_pos = stmts.last().unwrap().item.region.end();

        let (defs, last_expr) = stmts_to_defs(stmts, Defs::default(), true, arena)?;

        let final_expr = match last_expr {
            Some(e) => e,
            None => return Err(EExpr::DefMissingFinalExpr(last_pos)),
        };

        let region = Region::new(first_pos, last_pos);

        if defs.is_empty() {
            Ok(final_expr)
        } else {
            Ok(Loc::at(
                region,
                Expr::Defs(arena.alloc(defs), arena.alloc(final_expr)),
            ))
        }
    } else {
        let SpacesBefore {
            before: space,
            item: loc_stmt,
        } = *stmts.last().unwrap();
        let expr = match loc_stmt.value {
            Stmt::Expr(e) => {
                if space.is_empty() {
                    e
                } else {
                    arena.alloc(e).before(space)
                }
            }
            Stmt::ValueDef(ValueDef::Dbg { condition, .. }) => {
                // If we parse a `dbg` as the last thing in a series of statements then it's
                // actually an expression.
                Expr::Apply(
                    arena.alloc(Loc {
                        value: Expr::Dbg,
                        region: loc_stmt.region,
                    }),
                    arena.alloc([condition]),
                    CalledVia::Space,
                )
            }
            Stmt::ValueDef(ValueDef::Expect { .. }) => {
                return Err(EExpr::Expect(
                    EExpect::Continuation(
                        arena.alloc(EExpr::IndentEnd(loc_stmt.region.end())),
                        loc_stmt.region.end(),
                    ),
                    loc_stmt.region.start(),
                ));
            }
            Stmt::Backpassing(..) | Stmt::TypeDef(_) | Stmt::ValueDef(_) => {
                return Err(EExpr::IndentEnd(loc_stmt.region.end()))
            }
        };

        Ok(loc_stmt.with_value(expr))
    }
}

/// Convert a sequence of `Stmt` into a Defs and an optional final expression.
/// Future refactoring opportunity: push this logic directly into where we're
/// parsing the statements.
fn stmts_to_defs<'a>(
    stmts: &[SpacesBefore<'a, Loc<Stmt<'a>>>],
    mut defs: Defs<'a>,
    exprify_dbg: bool,
    arena: &'a Bump,
) -> Result<(Defs<'a>, Option<Loc<Expr<'a>>>), EExpr<'a>> {
    let mut last_expr = None;
    let mut i = 0;
    while i < stmts.len() {
        let sp_stmt = stmts[i];
        match sp_stmt.item.value {
            Stmt::Expr(Expr::Return(return_value, _after_return)) => {
                if i == stmts.len() - 1 {
                    last_expr = Some(Loc::at_zero(Expr::Return(return_value, None)));
                } else {
                    let rest = stmts_to_expr(&stmts[i + 1..], arena)?;
                    last_expr = Some(Loc::at_zero(Expr::Return(
                        return_value,
                        Some(arena.alloc(rest)),
                    )));
                }

                // don't re-process the rest of the statements, they got consumed by the early return
                break;
            }
            Stmt::Expr(e) => {
                if i + 1 < stmts.len() {
                    defs.push_value_def(
                        ValueDef::Stmt(arena.alloc(Loc::at(sp_stmt.item.region, e))),
                        sp_stmt.item.region,
                        sp_stmt.before,
                        &[],
                    );
                } else {
                    let e = if sp_stmt.before.is_empty() {
                        e
                    } else {
                        arena.alloc(e).before(sp_stmt.before)
                    };

                    last_expr = Some(sp_stmt.item.with_value(e));
                }
            }
            Stmt::Backpassing(pats, call) => {
                if i + 1 >= stmts.len() {
                    return Err(EExpr::BackpassContinue(sp_stmt.item.region.end()));
                }

                let rest = stmts_to_expr(&stmts[i + 1..], arena)?;

                let e = Expr::Backpassing(arena.alloc(pats), arena.alloc(call), arena.alloc(rest));

                let e = if sp_stmt.before.is_empty() {
                    e
                } else {
                    arena.alloc(e).before(sp_stmt.before)
                };

                let region = Region::new(sp_stmt.item.region.start(), rest.region.end());

                last_expr = Some(Loc::at(region, e));

                // don't re-process the rest of the statements; they got consumed by the backpassing
                break;
            }

            Stmt::TypeDef(td) => {
                if let (
                    TypeDef::Alias {
                        header,
                        ann: ann_type,
                    },
                    Some((
                        spaces_middle,
                        Stmt::ValueDef(ValueDef::Body(loc_pattern, loc_def_expr)),
                    )),
                ) = (td, stmts.get(i + 1).map(|s| (s.before, s.item.value)))
                {
                    if spaces_middle.len() <= 1
                        || header
                            .vars
                            .first()
                            .map(|var| var.value.equivalent(&loc_pattern.value))
                            .unwrap_or(false)
                    {
                        // This is a case like
                        //   UserId x : [UserId Int]
                        //   UserId x = UserId 42
                        // We optimistically parsed the first line as an alias; we now turn it
                        // into an annotation.

                        let region = Region::span_across(&loc_pattern.region, &loc_def_expr.region);

                        let value_def = join_alias_to_body(
                            arena,
                            header,
                            ann_type,
                            spaces_middle,
                            loc_pattern,
                            loc_def_expr,
                        );

                        defs.push_value_def(
                            value_def,
                            Region::span_across(&header.name.region, &region),
                            sp_stmt.before,
                            &[],
                        );

                        i += 1;
                    } else {
                        defs.push_type_def(td, sp_stmt.item.region, sp_stmt.before, &[])
                    }
                } else {
                    defs.push_type_def(td, sp_stmt.item.region, sp_stmt.before, &[])
                }
            }
            Stmt::ValueDef(vd) => {
                // NOTE: it shouldn't be necessary to convert ValueDef::Dbg into an expr, but
                // it turns out that ValueDef::Dbg exposes some bugs in the rest of the compiler.
                // In particular, it seems that the solver thinks the dbg expr must be a bool.
                if let ValueDef::Dbg {
                    condition,
                    preceding_comment: _,
                } = vd
                {
                    if exprify_dbg {
                        let e = if i + 1 < stmts.len() {
                            let rest = stmts_to_expr(&stmts[i + 1..], arena)?;
                            Expr::DbgStmt(arena.alloc(condition), arena.alloc(rest))
                        } else {
                            Expr::Apply(
                                arena.alloc(Loc::at(sp_stmt.item.region, Expr::Dbg)),
                                arena.alloc([condition]),
                                CalledVia::Space,
                            )
                        };

                        let e = if sp_stmt.before.is_empty() {
                            e
                        } else {
                            arena.alloc(e).before(sp_stmt.before)
                        };

                        last_expr = Some(Loc::at(sp_stmt.item.region, e));

                        // don't re-process the rest of the statements; they got consumed by the dbg expr
                        break;
                    }
                }

                if let (
                    ValueDef::Annotation(ann_pattern, ann_type),
                    Some((
                        spaces_middle,
                        Stmt::ValueDef(ValueDef::Body(loc_pattern, loc_def_expr)),
                    )),
                ) = (vd, stmts.get(i + 1).map(|s| (s.before, s.item.value)))
                {
                    if spaces_middle.len() <= 1 || ann_pattern.value.equivalent(&loc_pattern.value)
                    {
                        let region = Region::span_across(&loc_pattern.region, &loc_def_expr.region);

                        let value_def = ValueDef::AnnotatedBody {
                            ann_pattern: arena.alloc(ann_pattern),
                            ann_type: arena.alloc(ann_type),
                            lines_between: spaces_middle,
                            body_pattern: loc_pattern,
                            body_expr: loc_def_expr,
                        };

                        defs.push_value_def(
                            value_def,
                            roc_region::all::Region::span_across(&ann_pattern.region, &region),
                            sp_stmt.before,
                            &[],
                        );
                        i += 1;
                    } else {
                        defs.push_value_def(vd, sp_stmt.item.region, sp_stmt.before, &[])
                    }
                } else {
                    defs.push_value_def(vd, sp_stmt.item.region, sp_stmt.before, &[])
                }
            }
        }

        i += 1;
    }
    Ok((defs, last_expr))
}

/// Given a type alias and a value definition, join them into a AnnotatedBody
pub fn join_alias_to_body<'a>(
    arena: &'a Bump,
    header: TypeHeader<'a>,
    ann_type: Loc<TypeAnnotation<'a>>,
    spaces_middle: &'a [CommentOrNewline<'a>],
    body_pattern: &'a Loc<Pattern<'a>>,
    body_expr: &'a Loc<Expr<'a>>,
) -> ValueDef<'a> {
    let loc_name = arena.alloc(header.name.map(|x| Pattern::Tag(x)));
    let ann_pattern = Pattern::Apply(loc_name, header.vars);

    let vars_region = Region::across_all(header.vars.iter().map(|v| &v.region));
    let region_ann_pattern = Region::span_across(&loc_name.region, &vars_region);
    let loc_ann_pattern = Loc::at(region_ann_pattern, ann_pattern);

    ValueDef::AnnotatedBody {
        ann_pattern: arena.alloc(loc_ann_pattern),
        ann_type: arena.alloc(ann_type),
        lines_between: spaces_middle,
        body_pattern,
        body_expr,
    }
}

#[allow(dead_code)]
fn with_indent<'a, E, T, P>(parser: P) -> impl Parser<'a, u32, E>
where
    P: Parser<'a, T, E>,
    E: 'a,
{
    move |arena, state: State<'a>, min_indent: u32| {
        let indent_column = state.column();

        let (progress, _, state) = parser.parse(arena, state, min_indent)?;

        Ok((progress, indent_column, state))
    }
}

fn ident_to_expr<'a>(
    arena: &'a Bump,
    src: Ident<'a>,
    shortcut: Option<AccessShortcut>,
) -> Expr<'a> {
    match src {
        Ident::Plain(ident) => Expr::new_var_shortcut("", ident, shortcut),
        Ident::Tag(string) => Expr::Tag(string),
        Ident::OpaqueRef(string) => Expr::OpaqueRef(string),
        Ident::Access { module_name, parts } => {
            // The first value in the iterator is the variable name,
            // e.g. `foo` in `foo.bar.baz`
            let mut iter = parts.iter();
            let mut answer = match iter.next() {
                Some(Accessor::RecordField(ident)) => {
                    Expr::new_var_shortcut(module_name, ident, shortcut)
                }
                Some(Accessor::TupleIndex(_)) => {
                    // TODO: make this state impossible to represent in Ident::Access,
                    // by splitting out parts[0] into a separate field with a type of `&'a str`,
                    // rather than a `&'a [Accessor<'a>]`.
                    internal_error!("Parsed an Ident::Access with a first part of a tuple index");
                }
                None => {
                    internal_error!("Parsed an Ident::Access with no parts");
                }
            };

            // The remaining items in the iterator are record field accesses,
            // e.g. `bar` in `foo.bar.baz`, followed by `baz`
            let mut first = true;
            for field in iter {
                let shortcut = if first { shortcut } else { None };
                first = false;
                // Wrap the previous answer in the new one, so we end up
                // with a nested Expr. That way, `foo.bar.baz` gets represented
                // in the AST as if it had been written (foo.bar).baz all along.
                match field {
                    Accessor::RecordField(field) => {
                        answer = Expr::RecordAccess(arena.alloc(answer), field, shortcut);
                    }
                    Accessor::TupleIndex(index) => {
                        answer = Expr::TupleAccess(arena.alloc(answer), index, shortcut);
                    }
                }
            }
            answer
        }
        Ident::AccessorFunction(string) => Expr::AccessorFunction(string),
        Ident::RecordUpdaterFunction(string) => Expr::RecordUpdater(string),
        Ident::Malformed(string, problem) => Expr::MalformedIdent(string, problem),
    }
}

fn rest_of_list_expr<'a>(
    start: Position,
    arena: &'a Bump,
    state: State<'a>,
) -> Result<(Loc<Expr<'a>>, State<'a>), (Progress, EExpr<'a>)> {
    let elem_p = move |a, state: State<'a>, min_indent: u32| {
        let expr_pos = state.pos();
        match parse_expr_start(CHECK_FOR_ARROW, None, a, state, min_indent) {
            Ok((out, state)) => Ok((MadeProgress, out, state)),
            Err((p, fail)) => Err((p, EList::Expr(a.alloc(fail), expr_pos))),
        }
    };

    let (_, elems, state) = match collection_inner(elem_p, Expr::SpaceBefore).parse(arena, state, 0)
    {
        Ok(ok) => ok,
        Err((_, fail)) => return Err((MadeProgress, EExpr::List(fail, start))),
    };

    if state.bytes().first() != Some(&b']') {
        let fail = EList::End(state.pos());
        return Err((MadeProgress, EExpr::List(fail, start)));
    }
    let state = state.inc();

    let elems = elems.ptrify_items(arena);
    Ok((state.loc(start, Expr::List(elems)), state))
}

#[derive(Debug, Clone, Copy, PartialEq)]
pub enum RecordField<'a> {
    RequiredValue(Loc<&'a str>, &'a [CommentOrNewline<'a>], &'a Loc<Expr<'a>>),
    OptionalValue(Loc<&'a str>, &'a [CommentOrNewline<'a>], &'a Loc<Expr<'a>>),
    IgnoredValue(Loc<&'a str>, &'a [CommentOrNewline<'a>], &'a Loc<Expr<'a>>),
    LabelOnly(Loc<&'a str>),
    SpaceBefore(&'a RecordField<'a>, &'a [CommentOrNewline<'a>]),
    SpaceAfter(&'a RecordField<'a>, &'a [CommentOrNewline<'a>]),
}

#[derive(Debug)]
pub struct FoundApplyValue;

impl<'a> RecordField<'a> {
    fn is_ignored_value(&self) -> bool {
        let mut current = self;

        loop {
            match current {
                RecordField::IgnoredValue(_, _, _) => break true,
                RecordField::SpaceBefore(field, _) | RecordField::SpaceAfter(field, _) => {
                    current = *field;
                }
                _ => break false,
            }
        }
    }

    pub fn to_assigned_field(self, arena: &'a Bump) -> AssignedField<'a, Expr<'a>> {
        use AssignedField::*;

        match self {
            RecordField::RequiredValue(loc_label, spaces, loc_expr) => {
                RequiredValue(loc_label, spaces, loc_expr)
            }

            RecordField::OptionalValue(loc_label, spaces, loc_expr) => {
                OptionalValue(loc_label, spaces, loc_expr)
            }

            RecordField::IgnoredValue(loc_label, spaces, loc_expr) => {
                IgnoredValue(loc_label, spaces, loc_expr)
            }

            RecordField::LabelOnly(loc_label) => LabelOnly(loc_label),

            RecordField::SpaceBefore(field, spaces) => {
                let assigned_field = field.to_assigned_field(arena);

                SpaceBefore(arena.alloc(assigned_field), spaces)
            }

            RecordField::SpaceAfter(field, spaces) => {
                let assigned_field = field.to_assigned_field(arena);

                SpaceAfter(arena.alloc(assigned_field), spaces)
            }
        }
    }
}

impl<'a> Spaceable<'a> for RecordField<'a> {
    fn before(&'a self, spaces: &'a [CommentOrNewline<'a>]) -> Self {
        RecordField::SpaceBefore(self, spaces)
    }
    fn after(&'a self, spaces: &'a [CommentOrNewline<'a>]) -> Self {
        RecordField::SpaceAfter(self, spaces)
    }
}

pub fn parse_record_field<'a>(
    arena: &'a Bump,
    state: State<'a>,
    min_indent: u32,
) -> Result<(RecordField<'a>, State<'a>), (Progress, ERecord<'a>)> {
    use RecordField::*;

    let start = state.pos();
    match parse_lowercase_ident(state.clone()) {
        Err(NoProgress) => { /* goto below :) */ }
        Err(_) => return Err((MadeProgress, ERecord::Field(start))),
        Ok((label, state)) => {
            let field_label = state.loc(start, label);

            let (_, (label_spaces, _), state) = eat_nc(arena, state, true)?;

            let olds = state.clone();
            match state.bytes().first() {
                Some(b @ (&b':' | &b'?')) => {
                    let (_, (spaces, _), state) = eat_nc(arena, state.inc(), true)?;

                    let val_pos = state.pos();
                    let (val_expr, state) =
                        match parse_expr_start(CHECK_FOR_ARROW, None, arena, state, min_indent) {
                            Ok(ok) => ok,
                            Err((_, fail)) => {
                                let fail = ERecord::Expr(arena.alloc(fail), val_pos);
                                return Err((MadeProgress, fail));
                            }
                        };
                    let val_expr = val_expr.spaced_before(arena, spaces);

                    let field = if *b == b':' {
                        RequiredValue(field_label, label_spaces, arena.alloc(val_expr))
                    } else {
                        OptionalValue(field_label, label_spaces, arena.alloc(val_expr))
                    };
                    return Ok((field, state));
                }
                _ => {
                    let field = if !label_spaces.is_empty() {
                        SpaceAfter(arena.alloc(LabelOnly(field_label)), label_spaces)
                    } else {
                        LabelOnly(field_label)
                    };
                    return Ok((field, olds));
                }
            };
        }
    }

    match state.bytes().first() {
        Some(&b'_') => {
            let state = state.inc();
            let name_pos = state.pos();
            let (opt_field_label, state) = match chomp_lowercase_part(state.bytes()) {
                Ok((name, _)) => (name, state.advance(name.len())),
                Err(NoProgress) => ("", state),
                Err(_) => return Err((MadeProgress, ERecord::Field(name_pos))),
            };

            let opt_field_label = Loc::pos(start, state.pos(), opt_field_label);

            let (_, (label_spaces, _), state) = eat_nc(arena, state, true)?;

            match state.bytes().first() {
                Some(&b':') => {
                    let (_, (colon_spaces, _), state) = eat_nc(arena, state.inc(), true)?;

                    let val_pos = state.pos();
                    let (field_val, state) =
                        match parse_expr_start(CHECK_FOR_ARROW, None, arena, state, min_indent) {
                            Ok(ok) => ok,
                            Err((_, fail)) => {
                                let fail = ERecord::Expr(arena.alloc(fail), val_pos);
                                return Err((MadeProgress, fail));
                            }
                        };

                    let field_val = field_val.spaced_before(arena, colon_spaces);
                    let field = IgnoredValue(opt_field_label, label_spaces, arena.alloc(field_val));
                    Ok((field, state))
                }
                _ => Err((MadeProgress, ERecord::Colon(start))),
            }
        }
        _ => Err((NoProgress, ERecord::UnderscoreField(start))),
    }
}

enum RecordHelpPrefix {
    Update,
    Mapper,
}

struct RecordHelp<'a> {
    prefix: Option<(Loc<Expr<'a>>, RecordHelpPrefix)>,
    fields: Collection<'a, Loc<RecordField<'a>>>,
}

fn rest_of_record<'a>(
    arena: &'a Bump,
    state: State<'a>,
) -> ParseResult<'a, RecordHelp<'a>, ERecord<'a>> {
    // You can optionally have an identifier followed by an '&' to
    // make this a record update, e.g. { Foo.user & username: "blah" }.

    // We wrap the ident in an Expr here,
    // so that we have a Spaceable value to work with,
    // and then in canonicalization verify that it's an Expr::Var
    // (and not e.g. an `Expr::Access`) and extract its string.
    let prev = state.clone();
    let (prefix, state) = match eat_nc::<'_, ERecord<'_>>(arena, state, false) {
        Err(_) => (None, prev),
        Ok((_, (spaces_before, _), state)) => {
            let ident_at = state.pos();
            match parse_ident_chain(arena, state) {
                Err(_) => (None, prev),
                Ok((ident, state)) => {
                    let ident = state.loc(ident_at, ident_to_expr(arena, ident, None));
                    match eat_nc::<'_, ERecord<'_>>(arena, state, false) {
                        Err(_) => (None, prev),
                        Ok((_, (spaces_after, _), state)) => {
                            let ident = ident.spaced_around(arena, spaces_before, spaces_after);

                            if state.bytes().first() == Some(&b'&') {
                                (Some((ident, RecordHelpPrefix::Update)), state.inc())
                            } else if state.bytes().starts_with(b"<-") {
                                (Some((ident, RecordHelpPrefix::Mapper)), state.advance(2))
                            } else {
                                (None, prev)
                            }
                        }
                    }
                }
            }
        }
    };

    let elem_p = move |a: &'a Bump, state: State<'a>, min_indent: u32| {
        let field_pos = state.pos();
        match parse_record_field(a, state, min_indent) {
            Ok((out, state)) => Ok((MadeProgress, state.loc(field_pos, out), state)),
            Err(err) => Err(err),
        }
    };

    let (_, fields, state) =
        match collection_inner(elem_p, RecordField::SpaceBefore).parse(arena, state, 0) {
            Ok(ok) => ok,
            Err((_, fail)) => return Err((MadeProgress, fail)),
        };

    if state.bytes().first() != Some(&b'}') {
        return Err((MadeProgress, ERecord::End(state.pos())));
    }
    let state = state.inc();

    let record = RecordHelp { prefix, fields };
    Ok((MadeProgress, record, state))
}

fn rest_of_record_expr<'a>(
    start: Position,
    arena: &'a Bump,
    state: State<'a>,
) -> Result<(Loc<Expr<'a>>, State<'a>), (Progress, EExpr<'a>)> {
    let (_, record, state) =
        rest_of_record(arena, state).map_err(|(p, fail)| (p, EExpr::Record(fail, start)))?;

    // there can be field access, e.g. `{ x : 4 }.x`
    let (suffixes, state) = parse_field_task_result_suffixes(arena, state)?;

    let expr_result = match record.prefix {
        Some((update, RecordHelpPrefix::Update)) => {
            let result = record.fields.map_items_result(arena, |loc_field| {
                match loc_field.value.to_assigned_field(arena) {
                    AssignedField::IgnoredValue(_, _, _) => {
                        Err(EExpr::RecordUpdateIgnoredField(loc_field.region))
                    }
                    builder_field => Ok(Loc {
                        region: loc_field.region,
                        value: builder_field,
                    }),
                }
            });

            let update = &*arena.alloc(update);
            result.map(|fields| Expr::RecordUpdate { update, fields })
        }
        Some((mapper, RecordHelpPrefix::Mapper)) => {
            let result = record.fields.map_items_result(arena, |loc_field| {
                let region = loc_field.region;
                let value = loc_field.value.to_assigned_field(arena);
                Ok(Loc { region, value })
            });

            let mapper = &*arena.alloc(mapper);
            result.map(|fields| Expr::RecordBuilder { mapper, fields })
        }
        None => {
            let special_field_found = record.fields.iter().find_map(|field| {
                if field.value.is_ignored_value() {
                    Some(Err(EExpr::RecordUpdateIgnoredField(field.region)))
                } else {
                    None
                }
            });

            special_field_found.unwrap_or_else(|| {
                let fields = record.fields.map_items(arena, |loc_field| {
                    loc_field.map(|field| field.to_assigned_field(arena))
                });
                Ok(Expr::Record(fields))
            })
        }
    };

    match expr_result {
        Ok(expr) => Ok((
            state.loc(start, apply_access_chain(arena, expr, suffixes)),
            state,
        )),
        Err(fail) => Err((MadeProgress, fail)),
    }
}

fn apply_access_chain<'a>(
    arena: &'a Bump,
    value: Expr<'a>,
    suffixes: Vec<'a, Suffix<'a>>,
) -> Expr<'a> {
    suffixes
        .into_iter()
        .fold(value, |value, suffix| match suffix {
            Suffix::Accessor(Accessor::RecordField(field)) => {
                Expr::RecordAccess(arena.alloc(value), field, None)
            }
            Suffix::Accessor(Accessor::TupleIndex(field)) => {
                Expr::TupleAccess(arena.alloc(value), field, None)
            }
            Suffix::TrySuffix(target) => Expr::TrySuffix {
                target,
                expr: arena.alloc(value),
            },
        })
}

fn literal_to_expr(literal: crate::number_literal::NumLiteral<'_>) -> Expr<'_> {
    use crate::number_literal::NumLiteral::*;
    match literal {
        Num(s) => Expr::Num(s),
        Float(s) => Expr::Float(s),
        NonBase10Int {
            string,
            base,
            is_negative,
        } => Expr::NonBase10Int {
            string,
            base,
            is_negative,
        },
    }
}

fn rest_of_logical_not<'a>(
    start: Position,
    flags: ExprParseFlags,
    arena: &'a Bump,
    state: State<'a>,
    min_indent: u32,
) -> Result<(Loc<Expr<'a>>, State<'a>), (Progress, EExpr<'a>)> {
    let after_op = state.pos();
    let (_, spaces_before, state) =
        eat_nc_check(EExpr::IndentStart, arena, state, min_indent, true)?;

    match parse_term(PARSE_DEFAULT, flags, arena, state, min_indent) {
        Ok((val, state)) => {
            let val = val.spaced_before(arena, spaces_before);
            let op = Loc::pos(start, after_op, UnaryOp::Not);
            Ok((state.loc(start, Expr::UnaryOp(arena.alloc(val), op)), state))
        }
        Err((_, fail)) => Err((MadeProgress, fail)),
    }
}

const BINOP_CHAR_SET: &[u8] = b"+-/*=.<>:&|^?%!~";

const BINOP_CHAR_MASK: u128 = {
    let mut result = 0u128;
    let mut i = 0;
    while i < BINOP_CHAR_SET.len() {
        let index = BINOP_CHAR_SET[i] as usize;
        result |= 1 << index;
        i += 1;
    }
    result
};

#[inline(always)]
fn is_binop_char(ch: &u8) -> bool {
    *ch < 127 && (BINOP_CHAR_MASK & (1 << *ch) != 0)
}

const SPECIAL_CHAR_SET: &[u8] = b" #\n\r\t,()[]{}\"'/\\+*%^&|<>=!~`;:?.";

const SPECIAL_CHAR_MASK: u128 = {
    let mut result = 0u128;
    let mut i = 0;
    while i < SPECIAL_CHAR_SET.len() {
        let index = SPECIAL_CHAR_SET[i] as usize;
        result |= 1 << index;
        i += 1;
    }
    result
};

#[inline(always)]
pub(crate) fn is_special_char(ch: &u8) -> bool {
    *ch < 127 && (SPECIAL_CHAR_MASK & (1 << *ch) != 0)
}

#[derive(Debug, Clone, Copy, Eq, PartialEq)]
enum OperatorOrDef {
    BinOp(BinOp),
    Assignment,
    AliasOrOpaque(AliasOrOpaque),
    Backpassing,
}

fn parse_bin_op<'a>(state: State<'a>) -> Result<(BinOp, State<'a>), (Progress, EExpr<'a>)> {
    let bytes: &[u8] = state.bytes();

    let mut chomped = 0;
    for ch in bytes.iter() {
        if !is_binop_char(ch) {
            break;
        }
        chomped += 1;
    }

    if chomped == 0 {
        return Err((NoProgress, EExpr::Start(state.pos())));
    }

    // Safe because BINOP_CHAR_SET only contains ascii chars
    let op = unsafe { std::str::from_utf8_unchecked(&bytes[..chomped]) };
    match op {
        "+" => Ok((BinOp::Plus, state.inc())),
        "-" => Ok((BinOp::Minus, state.inc())),
        "*" => Ok((BinOp::Star, state.inc())),
        "/" => Ok((BinOp::Slash, state.inc())),
        "%" => Ok((BinOp::Percent, state.inc())),
        "^" => Ok((BinOp::Caret, state.inc())),
        ">" => Ok((BinOp::GreaterThan, state.inc())),
        "<" => Ok((BinOp::LessThan, state.inc())),
        "~" => Ok((BinOp::When, state.inc())),
        "|>" => Ok((BinOp::Pizza, state.advance(2))),
        "==" => Ok((BinOp::Equals, state.advance(2))),
        "!=" => Ok((BinOp::NotEquals, state.advance(2))),
        ">=" => Ok((BinOp::GreaterThanOrEq, state.advance(2))),
        "<=" => Ok((BinOp::LessThanOrEq, state.advance(2))),
        "&&" => Ok((BinOp::And, state.advance(2))),
        "||" => Ok((BinOp::Or, state.advance(2))),
        "//" => Ok((BinOp::DoubleSlash, state.advance(2))),

        // a `.` makes no progress, so it does not interfere with `.foo` access(or)
        "." => Err((NoProgress, EExpr::BadOperator(".", state.pos()))),
        "!" => Err((NoProgress, EExpr::BadOperator("!", state.pos()))),
        // makes no progress, so it does not interfere with `_ if isGood -> ...`
        "->" => Err((NoProgress, EExpr::BadOperator("->", state.pos()))),

        _ => Err((MadeProgress, EExpr::BadOperator(op, state.pos()))),
    }
}

fn parse_op<'a>(state: State<'a>) -> Result<(OperatorOrDef, State<'a>), (Progress, EExpr<'a>)> {
    match parse_bin_op(state.clone()) {
        Ok((op, state)) => Ok((OperatorOrDef::BinOp(op), state)),
        Err((MadeProgress, EExpr::BadOperator(op, pos))) => match op {
            "=" => Ok((OperatorOrDef::Assignment, state.inc())),
            ":" => Ok((
                OperatorOrDef::AliasOrOpaque(AliasOrOpaque::Alias),
                state.inc(),
            )),
            ":=" => Ok((
                OperatorOrDef::AliasOrOpaque(AliasOrOpaque::Opaque),
                state.advance(2),
            )),
            "<-" => Ok((OperatorOrDef::Backpassing, state.advance(2))),
            _ => Err((MadeProgress, EExpr::BadOperator(op, pos))),
        },
        Err(err) => Err(err),
    }
}<|MERGE_RESOLUTION|>--- conflicted
+++ resolved
@@ -2068,12 +2068,7 @@
         | Expr::BinOps { .. }
         | Expr::Defs(_, _)
         | Expr::If { .. }
-<<<<<<< HEAD
         | Expr::When(..)
-        | Expr::Expect(_, _)
-=======
-        | Expr::When(_, _)
->>>>>>> 790ea7a8
         | Expr::Dbg
         | Expr::DbgStmt(_, _)
         | Expr::LowLevelDbg(_, _, _)
