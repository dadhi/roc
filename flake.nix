--- conflicted
+++ resolved
@@ -3,18 +3,21 @@
 
   inputs = {
     nixpkgs.url = "github:nixos/nixpkgs/nixos-21.11";
-<<<<<<< HEAD
-    nixpkgs-unstable = { url = "github:NixOS/nixpkgs/nixpkgs-unstable"; };
-    zig = { url = "github:roarkanize/zig-overlay"; };
-    flake-utils.url = "github:numtide/flake-utils";
+    rust-overlay.url = "github:oxalica/rust-overlay"; # rust from nixpkgs has some libc problems, this is patched in the rust-overlay
+    zig.url = "github:roarkanize/zig-overlay"; # using an overlay allows for quick updates fater zig releases
+    flake-utils.url = "github:numtide/flake-utils"; # to easily make configs for all architectures
   };
 
-  outputs = { self, nixpkgs, nixpkgs-unstable, zig, flake-utils }:
+  outputs = { self, nixpkgs, rust-overlay, zig, flake-utils }:
     flake-utils.lib.eachDefaultSystem (system:
       let
-        pkgs = nixpkgs.legacyPackages.${system};
-        unstable-pkgs = nixpkgs-unstable.legacyPackages.${system};
-        llvmPkgs = pkgs.llvmPackages_12;
+        overlays = [ (import rust-overlay) ];
+        pkgs = import nixpkgs { inherit system overlays; };
+        llvmPkgs = pkgs.llvmPackages_13;
+
+        # get current working directory
+        cwd = builtins.toString ./.;
+        rust = pkgs.rust-bin.fromRustupToolchainFile "${cwd}/rust-toolchain.toml";
 
         linuxInputs = with pkgs;
           lib.optionals stdenv.isLinux [
@@ -40,44 +43,10 @@
             Foundation
             Metal
             Security
-      ]);
+        ]);
 
-        # zig 0.8.1 from pkgs is broken on aarch64-darwin, hence the workaround
-        zig-toolchain = zig.packages.${system}."0.8.1";
-=======
-    rust-overlay.url = "github:oxalica/rust-overlay"; # rust from nixpkgs has some libc problems, this is patched in the rust-overlay
-    zig.url = "github:roarkanize/zig-overlay"; # zig 8.1 is broken on nixpkgs for M1 macs
-    flake-utils.url = "github:numtide/flake-utils"; # to easily make configs for all architectures
-  };
-
-  outputs = { self, nixpkgs, rust-overlay, zig, flake-utils }:
-    flake-utils.lib.eachDefaultSystem (system:
-      let
-        overlays = [ (import rust-overlay) ];
-        pkgs = import nixpkgs { inherit system overlays; };
-        llvmPkgs = pkgs.llvmPackages_13;
-
-        # get current working directory
-        cwd = builtins.toString ./.;
-        rust = pkgs.rust-bin.fromRustupToolchainFile "${cwd}/rust-toolchain.toml";
-
-        linuxInputs = with pkgs; [
-          valgrind # used in cli tests, see cli/tests/cli_run.rs
-          vulkan-headers
-          vulkan-loader
-          vulkan-tools
-          vulkan-validation-layers
-          xorg.libX11
-          xorg.libXcursor
-          xorg.libXrandr
-          xorg.libXi
-          xorg.libxcb
-          alsa-lib
-        ];
-
-        # zig 0.8.1 from pkgs is broken on aarch64-darwin, hence the workaround
+        # zig 0.9.1 from pkgs is broken on aarch64-darwin, hence the workaround
         zig-toolchain = zig.packages.${system}."0.9.1";
->>>>>>> b2e045bf
 
         sharedInputs = (with pkgs; [
           # build libraries
@@ -100,33 +69,12 @@
           # faster builds - see https://github.com/rtfeldman/roc/blob/trunk/BUILDING_FROM_SOURCE.md#use-lld-for-the-linker
           llvmPkgs.lld
           # debugir
-<<<<<<< HEAD
-        ]) ++ (with unstable-pkgs; [
-          rustc
-          cargo
-          clippy
-          rustfmt
-        ]);
-      in {
-        devShell = pkgs.mkShell {
-          buildInputs = sharedInputs ++ darwinInputs ++ linuxInputs;
-
-          LLVM_SYS_120_PREFIX = "${llvmPkgs.llvm.dev}";
-          NIX_GLIBC_PATH = if pkgs.stdenv.isLinux then "${pkgs.glibc_multi.out}/lib" else "";
-          LD_LIBRARY_PATH = with pkgs;
-            lib.makeLibraryPath
-            ([ pkg-config stdenv.cc.cc.lib libffi ncurses zlib ]);
-        };
-      }
-  );  
-=======
-
           rust
         ]);
       in {
 
         devShell = pkgs.mkShell {
-          buildInputs = sharedInputs ++ linuxInputs;
+          buildInputs = sharedInputs ++ darwinInputs ++ linuxInputs;
 
           LLVM_SYS_130_PREFIX = "${llvmPkgs.llvm.dev}";
           NIX_GLIBC_PATH = if pkgs.stdenv.isLinux then "${pkgs.glibc_multi.out}/lib" else "";
@@ -137,5 +85,4 @@
 
     }
   );
->>>>>>> b2e045bf
 }