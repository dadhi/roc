--- conflicted
+++ resolved
@@ -1394,10 +1394,7 @@
                 And(vec![Eq(fn_type, expected, category, region), record_con]),
             )
         }
-        RuntimeError(_) => {
-            // Runtime Errors have no constraints because they're going to crash.
-            True
-        }
+        RuntimeError(_) => True,
     }
 }
 
@@ -1508,7 +1505,6 @@
         }
         Usage::Access(Container::List, mark, fields) => {
             let (list_bool, _ext_type) = constrain_by_usage(&Simple(*mark), var_store, introduced);
-<<<<<<< HEAD
 
             let field_usage = fields
                 .get(&sharing::LIST_ELEM.into())
@@ -1516,15 +1512,6 @@
 
             let (elem_bool, elem_type) = constrain_by_usage(field_usage, var_store, introduced);
 
-=======
-
-            let field_usage = fields
-                .get(&sharing::LIST_ELEM.into())
-                .expect("no LIST_ELEM key");
-
-            let (elem_bool, elem_type) = constrain_by_usage(field_usage, var_store, introduced);
-
->>>>>>> b480ae8a
             match list_bool {
                 Bool::Shared => (
                     Bool::Shared,
@@ -1999,12 +1986,9 @@
             _ => unreachable!("`annotation_to_attr_type` always gives back an Attr"),
         }
 
-<<<<<<< HEAD
-=======
         // Check that if the alias is a recursive tag union, all structures containing the
         // recursion variable get the same uniqueness as the recursion variable (and thus as the
         // recursive tag union itself)
->>>>>>> b480ae8a
         if let Some(b) = &alias.uniqueness {
             fix_mutual_recursive_alias(&mut alias.typ, b);
         }
@@ -2432,19 +2416,12 @@
         }
         RecursiveTagUnion(_, tags, ext) | TagUnion(tags, ext) => {
             fix_mutual_recursive_alias_help(rec_var, attribute, ext);
-<<<<<<< HEAD
-            tags.iter_mut()
-                .map(|v| v.1.iter_mut())
-                .flatten()
-                .for_each(|arg| fix_mutual_recursive_alias_help(rec_var, attribute, arg));
-=======
 
             for (_tag, args) in tags.iter_mut() {
                 for arg in args.iter_mut() {
                     fix_mutual_recursive_alias_help(rec_var, attribute, arg);
                 }
             }
->>>>>>> b480ae8a
         }
 
         Record(fields, ext) => {
@@ -2454,12 +2431,8 @@
                 .for_each(|arg| fix_mutual_recursive_alias_help(rec_var, attribute, arg));
         }
         Alias(_, _, actual_type) => {
-<<<<<<< HEAD
-            fix_mutual_recursive_alias_help(rec_var, attribute, actual_type);
-=======
             // call help_help, because actual_type is not wrapped in ATTR
             fix_mutual_recursive_alias_help_help(rec_var, attribute, actual_type);
->>>>>>> b480ae8a
         }
         Apply(_, args) => {
             args.iter_mut()
