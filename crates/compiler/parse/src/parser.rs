--- conflicted
+++ resolved
@@ -1,6 +1,7 @@
 use crate::{
     ast::Collection,
     blankspace::{eat_nc, SpacedBuilder},
+    expr::is_special_char,
     state::State,
 };
 use bumpalo::collections::vec::Vec;
@@ -830,518 +831,15 @@
     }
 }
 
-<<<<<<< HEAD
 /// Start the check from the next character after keyword,
 /// that should not be an identifier character
 /// to prevent treating `whence` or `iffy` as keywords
 pub fn at_keyword(kw: &'static str, state: &State<'_>) -> bool {
-    let bs = state.bytes();
-    matches!(bs.get(kw.len()),
-        None | Some(b' ' | b'#' | b'\n' | b'\r') if bs.starts_with(kw.as_bytes()))
-=======
-/// Allocates the output of the given parser and returns a reference to it.
-/// This also happens if the given parser fails.
-///
-/// # Examples
-///
-/// ```
-/// # #![forbid(unused_imports)]
-/// # use roc_parse::state::State;
-/// # use crate::roc_parse::parser::{Parser, Progress, allocated, word};
-/// # use roc_region::all::Position;
-/// # use bumpalo::Bump;
-/// # #[derive(Debug, PartialEq)]
-/// # enum Problem {
-/// #     NotFound(Position),
-/// # }
-/// # let arena = Bump::new();
-/// let parser_inner = word("hello", Problem::NotFound);
-/// let alloc_parser = allocated(parser_inner);
-///
-/// // Success case
-/// let (progress, output, state) = alloc_parser.parse(&arena, State::new("hello, world".as_bytes()), 0).unwrap();
-/// assert_eq!(progress, Progress::MadeProgress);
-/// assert_eq!(output, &());
-/// assert_eq!(state.pos(), Position::new(5));
-///
-/// // Error case
-/// let (progress, err) = alloc_parser.parse(&arena, State::new("bye, world".as_bytes()), 0).unwrap_err();
-/// assert_eq!(progress, Progress::NoProgress);
-/// assert_eq!(err, Problem::NotFound(Position::zero()));
-/// ```
-pub fn allocated<'a, P, Val, Error>(parser: P) -> impl Parser<'a, &'a Val, Error>
-where
-    Error: 'a,
-    P: Parser<'a, Val, Error>,
-    Val: 'a,
-{
-    move |arena, state: State<'a>, min_indent: u32| {
-        let (progress, answer, state) = parser.parse(arena, state, min_indent)?;
-
-        Ok((progress, &*arena.alloc(answer), state))
-    }
-}
-
-/// Apply transform function to turn output of given parser into another parser.
-/// Can be used to chain two parsers.
-///
-/// # Examples
-///
-/// ```
-/// # #![forbid(unused_imports)]
-/// # use roc_parse::state::State;
-/// # use crate::roc_parse::parser::{Parser, Progress, and_then, word};
-/// # use roc_region::all::Position;
-/// # use bumpalo::Bump;
-/// # #[derive(Debug, PartialEq)]
-/// # enum Problem {
-/// #     NotFound(Position),
-/// # }
-/// # let arena = Bump::new();
-/// let parser1 = word("hello", Problem::NotFound);
-/// let parser = and_then(parser1, move |p,b| word(", ", Problem::NotFound));
-///
-/// // Success case
-/// let (progress, output, state) = parser.parse(&arena, State::new("hello, world".as_bytes()), 0).unwrap();
-/// assert_eq!(progress, Progress::MadeProgress);
-/// assert_eq!(output, ());
-/// assert_eq!(state.pos(), Position::new(7));
-///
-/// // Error case
-/// let (progress, problem) = parser.parse(&arena, State::new("hello!! world".as_bytes()), 0).unwrap_err();
-/// assert_eq!(progress, Progress::NoProgress);
-/// assert_eq!(problem, Problem::NotFound(Position::new(5)));
-/// ```
-pub fn and_then<'a, P1, P2, F, Before, After, Error>(
-    parser: P1,
-    transform: F,
-) -> impl Parser<'a, After, Error>
-where
-    P1: Parser<'a, Before, Error>,
-    P2: Parser<'a, After, Error>,
-    F: Fn(Progress, Before) -> P2,
-    Error: 'a,
-{
-    move |arena, state, min_indent| {
-        parser
-            .parse(arena, state, min_indent)
-            .and_then(|(progress, output, next_state)| {
-                transform(progress, output).parse(arena, next_state, min_indent)
-            })
-    }
-}
-
-/// Creates a new parser that can change its output based on a function.
-///
-/// # Examples
-/// ```
-/// # #![forbid(unused_imports)]
-/// # use roc_parse::state::State;
-/// # use crate::roc_parse::parser::{Parser, Progress, then, word};
-/// # use roc_region::all::Position;
-/// # use bumpalo::Bump;
-/// # #[derive(Debug, PartialEq)]
-/// # enum Problem {
-/// #     NotFound(Position),
-/// #     OddChar(Position),
-/// # }
-/// # let arena = Bump::new();
-/// let parser_inner = word("hello", Problem::NotFound);
-///
-/// let parser = then(parser_inner,
-///     |arena, new_state, progress, output| {
-///         // arbitrary check
-///         if new_state.pos().offset % 2 == 0 {
-///             Ok((progress, output, new_state))
-///         } else {
-///             Err((Progress::NoProgress, Problem::OddChar(new_state.pos())))
-///         }
-///     }
-/// );
-///
-/// let actual = parser.parse(&arena, State::new("hello, world".as_bytes()), 0);
-/// assert!(actual.is_err());
-/// ```
-pub fn then<'a, P1, F, Before, After, E>(parser: P1, transform: F) -> impl Parser<'a, After, E>
-where
-    P1: Parser<'a, Before, E>,
-    After: 'a,
-    E: 'a,
-    F: Fn(&'a Bump, State<'a>, Progress, Before) -> ParseResult<'a, After, E>,
-{
-    move |arena, state, min_indent| {
-        parser
-            .parse(arena, state, min_indent)
-            .and_then(|(progress, output, next_state)| {
-                transform(arena, next_state, progress, output)
-            })
-    }
-}
-
-/// Matches a word/string exactly, useful when finding a keyword.
-/// This only matches if the next char is whitespace, the start of a comment, or the end of a line.
-///
-/// # Examples
-/// ```
-/// # #![forbid(unused_imports)]
-/// # use roc_parse::state::State;
-/// # use crate::roc_parse::parser::{Parser, Progress, keyword};
-/// # use roc_region::all::Position;
-/// # use bumpalo::Bump;
-/// # #[derive(Debug, PartialEq)]
-/// # enum Problem {
-/// #     NotFound(Position),
-/// # }
-/// # let arena = Bump::new();
-/// let parser = keyword("when", Problem::NotFound);
-///
-/// // Success case
-/// let (progress, output, state) = parser.parse(&arena, State::new("when".as_bytes()), 0).unwrap();
-/// assert_eq!(progress, Progress::MadeProgress);
-/// assert_eq!(output, ());
-/// assert_eq!(state.pos().offset, 4);
-///
-/// // Error case
-/// let (progress, err) = parser.parse(&arena, State::new("whence".as_bytes()), 0).unwrap_err();
-/// assert_eq!(progress, Progress::NoProgress);
-/// assert_eq!(err, Problem::NotFound(Position::zero()));
-/// ```
-pub fn keyword<'a, ToError, E>(
-    keyword_str: &'static str,
-    if_error: ToError,
-) -> impl Parser<'a, (), E>
-where
-    ToError: Fn(Position) -> E,
-    E: 'a,
-{
-    move |_, mut state: State<'a>, _min_indent| {
-        let width = keyword_str.len();
-
-        if !state.bytes().starts_with(keyword_str.as_bytes()) {
-            return Err((NoProgress, if_error(state.pos())));
-        }
-
-        // the next character should not be an identifier character
-        // to prevent treating `whence` or `iffy` as keywords
-        match state.bytes().get(width) {
-            Some(
-                b' ' | b'#' | b'\n' | b'\r' | b'\t' | b',' | b'(' | b')' | b'[' | b']' | b'{'
-                | b'}' | b'"' | b'\'' | b'/' | b'\\' | b'+' | b'*' | b'%' | b'^' | b'&' | b'|'
-                | b'<' | b'>' | b'=' | b'!' | b'~' | b'`' | b';' | b':' | b'?' | b'.',
-            ) => {
-                state = state.advance(width);
-                Ok((MadeProgress, (), state))
-            }
-            None => {
-                state = state.advance(width);
-                Ok((MadeProgress, (), state))
-            }
-            Some(_) => Err((NoProgress, if_error(state.pos()))),
-        }
-    }
-}
-
-/// Parse zero or more values separated by a delimiter (e.g. a comma) whose
-/// values are discarded
-pub fn sep_by0<'a, P, D, Val, Error>(
-    delimiter: D,
-    parser: P,
-) -> impl Parser<'a, Vec<'a, Val>, Error>
-where
-    D: Parser<'a, (), Error>,
-    P: Parser<'a, Val, Error>,
-    Error: 'a,
-{
-    move |arena, state: State<'a>, min_indent: u32| {
-        let original_state = state.clone();
-
-        let start_bytes_len = state.bytes().len();
-
-        match parser.parse(arena, state, min_indent) {
-            Ok((elem_progress, first_output, next_state)) => {
-                // in practice, we want elements to make progress
-                debug_assert_eq!(elem_progress, MadeProgress);
-
-                let mut state = next_state;
-                let mut buf = Vec::with_capacity_in(1, arena);
-
-                buf.push(first_output);
-
-                loop {
-                    match delimiter.parse(arena, state.clone(), min_indent) {
-                        Ok((_, (), next_state)) => {
-                            // If the delimiter passed, check the element parser.
-                            match parser.parse(arena, next_state.clone(), min_indent) {
-                                Ok((element_progress, next_output, next_state)) => {
-                                    // in practice, we want elements to make progress
-                                    debug_assert_eq!(element_progress, MadeProgress);
-
-                                    state = next_state;
-                                    buf.push(next_output);
-                                }
-                                Err((_, fail)) => {
-                                    // If the delimiter parsed, but the following
-                                    // element did not, that's a fatal error.
-                                    let progress = Progress::from_lengths(
-                                        start_bytes_len,
-                                        next_state.bytes().len(),
-                                    );
-
-                                    return Err((progress, fail));
-                                }
-                            }
-                        }
-                        Err((delim_progress, fail)) => match delim_progress {
-                            MadeProgress => return Err((MadeProgress, fail)),
-                            NoProgress => return Ok((NoProgress, buf, state)),
-                        },
-                    }
-                }
-            }
-            Err((element_progress, fail)) => match element_progress {
-                MadeProgress => Err((MadeProgress, fail)),
-                NoProgress => Ok((NoProgress, Vec::new_in(arena), original_state)),
-            },
-        }
-    }
-}
-
-/// Parse zero or more values separated by a delimiter (e.g. a comma)
-/// with an optional trailing delimiter whose values are discarded
-pub fn trailing_sep_by0<'a, P, D, Val, Error>(
-    delimiter: D,
-    parser: P,
-) -> impl Parser<'a, Vec<'a, Val>, Error>
-where
-    D: Parser<'a, (), Error>,
-    P: Parser<'a, Val, Error>,
-    Error: 'a,
-{
-    move |arena, state: State<'a>, min_indent: u32| {
-        let original_state = state.clone();
-        let start_bytes_len = state.bytes().len();
-
-        match parser.parse(arena, state, min_indent) {
-            Ok((progress, first_output, next_state)) => {
-                // in practice, we want elements to make progress
-                debug_assert_eq!(progress, MadeProgress);
-                let mut state = next_state;
-                let mut buf = Vec::with_capacity_in(1, arena);
-
-                buf.push(first_output);
-
-                loop {
-                    match delimiter.parse(arena, state.clone(), min_indent) {
-                        Ok((_, (), next_state)) => {
-                            // If the delimiter passed, check the element parser.
-                            match parser.parse(arena, next_state.clone(), min_indent) {
-                                Ok((element_progress, next_output, next_state)) => {
-                                    // in practice, we want elements to make progress
-                                    debug_assert_eq!(element_progress, MadeProgress);
-
-                                    state = next_state;
-                                    buf.push(next_output);
-                                }
-                                Err((_, _fail)) => {
-                                    // If the delimiter parsed, but the following
-                                    // element did not, that means we saw a trailing comma
-                                    let progress = Progress::from_lengths(
-                                        start_bytes_len,
-                                        next_state.bytes().len(),
-                                    );
-                                    return Ok((progress, buf, next_state));
-                                }
-                            }
-                        }
-                        Err((delim_progress, fail)) => match delim_progress {
-                            MadeProgress => return Err((MadeProgress, fail)),
-                            NoProgress => return Ok((NoProgress, buf, state)),
-                        },
-                    }
-                }
-            }
-            Err((element_progress, fail)) => match element_progress {
-                MadeProgress => Err((MadeProgress, fail)),
-                NoProgress => Ok((NoProgress, Vec::new_in(arena), original_state)),
-            },
-        }
-    }
-}
-
-/// Parse one or more values separated by a delimiter (e.g. a comma) whose
-/// values are discarded
-pub fn sep_by1<'a, P, D, Val, Error>(
-    delimiter: D,
-    parser: P,
-) -> impl Parser<'a, Vec<'a, Val>, Error>
-where
-    D: Parser<'a, (), Error>,
-    P: Parser<'a, Val, Error>,
-    Error: 'a,
-{
-    move |arena, state: State<'a>, min_indent: u32| {
-        let start_bytes_len = state.bytes().len();
-
-        match parser.parse(arena, state, min_indent) {
-            Ok((progress, first_output, next_state)) => {
-                debug_assert_eq!(progress, MadeProgress);
-                let mut state = next_state;
-                let mut buf = Vec::with_capacity_in(1, arena);
-
-                buf.push(first_output);
-
-                loop {
-                    let old_state = state.clone();
-                    match delimiter.parse(arena, state, min_indent) {
-                        Ok((_, (), next_state)) => {
-                            // If the delimiter passed, check the element parser.
-                            match parser.parse(arena, next_state, min_indent) {
-                                Ok((_, next_output, next_state)) => {
-                                    state = next_state;
-                                    buf.push(next_output);
-                                }
-                                Err((_, fail)) => {
-                                    return Err((MadeProgress, fail));
-                                }
-                            }
-                        }
-                        Err((delim_progress, fail)) => {
-                            match delim_progress {
-                                MadeProgress => {
-                                    // fail if the delimiter made progress
-                                    return Err((MadeProgress, fail));
-                                }
-                                NoProgress => {
-                                    let progress = Progress::from_lengths(
-                                        start_bytes_len,
-                                        old_state.bytes().len(),
-                                    );
-                                    return Ok((progress, buf, old_state));
-                                }
-                            }
-                        }
-                    }
-                }
-            }
-            Err((fail_progress, fail)) => Err((fail_progress, fail)),
-        }
-    }
-}
-
-/// Parse one or more values separated by a delimiter (e.g. a comma) whose
-/// values are discarded
-pub fn sep_by1_e<'a, P, V, D, Val, Error>(
-    delimiter: D,
-    parser: P,
-    to_element_error: V,
-) -> impl Parser<'a, Vec<'a, Val>, Error>
-where
-    D: Parser<'a, (), Error>,
-    P: Parser<'a, Val, Error>,
-    V: Fn(Position) -> Error,
-    Error: 'a,
-{
-    move |arena, state: State<'a>, min_indent: u32| {
-        let original_state = state.clone();
-        let start_bytes_len = state.bytes().len();
-
-        match parser.parse(arena, state, min_indent) {
-            Ok((progress, first_output, next_state)) => {
-                debug_assert_eq!(progress, MadeProgress);
-                let mut state = next_state;
-                let mut buf = Vec::with_capacity_in(1, arena);
-
-                buf.push(first_output);
-
-                loop {
-                    let old_state = state.clone();
-                    match delimiter.parse(arena, state, min_indent) {
-                        Ok((_, (), next_state)) => {
-                            // If the delimiter passed, check the element parser.
-                            match parser.parse(arena, next_state.clone(), min_indent) {
-                                Ok((_, next_output, next_state)) => {
-                                    state = next_state;
-                                    buf.push(next_output);
-                                }
-                                Err((MadeProgress, fail)) => {
-                                    return Err((MadeProgress, fail));
-                                }
-                                Err((NoProgress, _fail)) => {
-                                    return Err((NoProgress, to_element_error(next_state.pos())));
-                                }
-                            }
-                        }
-                        Err((delim_progress, fail)) => {
-                            match delim_progress {
-                                MadeProgress => {
-                                    // fail if the delimiter made progress
-                                    return Err((MadeProgress, fail));
-                                }
-                                NoProgress => {
-                                    let progress = Progress::from_lengths(
-                                        start_bytes_len,
-                                        old_state.bytes().len(),
-                                    );
-                                    return Ok((progress, buf, old_state));
-                                }
-                            }
-                        }
-                    }
-                }
-            }
-
-            Err((MadeProgress, fail)) => Err((MadeProgress, fail)),
-            Err((NoProgress, _fail)) => Err((NoProgress, to_element_error(original_state.pos()))),
-        }
-    }
-}
-
-/// Make the given parser optional, it can complete or not consume anything,
-/// but it can't error with progress made.
-///
-/// # Examples
-/// ```
-/// # #![forbid(unused_imports)]
-/// # use roc_parse::state::State;
-/// # use crate::roc_parse::parser::{Parser, Progress, optional, word};
-/// # use roc_region::all::Position;
-/// # use bumpalo::Bump;
-/// # #[derive(Debug, PartialEq)]
-/// # enum Problem {
-/// #     NotFound(Position),
-/// # }
-/// # let arena = Bump::new();
-/// let parser = optional(word("hello", Problem::NotFound));
-///
-/// // Parser completed case
-/// let (progress, output, state) = parser.parse(&arena, State::new("hello, world".as_bytes()), 0).unwrap();
-/// assert_eq!(progress, Progress::MadeProgress);
-/// assert_eq!(output, Some(()));
-/// assert_eq!(state.pos().offset, 5);
-///
-/// // No progress case
-/// let (progress, output, state) = parser.parse(&arena, State::new("bye, world".as_bytes()), 0).unwrap();
-/// assert_eq!(progress, Progress::NoProgress);
-/// assert_eq!(output, None);
-/// assert_eq!(state.pos().offset, 0);
-/// ```
-pub fn optional<'a, P, T, E>(parser: P) -> impl Parser<'a, Option<T>, E>
-where
-    P: Parser<'a, T, E>,
-    E: 'a,
-{
-    move |arena: &'a Bump, state: State<'a>, min_indent: u32| {
-        // We have to clone this because if the optional parser fails,
-        // we need to revert back to the original state.
-        let original_state = state.clone();
-
-        match parser.parse(arena, state, min_indent) {
-            Ok((progress, out1, state)) => Ok((progress, Some(out1), state)),
-            Err((MadeProgress, e)) => Err((MadeProgress, e)),
-            Err((NoProgress, _)) => Ok((NoProgress, None, original_state)),
-        }
-    }
->>>>>>> ef3ed5bc
+    let bytes = state.bytes();
+    match bytes.get(kw.len()) {
+        Some(b) => is_special_char(b) && bytes.starts_with(kw.as_bytes()),
+        None => bytes.starts_with(kw.as_bytes()),
+    }
 }
 
 // MACRO COMBINATORS
