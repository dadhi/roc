--- conflicted
+++ resolved
@@ -139,99 +139,59 @@
 
 Utf8Problem : { byteIndex : Nat, problem : Utf8ByteProblem }
 
-<<<<<<< HEAD
-## Returns `True` if the string is empty, and `False` otherwise.
-##
-##     Str.isEmpty "hi!" # False
-##
-##     Str.isEmpty "" # True
-isEmpty : Str -> Bool
-
-## Combines two strings.
-##
-##     Str.concat "ab" "cd" # "abcd"
-##
-##     Str.concat "hello" "" # "hello"
-##
-##     Str.concat "" "" # ""
-concat : Str, Str -> Str
-
-## Combines a list of strings into a single string, with a separator
-## string in between each.
-##
-##     Str.joinWith ["one", "two", "three"] ", " # "one, two, three"
-##
-##     Str.joinWith [] ", " # ""
-joinWith : List Str, Str -> Str
-
-## Splits a string around a separator.
-##
-##     Str.split "a/b/c" "/" # ["a", "b", "c"]
-##
-## Passing `""` for the separator returns the original string wrapped in a list.
-##
-##     Str.split "a/b/c" "" # ["a/b/c"]
-##
-## To split a string into its individual graphemes, use `Str.graphemes` instead.
-split : Str, Str -> List Str
-
-## Repeats a string the given number of times.
-##
-##     Str.repeat "z" 3 # "zzz"
-##
-##     Str.repeat "na" 8 # "nananananananana"
-##
-## Returns `""` when given `""` for the string or `0` for the count.
-##
-##     Str.repeat "" 10 # ""
-##
-##     Str.repeat "anything" 0 # ""
-=======
 ## Returns `Bool.true` if the string is empty, and `Bool.false` otherwise.
 ##
 ##     expect Str.isEmpty "hi!" == Bool.false
 ##     expect Str.isEmpty "" == Bool.true
 isEmpty : Str -> Bool
 
-## Concatenate two [Str] values together.
-##
-##     expect Str.concat "Hello" "World" == "HelloWorld"
+## Combines two strings.
+##
+##     expect Str.concat "ab" "cd" == "abcd"
+##     expect Str.concat "hello" "" == "hello"
+##     expect Str.concat "" "" == ""
 concat : Str, Str -> Str
 
-## Returns a [Str] of the specified capacity [Num] without any content
+## Returns a string of the specified capacity without any content
 withCapacity : Nat -> Str
 
-## Combine a [List] of [Str] into a single [Str], with a separator
-## [Str] in between each.
+## Combines a list of strings into a single strings, with a separator
+## string in between each.
 ##
 ##     expect Str.joinWith ["one", "two", "three"] ", " == "one, two, three"
 ##     expect Str.joinWith ["1", "2", "3", "4"] "." == "1.2.3.4"
 joinWith : List Str, Str -> Str
 
-## Split a [Str] around a separator. Passing `""` for the separator is not
-## useful; it returns the original string wrapped in a list. To split a string
+## Split a string around a separator.
+##
+## Passing `""` for the separator is not useful;
+## it returns the original string wrapped in a list. To split a string
 ## into its individual [graphemes](https://stackoverflow.com/a/27331885/4200103), use `Str.graphemes`
 ##
 ##     expect Str.split "1,2,3" "," == ["1","2","3"]
 ##     expect Str.split "1,2,3" "" == ["1,2,3"]
 split : Str, Str -> List Str
 
-## Repeat a given [Str] value [Nat] times.
-##
-##     expect Str.repeat ">" 3 == ">>>"
->>>>>>> 492eb31a
+## Repeats a string the given number of times.
+##
+##     expect Str.repeat "z" 3 == "zzz"
+##     expect Str.repeat "na" 8 == "nananananananana"
+##
+## Returns `""` when given `""` for the string or `0` for the count.
+##
+##     expect Str.repeat "" 10 == ""
+##     expect Str.repeat "anything" 0 == ""
 repeat : Str, Nat -> Str
 
 ## Counts the number of [extended grapheme clusters](http://www.unicode.org/glossary/#extended_grapheme_cluster)
 ## in the string.
 ##
-<<<<<<< HEAD
 ## Note that the number of extended grapheme clusters can be different from the number
 ## of visual glyphs rendered! Consider the following examples:
 ##
-##     Str.countGraphemes "Roc" # 3
-##     Str.countGraphemes "👩‍👩‍👦‍👦"  # 4
-##     Str.countGraphemes "🕊"  # 1
+##     expect Str.countGraphemes "Roc" == 3
+##     expect Str.countGraphemes "👩‍👩‍👦‍👦"  == 4
+##     expect Str.countGraphemes "🕊"  == 1
 ##
 ## Note that "👩‍👩‍👦‍👦" takes up 4 graphemes (even though visually it appears as a single
 ## glyph) because under the hood it's represented using an emoji modifier sequence.
@@ -239,82 +199,22 @@
 ## using a single Unicode code point.
 countGraphemes : Str -> Nat
 
-## If the string begins with a [Unicode scalar value](https://unicode.org/glossary/#unicode_scalar_value)
-## equal to the given [U32], returns `True`. Otherwise returns `False`.
-=======
-##     expect Str.countGraphemes "Roc!" == 4
-##     expect Str.countGraphemes "‰∏ÉÂ∑ßÊùø" == 9
-##     expect Str.countGraphemes "üïä" == 4
-countGraphemes : Str -> Nat
-
 ## Split a string into its constituent grapheme clusters
 graphemes : Str -> List Str
 
 ## If the string begins with a [Unicode code point](http://www.unicode.org/glossary/#code_point)
 ## equal to the given [U32], return `Bool.true`. Otherwise return `Bool.false`.
->>>>>>> 492eb31a
-##
-## If the given [Str] is empty, or if the given [U32] is not a valid
+##
+## If the given string is empty, or if the given [U32] is not a valid
 ## code point, this will return `Bool.false`.
 ##
-<<<<<<< HEAD
 ##     Str.startsWithScalar "鹏 means 'roc'" 40527 # True because "鹏" is Unicode scalar 40527
 ##
 ##     Str.startsWithScalar "9" 9 # False because the Unicode scalar for "9" is 57, not 9
 ##
 ##     Str.startsWithScalar "" 40527 # False
-startsWithScalar : Str, U32 -> Bool
-
-## Returns a [List] of the [Unicode scalar values](https://unicode.org/glossary/#unicode_scalar_value)
-## in the given string.
-##
-## (Roc strings contain only scalar values, not [surrogate code points](https://unicode.org/glossary/#surrogate_code_point),
-## so this is equivalent to returning a list of the string's [code points](https://unicode.org/glossary/#code_point).)
-##
-##     Str.toScalars "Roc" # [82, 111, 99]
-##
-##     Str.toScalars "鹏" # [40527]
-##
-##     Str.toScalars "சி" # [2970, 3007]
-##
-##     Str.toScalars "🐦" # [128038]
-##
-##     Str.toScalars "👩‍👩‍👦‍👦" # [128105, 8205, 128105, 8205, 128102, 8205, 128102]
-##
-##     Str.toScalars "" # []
-toScalars : Str -> List U32
-
-## Returns a [List] of the string's [U8] UTF-8 [code units](https://unicode.org/glossary/#code_unit).
-## (To split the string into a [List] of smaller [Str] values instead of [U8] values,
-## see [Str.split].)
-##
-##     Str.toUtf8 "Roc" # [82, 111, 99]
-##
-##     Str.toUtf8 "鹏" # [233, 185, 143]
-##
-##     Str.toUtf8 "சி" # [224, 174, 154, 224, 174, 191]
-##
-##     Str.toUtf8 "🐦" # [240, 159, 144, 166]
-toUtf8 : Str -> List U8
-
-## Converts a [List] of [U8] UTF-8 [code units](https://unicode.org/glossary/#code_unit) to a string.
-##
-## Returns `Err` if the given bytes are invalid UTF-8, and returns `Ok ""` when given `[]`.
-##
-##     Str.fromUtf8 [82, 111, 99] # Ok "Roc"
-##
-##     Str.fromUtf8 [233, 185, 143] # Ok "鹏"
-##
-##     Str.fromUtf8 [224, 174, 154, 224, 174, 191] # Ok "சி"
-##
-##     Str.fromUtf8 [240, 159, 144, 166] # Ok "🐦"
-##
-##     Str.fromUtf8 [] # Ok ""
-##
-##     Str.fromUtf8 [255] # Err
-fromUtf8 : List U8 -> Result Str [BadUtf8 Utf8ByteProblem Nat]*
-=======
-## **Performance Note:** This runs slightly faster than `Str.startsWith`, so
+##
+## **Performance Note:** This runs slightly faster than [Str.startsWith], so
 ## if you want to check whether a string begins with something that's representable
 ## in a single code point, you can use (for example) `Str.startsWithScalar '鹏'`
 ## instead of `Str.startsWith "鹏"`. ('鹏' evaluates to the [U32] value `40527`.)
@@ -324,6 +224,51 @@
 ## You'd need to use `Str.startsWithScalar "🕊"` instead.
 startsWithScalar : Str, U32 -> Bool
 
+## Returns a [List] of the [Unicode scalar values](https://unicode.org/glossary/#unicode_scalar_value)
+## in the given string.
+##
+## (Roc strings contain only scalar values, not [surrogate code points](https://unicode.org/glossary/#surrogate_code_point),
+## so this is equivalent to returning a list of the string's [code points](https://unicode.org/glossary/#code_point).)
+##
+##     expect Str.toScalars "Roc" == [82, 111, 99]
+##     expect Str.toScalars "鹏" == [40527]
+##     expect Str.toScalars "சி" == [2970, 3007]
+##     expect Str.toScalars "🐦" == [128038]
+##     expect Str.toScalars "👩‍👩‍👦‍👦" == [128105, 8205, 128105, 8205, 128102, 8205, 128102]
+##     expect Str.toScalars "I ♥ Roc" == [73, 32, 9829, 32, 82, 111, 99]
+##     expect Str.toScalars "" == []
+toScalars : Str -> List U32
+
+## Returns a [List] of the string's [U8] UTF-8 [code units](https://unicode.org/glossary/#code_unit).
+## (To split the string into a [List] of smaller [Str] values instead of [U8] values,
+## see [Str.split].)
+##
+##     Str.toUtf8 "Roc" # [82, 111, 99]
+##
+##     Str.toUtf8 "鹏" # [233, 185, 143]
+##
+##     Str.toUtf8 "சி" # [224, 174, 154, 224, 174, 191]
+##
+##     Str.toUtf8 "🐦" # [240, 159, 144, 166]
+toUtf8 : Str -> List U8
+
+## Converts a [List] of [U8] UTF-8 [code units](https://unicode.org/glossary/#code_unit) to a string.
+##
+## Returns `Err` if the given bytes are invalid UTF-8, and returns `Ok ""` when given `[]`.
+##
+##     Str.fromUtf8 [82, 111, 99] # Ok "Roc"
+##
+##     Str.fromUtf8 [233, 185, 143] # Ok "鹏"
+##
+##     Str.fromUtf8 [224, 174, 154, 224, 174, 191] # Ok "சி"
+##
+##     Str.fromUtf8 [240, 159, 144, 166] # Ok "🐦"
+##
+##     Str.fromUtf8 [] # Ok ""
+##
+##     Str.fromUtf8 [255] # Err
+fromUtf8 : List U8 -> Result Str [BadUtf8 Utf8ByteProblem Nat]*
+
 ## Return a [List] of the [unicode scalar values](https://unicode.org/glossary/#unicode_scalar_value)
 ## in the given string. Strings contain only scalar values, not [surrogate code points](https://unicode.org/glossary/#surrogate_code_point),
 ## so this is equivalent to returning a list of the string's [code points](https://unicode.org/glossary/#code_point).
@@ -345,7 +290,6 @@
 ##     expect Str.fromUtf8 [233, 185, 143] == Ok "鹏"
 ##     expect Str.fromUtf8 [0xb0] == Err (BadUtf8 InvalidStartByte 0)
 fromUtf8 : List U8 -> Result Str [BadUtf8 Utf8ByteProblem Nat]
->>>>>>> 492eb31a
 fromUtf8 = \bytes ->
     result = fromUtf8RangeLowlevel bytes 0 (List.len bytes)
 
