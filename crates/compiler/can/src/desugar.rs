#![allow(clippy::manual_map)]

use crate::env::{Env, FxMode};
use crate::scope::Scope;
use crate::suffixed::{apply_try_function, unwrap_suffixed_expression, EUnwrapped};
use bumpalo::collections::Vec;
use bumpalo::Bump;
use roc_error_macros::internal_error;
use roc_module::called_via::BinOp::Pizza;
use roc_module::called_via::{BinOp, CalledVia};
use roc_module::ident::ModuleName;
use roc_parse::ast::Expr::{self, *};
use roc_parse::ast::{
    is_expr_suffixed, AssignedField, Collection, Defs, ModuleImportParams, Pattern, ResultTryKind,
    StrLiteral, StrSegment, TryTarget, TypeAnnotation, ValueDef, WhenBranch,
};
use roc_problem::can::Problem;
use roc_region::all::{Loc, Region};

// BinOp precedence logic adapted from Gluon by Markus Westerlind
// https://github.com/gluon-lang/gluon - license information can be found in
// the LEGAL_DETAILS file in the root directory of this distribution.
//
// Thank you, Markus!

/// Desugar a single binary operation.
///
/// When using this function, don't desugar `left` and `right` before calling so that
/// we can properly desugar `|> try` expressions!
fn new_op_call_expr<'a>(
    env: &mut Env<'a>,
    scope: &mut Scope,
    left: &'a Loc<Expr<'a>>,
    loc_op: Loc<BinOp>,
    right: &'a Loc<Expr<'a>>,
) -> Loc<Expr<'a>> {
    let region = Region::span_across(&left.region, &right.region);

    let value = match loc_op.value {
        // Rewrite the Pizza operator into an Apply
        Pizza => {
            // Allow `left |> try (optional)` to desugar to `try left (optional)`
            let right_without_spaces = without_spaces(&right.value);
            match right_without_spaces {
                Try => {
                    let desugared_left = desugar_expr(env, scope, left);
                    return Loc::at(
                        region,
                        Expr::LowLevelTry(desugared_left, ResultTryKind::KeywordPrefix),
                    );
                }
                Apply(&Loc { value: Try, .. }, arguments, _called_via) => {
                    let try_fn = desugar_expr(env, scope, arguments.first().unwrap());

                    let mut args = Vec::with_capacity_in(arguments.len(), env.arena);
                    args.push(desugar_expr(env, scope, left));
                    args.extend(
                        arguments
                            .iter()
                            .skip(1)
                            .map(|a| desugar_expr(env, scope, a)),
                    );

                    return Loc::at(
                        region,
                        Expr::LowLevelTry(
                            env.arena.alloc(Loc::at(
                                region,
                                Expr::Apply(try_fn, args.into_bump_slice(), CalledVia::Try),
                            )),
                            ResultTryKind::KeywordPrefix,
                        ),
                    );
                }
                TrySuffix {
                    target: TryTarget::Result,
                    expr: fn_expr,
                } => {
                    let loc_fn = env.arena.alloc(Loc::at(right.region, **fn_expr));
                    let function = desugar_expr(env, scope, loc_fn);

                    return Loc::at(
                        region,
                        LowLevelTry(
                            env.arena.alloc(Loc::at(
                                region,
                                Expr::Apply(
                                    function,
                                    env.arena.alloc([desugar_expr(env, scope, left)]),
                                    CalledVia::Try,
                                ),
                            )),
                            ResultTryKind::OperatorSuffix,
                        ),
                    );
                }
                Apply(
                    &Loc {
                        value:
                            TrySuffix {
                                target: TryTarget::Result,
                                expr: fn_expr,
                            },
                        region: fn_region,
                    },
                    loc_args,
                    _called_via,
                ) => {
                    let loc_fn = env.arena.alloc(Loc::at(fn_region, *fn_expr));
                    let function = desugar_expr(env, scope, loc_fn);

                    let mut desugared_args = Vec::with_capacity_in(loc_args.len() + 1, env.arena);
                    desugared_args.push(desugar_expr(env, scope, left));
                    for loc_arg in &loc_args[..] {
                        desugared_args.push(desugar_expr(env, scope, loc_arg));
                    }

                    return Loc::at(
                        region,
                        LowLevelTry(
                            env.arena.alloc(Loc::at(
                                region,
                                Expr::Apply(
                                    function,
                                    desugared_args.into_bump_slice(),
                                    CalledVia::Try,
                                ),
                            )),
                            ResultTryKind::OperatorSuffix,
                        ),
                    );
                }
                _ => {}
            }

            let left = desugar_expr(env, scope, left);
            let right = desugar_expr(env, scope, right);

            match right.value {
                Apply(function, arguments, _called_via) => {
                    let mut args = Vec::with_capacity_in(1 + arguments.len(), env.arena);

                    args.push(left);
                    args.extend(arguments.iter());

                    let args = args.into_bump_slice();

                    Apply(function, args, CalledVia::BinOp(Pizza))
                }
                Dbg => *desugar_dbg_expr(env, scope, left, region),
                _ => {
                    // e.g. `1 |> (if b then (\a -> a) else (\c -> c))`
                    Apply(right, env.arena.alloc([left]), CalledVia::BinOp(Pizza))
                }
            }
        }
        binop => {
            let left = desugar_expr(env, scope, left);
            let right = desugar_expr(env, scope, right);

            // This is a normal binary operator like (+), so desugar it
            // into the appropriate function call.
            let (module_name, ident) = binop_to_function(binop);

            let args = env.arena.alloc([left, right]);

            let loc_expr = env
                .arena
                .alloc(Loc::at(loc_op.region, Expr::new_var(module_name, ident)));

            Apply(loc_expr, args, CalledVia::BinOp(binop))
        }
    };

    Loc { region, value }
}

fn without_spaces<'a>(expr: &'a Expr<'a>) -> &'a Expr<'a> {
    match expr {
        Expr::SpaceBefore(inner, _) | Expr::SpaceAfter(inner, _) => without_spaces(inner),
        _ => expr,
    }
}

fn desugar_value_def<'a>(
    env: &mut Env<'a>,
    scope: &mut Scope,
    def: &'a ValueDef<'a>,
) -> ValueDef<'a> {
    use ValueDef::*;

    match def {
        Body(loc_pattern, loc_expr) => Body(
            desugar_loc_pattern(env, scope, loc_pattern),
            desugar_expr(env, scope, loc_expr),
        ),
        ann @ Annotation(_, _) => *ann,
        AnnotatedBody {
            ann_pattern,
            ann_type,
            lines_between,
            body_pattern,
            body_expr,
        } => AnnotatedBody {
            ann_pattern,
            ann_type,
            lines_between,
            body_pattern: desugar_loc_pattern(env, scope, body_pattern),
            body_expr: desugar_expr(env, scope, body_expr),
        },

        Dbg {
            condition,
            preceding_comment,
        } => {
            let desugared_condition = &*env.arena.alloc(desugar_expr(env, scope, condition));
            Dbg {
                condition: desugared_condition,
                preceding_comment: *preceding_comment,
            }
        }
        Expect {
            condition,
            preceding_comment,
        } => {
            let desugared_condition = &*env.arena.alloc(desugar_expr(env, scope, condition));
            Expect {
                condition: desugared_condition,
                preceding_comment: *preceding_comment,
            }
        }
        ModuleImport(roc_parse::ast::ModuleImport {
            before_name,
            name,
            params,
            alias,
            exposed,
        }) => {
            let desugared_params =
                params.map(|ModuleImportParams { before, params }| ModuleImportParams {
                    before,
                    params: params.map(|params| desugar_field_collection(env, scope, *params)),
                });

            ModuleImport(roc_parse::ast::ModuleImport {
                before_name,
                name: *name,
                params: desugared_params,
                alias: *alias,
                exposed: *exposed,
            })
        }
        IngestedFileImport(_) => *def,

        StmtAfterExpr => internal_error!(
            "StmtAfterExpression is only created during desugaring, so it shouldn't exist here."
        ),

        Stmt(stmt_expr) => {
            if env.fx_mode == FxMode::PurityInference {
                // In purity inference mode, statements aren't fully desugared here
                // so we can provide better errors
                return Stmt(desugar_expr(env, scope, stmt_expr));
            }

            // desugar `stmt_expr!` to
            // _ : {}
            // _ = stmt_expr!

            let desugared_expr = desugar_expr(env, scope, stmt_expr);

            if !is_expr_suffixed(&desugared_expr.value)
                && !matches!(&desugared_expr.value, LowLevelTry(_, _))
            {
                env.problems.push(Problem::StmtAfterExpr(stmt_expr.region));

                return ValueDef::StmtAfterExpr;
            }

            let region = stmt_expr.region;
            let new_pat = env
                .arena
                .alloc(Loc::at(region, Pattern::Underscore("#!stmt")));

            ValueDef::AnnotatedBody {
                ann_pattern: new_pat,
                ann_type: env.arena.alloc(Loc::at(
                    region,
                    TypeAnnotation::Record {
                        fields: Collection::empty(),
                        ext: None,
                    },
                )),
                lines_between: &[],
                body_pattern: new_pat,
                body_expr: desugared_expr,
            }
        }
    }
}

pub fn desugar_defs_node_values<'a>(
    env: &mut Env<'a>,
    scope: &mut Scope,
    defs: &mut roc_parse::ast::Defs<'a>,
    top_level_def: bool,
) {
    for value_def in defs.value_defs.iter_mut() {
        *value_def = desugar_value_def(env, scope, env.arena.alloc(*value_def));
    }

    // `desugar_defs_node_values` is called recursively in `desugar_expr`
    // and we only want to unwrap suffixed nodes if they are a top level def.
    //
    // check here first so we only unwrap the expressions once, and after they have
    // been desugared
    if top_level_def {
        for value_def in defs.value_defs.iter_mut() {
            *value_def = desugar_value_def_suffixed(env.arena, *value_def);
        }
    }
}

/// For each top-level ValueDef in our module, we will unwrap any suffixed
/// expressions
///
/// e.g. `say! "hi"` desugars to `Task.await (say "hi") \{} -> ...`
pub fn desugar_value_def_suffixed<'a>(arena: &'a Bump, value_def: ValueDef<'a>) -> ValueDef<'a> {
    use ValueDef::*;

    match value_def {
        Body(loc_pattern, loc_expr) => {
            // note called_from_def is passed as `false` as this is a top_level_def
            match unwrap_suffixed_expression(arena, loc_expr, None) {
                Ok(new_expr) => Body(loc_pattern, new_expr),
                Err(EUnwrapped::UnwrappedSubExpr {
                    sub_arg,
                    sub_pat,
                    sub_new,
                    target,
                }) => desugar_value_def_suffixed(
                    arena,
                    Body(
                        loc_pattern,
                        apply_try_function(
                            arena,
                            loc_expr.region,
                            sub_arg,
                            sub_pat,
                            sub_new,
                            None,
                            target,
                        ),
                    ),
                ),
                Err(..) => Body(
                    loc_pattern,
                    arena.alloc(Loc::at(loc_expr.region, MalformedSuffixed(loc_expr))),
                ),
            }
        }
        ann @ Annotation(_, _) => ann,
        AnnotatedBody {
            ann_pattern,
            ann_type,
            lines_between,
            body_pattern,
            body_expr,
        } => {
            match unwrap_suffixed_expression(arena, body_expr, Some(ann_pattern)) {
                Ok(new_expr) => AnnotatedBody {
                    ann_pattern,
                    ann_type,
                    lines_between,
                    body_pattern,
                    body_expr: new_expr,
                },
                Err(EUnwrapped::UnwrappedSubExpr {
                    sub_arg,
                    sub_pat,
                    sub_new,
                    target,
                }) => desugar_value_def_suffixed(
                    arena,
                    AnnotatedBody {
                        ann_pattern,
                        ann_type,
                        lines_between,
                        body_pattern,
                        body_expr: apply_try_function(
                            arena,
                            body_expr.region,
                            sub_arg,
                            sub_pat,
                            sub_new,
                            Some((ann_pattern, ann_type)),
                            target,
                        ),
                    },
                ),
                // When the last expression is suffixed, it will try to unwrap the def, but because we
                // have an annotated def we can simply ignore the try and return it as is without
                // creating an intermediate identifier
                Err(EUnwrapped::UnwrappedDefExpr { loc_expr, .. }) => desugar_value_def_suffixed(
                    arena,
                    AnnotatedBody {
                        ann_pattern,
                        ann_type,
                        lines_between,
                        body_pattern,
                        body_expr: loc_expr,
                    },
                ),
                Err(..) => AnnotatedBody {
                    ann_pattern,
                    ann_type,
                    lines_between,
                    body_pattern,
                    body_expr: arena.alloc(Loc::at(body_expr.region, MalformedSuffixed(body_expr))),
                },
            }
        }

        Expect {
            condition,
            preceding_comment,
        } => match unwrap_suffixed_expression(arena, condition, None) {
            Ok(new_condition) => ValueDef::Expect {
                condition: new_condition,
                preceding_comment,
            },
            Err(..) => {
                internal_error!("Unable to desugar the suffix inside an Expect value def");
            }
        },

        // TODO support desugaring of Dbg
        Dbg { .. } => value_def,
        ModuleImport { .. } | IngestedFileImport(_) | StmtAfterExpr => value_def,

        Stmt(..) => {
            internal_error!(
                "this should have been desugared into a Body(..) before this call in desugar_expr"
            )
        }
    }
}

/// Reorder the expression tree based on operator precedence and associativity rules,
/// then replace the BinOp nodes with Apply nodes. Also drop SpaceBefore and SpaceAfter nodes.
pub fn desugar_expr<'a>(
    env: &mut Env<'a>,
    scope: &mut Scope,
    loc_expr: &'a Loc<Expr<'a>>,
) -> &'a Loc<Expr<'a>> {
    match &loc_expr.value {
        Float(..)
        | Num(..)
        | NonBase10Int { .. }
        | SingleQuote(_)
        | AccessorFunction(_)
        | Underscore { .. }
        | MalformedIdent(_, _)
        | MalformedSuffixed(..)
        | PrecedenceConflict { .. }
        | EmptyRecordBuilder(_)
        | SingleFieldRecordBuilder(_)
        | OptionalFieldInRecordBuilder { .. }
        | Tag(_)
        | OpaqueRef(_)
        | Crash
        | Try => loc_expr,

        Var {
            module_name,
            ident,
            shortcut,
        } => {
            if env.fx_mode == FxMode::Task && ident.ends_with('!') {
                env.arena.alloc(Loc::at(
                    Region::new(loc_expr.region.start(), loc_expr.region.end().prev()),
                    TrySuffix {
                        expr: env.arena.alloc(Var {
                            module_name,
                            ident: ident.trim_end_matches('!'),
                            shortcut: *shortcut,
                        }),
                        target: roc_parse::ast::TryTarget::Task,
                    },
                ))
            } else {
                loc_expr
            }
        }

        Str(str_literal) => match str_literal {
            StrLiteral::PlainLine(_) => loc_expr,
            StrLiteral::Line(segments) => {
                let region = loc_expr.region;
                let value = Str(StrLiteral::Line(desugar_str_segments(env, scope, segments)));

                env.arena.alloc(Loc { region, value })
            }
            StrLiteral::Block(lines) => {
                let region = loc_expr.region;
                let mut new_lines = Vec::with_capacity_in(lines.len(), env.arena);
                for segments in lines.iter() {
                    new_lines.push(desugar_str_segments(env, scope, segments));
                }
                let value = Str(StrLiteral::Block(new_lines.into_bump_slice()));

                env.arena.alloc(Loc { region, value })
            }
        },

        TupleAccess(sub_expr, paths, shortcut) => {
            let region = loc_expr.region;
            let loc_sub_expr = Loc {
                region,
                value: **sub_expr,
            };
            let value = TupleAccess(
                &desugar_expr(env, scope, env.arena.alloc(loc_sub_expr)).value,
                paths,
                *shortcut,
            );

            env.arena.alloc(Loc { region, value })
        }
        TrySuffix {
            expr: sub_expr,
            target,
        } => {
            let intermediate = env.arena.alloc(Loc::at(loc_expr.region, **sub_expr));
            let new_sub_loc_expr = desugar_expr(env, scope, intermediate);

            match target {
                TryTarget::Result => env.arena.alloc(Loc::at(
                    loc_expr.region,
                    LowLevelTry(new_sub_loc_expr, ResultTryKind::OperatorSuffix),
                )),
                TryTarget::Task => {
                    let new_sub_expr = env.arena.alloc(new_sub_loc_expr.value);
<<<<<<< HEAD
=======

                    // desugar the sub_expression, but leave the TrySuffix as this will
                    // be unwrapped later in desugar_value_def_suffixed
>>>>>>> 39f94efb
                    env.arena.alloc(Loc::at(
                        loc_expr.region,
                        TrySuffix {
                            expr: new_sub_expr,
                            target: *target,
                        },
                    ))
                }
            }
        }
        RecordAccess(sub_expr, paths, shortcut) => {
            let region = loc_expr.region;
            let loc_sub_expr = Loc {
                region,
                value: **sub_expr,
            };
            let value = RecordAccess(
                &desugar_expr(env, scope, env.arena.alloc(loc_sub_expr)).value,
                paths,
                *shortcut,
            );

            env.arena.alloc(Loc { region, value })
        }
        List(items) => {
            let mut new_items = Vec::with_capacity_in(items.len(), env.arena);

            for item in items.iter() {
                new_items.push(desugar_expr(env, scope, item));
            }
            let new_items = new_items.into_bump_slice();
            let value: Expr<'a> = List(items.replace_items(new_items));

            env.arena.alloc(Loc {
                region: loc_expr.region,
                value,
            })
        }
        Record(fields) => {
            let fields = desugar_field_collection(env, scope, *fields);
            env.arena.alloc(Loc {
                region: loc_expr.region,
                value: Record(fields),
            })
        }
        Tuple(fields) => {
            let mut allocated = Vec::with_capacity_in(fields.len(), env.arena);
            for field in fields.iter() {
                let expr = desugar_expr(env, scope, field);
                allocated.push(expr);
            }
            let fields = fields.replace_items(allocated.into_bump_slice());
            env.arena.alloc(Loc {
                region: loc_expr.region,
                value: Tuple(fields),
            })
        }
        RecordUpdate { fields, update } => {
            // NOTE the `update` field is always a `Var { .. }`, we only desugar it to get rid of
            // any spaces before/after
            let new_update = desugar_expr(env, scope, update);

            let mut allocated = Vec::with_capacity_in(fields.len(), env.arena);
            for field in fields.iter() {
                let value = desugar_field(env, scope, &field.value);
                allocated.push(Loc {
                    value,
                    region: field.region,
                });
            }
            let new_fields = fields.replace_items(allocated.into_bump_slice());

            env.arena.alloc(Loc {
                region: loc_expr.region,
                value: RecordUpdate {
                    update: new_update,
                    fields: new_fields,
                },
            })
        }
        RecordUpdater(field_name) => {
            let region = loc_expr.region;

            let closure_body = RecordUpdate {
                update: env
                    .arena
                    .alloc(Loc::at(region, Expr::new_var("", "#record_updater_record"))),
                fields: Collection::with_items(
                    Vec::from_iter_in(
                        [Loc::at(
                            region,
                            AssignedField::RequiredValue(
                                Loc::at(region, field_name),
                                &[],
                                &*env.arena.alloc(Loc::at(
                                    region,
                                    Expr::new_var("", "#record_updater_field"),
                                )),
                            ),
                        )],
                        env.arena,
                    )
                    .into_bump_slice(),
                ),
            };

            env.arena.alloc(Loc {
                region,
                value: Closure(
                    env.arena.alloc_slice_copy(&[
                        Loc::at(
                            region,
                            Pattern::Identifier {
                                ident: "#record_updater_record",
                            },
                        ),
                        Loc::at(
                            region,
                            Pattern::Identifier {
                                ident: "#record_updater_field",
                            },
                        ),
                    ]),
                    env.arena.alloc(Loc::at(region, closure_body)),
                    None,
                ),
            })
        }
        Closure(loc_patterns, loc_ret, shortcut) => env.arena.alloc(Loc {
            region: loc_expr.region,
            value: Closure(
                desugar_loc_patterns(env, scope, loc_patterns),
                desugar_expr(env, scope, loc_ret),
                *shortcut,
            ),
        }),
        Backpassing(loc_patterns, loc_body, loc_ret) => {
            // loc_patterns <- loc_body
            //
            // loc_ret

            let problem_region = Region::span_across(
                &Region::across_all(loc_patterns.iter().map(|loc_pattern| &loc_pattern.region)),
                &loc_body.region,
            );
            env.problem(Problem::DeprecatedBackpassing(problem_region));

            // first desugar the body, because it may contain |>
            let desugared_body = desugar_expr(env, scope, loc_body);

            let desugared_ret = desugar_expr(env, scope, loc_ret);
            let desugared_loc_patterns = desugar_loc_patterns(env, scope, loc_patterns);
            let closure = Expr::Closure(desugared_loc_patterns, desugared_ret, None);
            let loc_closure = Loc::at(loc_expr.region, closure);

            match &desugared_body.value {
                Expr::Apply(function, arguments, called_via) => {
                    let mut new_arguments: Vec<'a, &'a Loc<Expr<'a>>> =
                        Vec::with_capacity_in(arguments.len() + 1, env.arena);
                    new_arguments.extend(arguments.iter());
                    new_arguments.push(env.arena.alloc(loc_closure));

                    let call = Expr::Apply(function, new_arguments.into_bump_slice(), *called_via);
                    let loc_call = Loc::at(loc_expr.region, call);

                    env.arena.alloc(loc_call)
                }
                _ => {
                    // e.g. `x <- (if b then (\a -> a) else (\c -> c))`
                    let call = Expr::Apply(
                        desugared_body,
                        env.arena.alloc([&*env.arena.alloc(loc_closure)]),
                        CalledVia::Space,
                    );
                    let loc_call = Loc::at(loc_expr.region, call);

                    env.arena.alloc(loc_call)
                }
            }
        }
        RecordBuilder { mapper, fields } => {
            // NOTE the `mapper` is always a `Var { .. }`, we only desugar it to get rid of
            // any spaces before/after
            let new_mapper = desugar_expr(env, scope, mapper);

            if fields.is_empty() {
                return env.arena.alloc(Loc {
                    value: EmptyRecordBuilder(loc_expr),
                    region: loc_expr.region,
                });
            } else if fields.len() == 1 {
                return env.arena.alloc(Loc {
                    value: SingleFieldRecordBuilder(loc_expr),
                    region: loc_expr.region,
                });
            }

            struct FieldData<'d> {
                name: Loc<&'d str>,
                value: &'d Loc<Expr<'d>>,
                ignored: bool,
            }

            let mut field_data = Vec::with_capacity_in(fields.len(), env.arena);

            for field in fields.items {
                let desugared_field = desugar_field(env, scope, &field.value);
                let (name, value, ignored) = match desugared_field {
                    AssignedField::RequiredValue(loc_name, _, loc_val) => {
                        (loc_name, loc_val, false)
                    }
                    AssignedField::IgnoredValue(loc_name, _, loc_val) => (loc_name, loc_val, true),
                    AssignedField::LabelOnly(loc_name) => (
                        loc_name,
                        &*env
                            .arena
                            .alloc(Loc::at(loc_name.region, Expr::new_var("", loc_name.value))),
                        false,
                    ),
                    AssignedField::OptionalValue(loc_name, _, loc_val) => {
                        return env.arena.alloc(Loc {
                            region: loc_expr.region,
                            value: OptionalFieldInRecordBuilder(env.arena.alloc(loc_name), loc_val),
                        });
                    }
                    AssignedField::SpaceBefore(_, _) | AssignedField::SpaceAfter(_, _) => {
                        unreachable!("Should have been desugared in `desugar_field`")
                    }
                };

                field_data.push(FieldData {
                    name,
                    value,
                    ignored,
                });
            }

            let closure_arg_from_field =
                |FieldData {
                     name,
                     value: _,
                     ignored,
                 }: &FieldData<'a>| Loc {
                    region: name.region,
                    value: if *ignored {
                        Pattern::Underscore(name.value)
                    } else {
                        Pattern::Identifier {
                            ident: env.arena.alloc_str(&format!("#{}", name.value)),
                        }
                    },
                };

            let combiner_closure_in_region = |region| {
                let closure_body = Tuple(Collection::with_items(
                    Vec::from_iter_in(
                        [
                            &*env.arena.alloc(Loc::at(
                                region,
                                Expr::new_var("", "#record_builder_closure_arg_a"),
                            )),
                            &*env.arena.alloc(Loc::at(
                                region,
                                Expr::new_var("", "#record_builder_closure_arg_b"),
                            )),
                        ],
                        env.arena,
                    )
                    .into_bump_slice(),
                ));

                env.arena.alloc(Loc::at(
                    region,
                    Closure(
                        env.arena.alloc_slice_copy(&[
                            Loc::at(
                                region,
                                Pattern::Identifier {
                                    ident: "#record_builder_closure_arg_a",
                                },
                            ),
                            Loc::at(
                                region,
                                Pattern::Identifier {
                                    ident: "#record_builder_closure_arg_b",
                                },
                            ),
                        ]),
                        env.arena.alloc(Loc::at(region, closure_body)),
                        None,
                    ),
                ))
            };

            let closure_args = {
                if field_data.len() == 2 {
                    env.arena.alloc_slice_copy(&[
                        closure_arg_from_field(&field_data[0]),
                        closure_arg_from_field(&field_data[1]),
                    ])
                } else {
                    let second_to_last_arg =
                        closure_arg_from_field(&field_data[field_data.len() - 2]);
                    let last_arg = closure_arg_from_field(&field_data[field_data.len() - 1]);

                    let mut second_arg = Pattern::Tuple(Collection::with_items(
                        env.arena.alloc_slice_copy(&[second_to_last_arg, last_arg]),
                    ));
                    let mut second_arg_region =
                        Region::span_across(&second_to_last_arg.region, &last_arg.region);

                    for index in (1..(field_data.len() - 2)).rev() {
                        second_arg =
                            Pattern::Tuple(Collection::with_items(env.arena.alloc_slice_copy(&[
                                closure_arg_from_field(&field_data[index]),
                                Loc::at(second_arg_region, second_arg),
                            ])));
                        second_arg_region =
                            Region::span_across(&field_data[index].name.region, &second_arg_region);
                    }

                    env.arena.alloc_slice_copy(&[
                        closure_arg_from_field(&field_data[0]),
                        Loc::at(second_arg_region, second_arg),
                    ])
                }
            };

            let record_val = Record(Collection::with_items(
                Vec::from_iter_in(
                    field_data
                        .iter()
                        .filter(|field| !field.ignored)
                        .map(|field| {
                            Loc::at(
                                field.name.region,
                                AssignedField::RequiredValue(
                                    field.name,
                                    &[],
                                    env.arena.alloc(Loc::at(
                                        field.name.region,
                                        Expr::new_var(
                                            "",
                                            env.arena.alloc_str(&format!("#{}", field.name.value)),
                                        ),
                                    )),
                                ),
                            )
                        }),
                    env.arena,
                )
                .into_bump_slice(),
            ));

            let record_combiner_closure = env.arena.alloc(Loc {
                region: loc_expr.region,
                value: Closure(
                    closure_args,
                    env.arena.alloc(Loc::at(loc_expr.region, record_val)),
                    None,
                ),
            });

            if field_data.len() == 2 {
                return env.arena.alloc(Loc {
                    region: loc_expr.region,
                    value: Apply(
                        new_mapper,
                        env.arena.alloc_slice_copy(&[
                            field_data[0].value,
                            field_data[1].value,
                            record_combiner_closure,
                        ]),
                        CalledVia::RecordBuilder,
                    ),
                });
            }

            let mut inner_combined = env.arena.alloc(Loc {
                region: Region::span_across(
                    &field_data[field_data.len() - 2].value.region,
                    &field_data[field_data.len() - 1].value.region,
                ),
                value: Apply(
                    new_mapper,
                    env.arena.alloc_slice_copy(&[
                        field_data[field_data.len() - 2].value,
                        field_data[field_data.len() - 1].value,
                        combiner_closure_in_region(loc_expr.region),
                    ]),
                    CalledVia::RecordBuilder,
                ),
            });

            for index in (1..(field_data.len() - 2)).rev() {
                inner_combined = env.arena.alloc(Loc {
                    region: Region::span_across(
                        &field_data[index].value.region,
                        &inner_combined.region,
                    ),
                    value: Apply(
                        new_mapper,
                        env.arena.alloc_slice_copy(&[
                            field_data[index].value,
                            inner_combined,
                            combiner_closure_in_region(loc_expr.region),
                        ]),
                        CalledVia::RecordBuilder,
                    ),
                });
            }

            env.arena.alloc(Loc {
                region: loc_expr.region,
                value: Apply(
                    new_mapper,
                    env.arena.alloc_slice_copy(&[
                        field_data[0].value,
                        inner_combined,
                        record_combiner_closure,
                    ]),
                    CalledVia::RecordBuilder,
                ),
            })
        }
        BinOps(lefts, right) => desugar_bin_ops(env, scope, loc_expr.region, lefts, right),
        Defs(defs, loc_ret) => {
            let mut defs = (*defs).clone();
            desugar_defs_node_values(env, scope, &mut defs, false);
            let loc_ret = desugar_expr(env, scope, loc_ret);

            env.arena.alloc(Loc::at(
                loc_expr.region,
                Defs(env.arena.alloc(defs), loc_ret),
            ))
        }
        Apply(Loc { value: Dbg, .. }, loc_args, _called_via) => {
            debug_assert!(!loc_args.is_empty());

            if loc_args.len() > 1 {
                let args_region = Region::span_across(
                    &loc_args.first().unwrap().region,
                    &loc_args.last().unwrap().region,
                );
                env.problem(Problem::OverAppliedDbg {
                    region: args_region,
                });

                env.arena.alloc(Loc {
                    value: *desugar_invalid_dbg_expr(env, scope, loc_expr.region),
                    region: loc_expr.region,
                })
            } else {
                let desugared_arg = desugar_expr(env, scope, loc_args.first().unwrap());

                env.arena.alloc(Loc {
                    value: *desugar_dbg_expr(env, scope, desugared_arg, loc_expr.region),
                    region: loc_expr.region,
                })
            }
        }
        Apply(
            Loc {
                value: Try,
                region: _,
            },
            loc_args,
            _called_via,
        ) => {
            let result_expr = if loc_args.len() == 1 {
                desugar_expr(env, scope, loc_args[0])
            } else {
                let function = desugar_expr(env, scope, loc_args.first().unwrap());
                let mut desugared_args = Vec::with_capacity_in(loc_args.len() - 1, env.arena);
                for loc_arg in &loc_args[1..] {
                    desugared_args.push(desugar_expr(env, scope, loc_arg));
                }

                let args_region =
                    Region::span_across(&loc_args[0].region, &loc_args[loc_args.len() - 1].region);

                env.arena.alloc(Loc::at(
                    args_region,
                    Expr::Apply(function, desugared_args.into_bump_slice(), CalledVia::Try),
                ))
            };

            env.arena.alloc(Loc::at(
                loc_expr.region,
                Expr::LowLevelTry(result_expr, ResultTryKind::KeywordPrefix),
            ))
        }
        Apply(
            Loc {
                value:
                    TrySuffix {
                        target: TryTarget::Result,
                        expr: fn_expr,
                    },
                region: fn_region,
            },
            loc_args,
            _called_via,
        ) => {
            let loc_fn = env.arena.alloc(Loc::at(*fn_region, **fn_expr));
            let function = desugar_expr(env, scope, loc_fn);

            let mut desugared_args = Vec::with_capacity_in(loc_args.len(), env.arena);
            for loc_arg in &loc_args[..] {
                desugared_args.push(desugar_expr(env, scope, loc_arg));
            }

            let args_region =
                Region::span_across(&loc_args[0].region, &loc_args[loc_args.len() - 1].region);

            let result_expr = env.arena.alloc(Loc::at(
                args_region,
                Expr::Apply(function, desugared_args.into_bump_slice(), CalledVia::Try),
            ));

            env.arena.alloc(Loc::at(
                loc_expr.region,
                Expr::LowLevelTry(result_expr, ResultTryKind::OperatorSuffix),
            ))
        }
        Apply(loc_fn, loc_args, called_via) => {
            let mut desugared_args = Vec::with_capacity_in(loc_args.len(), env.arena);

            for loc_arg in loc_args.iter() {
                let mut current = loc_arg.value;
                let arg = loop {
                    match current {
                        SpaceBefore(expr, _) | SpaceAfter(expr, _) => {
                            current = *expr;
                        }
                        _ => break loc_arg,
                    }
                };

                desugared_args.push(desugar_expr(env, scope, arg));
            }

            let desugared_args = desugared_args.into_bump_slice();

            env.arena.alloc(Loc {
                value: Apply(
                    desugar_expr(env, scope, loc_fn),
                    desugared_args,
                    *called_via,
                ),
                region: loc_expr.region,
            })
        }
        When(loc_cond_expr, branches, shortcut) => {
            let loc_desugared_cond = &*env.arena.alloc(desugar_expr(env, scope, loc_cond_expr));
            let mut desugared_branches = Vec::with_capacity_in(branches.len(), env.arena);

            for branch in branches.iter() {
                let desugared_expr = desugar_expr(env, scope, &branch.value);
                let desugared_patterns = desugar_loc_patterns(env, scope, branch.patterns);

                let desugared_guard = if let Some(guard) = &branch.guard {
                    Some(*desugar_expr(env, scope, guard))
                } else {
                    None
                };

                desugared_branches.push(&*env.arena.alloc(WhenBranch {
                    patterns: desugared_patterns,
                    value: *desugared_expr,
                    guard: desugared_guard,
                }));
            }

            let desugared_branches = desugared_branches.into_bump_slice();

            env.arena.alloc(Loc {
                value: When(loc_desugared_cond, desugared_branches, *shortcut),
                region: loc_expr.region,
            })
        }
        UnaryOp(loc_arg, loc_op) => {
            use roc_module::called_via::UnaryOp::*;

            let region = loc_op.region;
            let op = loc_op.value;
            // TODO desugar this in canonicalization instead, so we can work
            // in terms of integers exclusively and not need to create strings
            // which canonicalization then needs to look up, check if they're exposed, etc
            let value = match op {
                Negate => Expr::new_var(ModuleName::NUM, "neg"),
                Not => Expr::new_var(ModuleName::BOOL, "not"),
            };
            let loc_fn_var = env.arena.alloc(Loc { region, value });
            let desugared_args = env.arena.alloc([desugar_expr(env, scope, loc_arg)]);

            env.arena.alloc(Loc {
                value: Apply(loc_fn_var, desugared_args, CalledVia::UnaryOp(op)),
                region: loc_expr.region,
            })
        }
        SpaceBefore(expr, _) | SpaceAfter(expr, _) => {
            // Since we've already begun canonicalization, spaces and parens
            // are no longer needed and should be dropped.
            desugar_expr(
                env,
                scope,
                env.arena.alloc(Loc {
                    value: **expr,
                    region: loc_expr.region,
                }),
            )
        }
        ParensAround(expr) => {
            let desugared = desugar_expr(
                env,
                scope,
                env.arena.alloc(Loc {
                    value: **expr,
                    region: loc_expr.region,
                }),
            );

            env.arena.alloc(Loc {
                value: ParensAround(&desugared.value),
                region: loc_expr.region,
            })
        }
        If {
            if_thens,
            final_else,
            indented_else,
        } => {
            // If does not get desugared into `when` so we can give more targeted error messages during type checking.
            let desugared_final_else = &*env.arena.alloc(desugar_expr(env, scope, final_else));

            let mut desugared_if_thens = Vec::with_capacity_in(if_thens.len(), env.arena);

            for (condition, then_branch) in if_thens.iter() {
                let desugared_condition = *desugar_expr(env, scope, condition);
                let desugared_then_branch = *desugar_expr(env, scope, then_branch);

                desugared_if_thens.push((desugared_condition, desugared_then_branch));
            }

            env.arena.alloc(Loc {
                value: If {
                    if_thens: desugared_if_thens.into_bump_slice(),
                    final_else: desugared_final_else,
                    indented_else: *indented_else,
                },
                region: loc_expr.region,
            })
        }
        Dbg => {
            // Allow naked dbg, necessary for piping values into dbg with the `Pizza` binop
            loc_expr
        }
        DbgStmt {
            first: condition,
            extra_args,
            continuation,
        } => {
            let desugared_condition = &*env.arena.alloc(desugar_expr(env, scope, condition));
            let desugared_continuation = &*env.arena.alloc(desugar_expr(env, scope, continuation));

            if let Some(last) = extra_args.last() {
                let args_region = Region::span_across(&condition.region, &last.region);
                env.problem(Problem::OverAppliedDbg {
                    region: args_region,
                });
            }

            env.arena.alloc(Loc {
                value: *desugar_dbg_stmt(env, desugared_condition, desugared_continuation),
                region: loc_expr.region,
            })
        }
        Return(return_value, after_return) => {
            let desugared_return_value = &*env.arena.alloc(desugar_expr(env, scope, return_value));

            env.arena.alloc(Loc {
                // Do not desugar after_return since it isn't run anyway
                value: Return(desugared_return_value, *after_return),
                region: loc_expr.region,
            })
        }

        // note these only exist after desugaring
        LowLevelDbg(_, _, _) | LowLevelTry(_, _) => loc_expr,
    }
}

fn desugar_str_segments<'a>(
    env: &mut Env<'a>,
    scope: &mut Scope,
    segments: &'a [StrSegment<'a>],
) -> &'a [StrSegment<'a>] {
    let mut allocated = Vec::with_capacity_in(segments.len(), env.arena);

    for segment in segments.iter() {
        allocated.push(match segment {
            StrSegment::Plaintext(_) | StrSegment::Unicode(_) | StrSegment::EscapedChar(_) => {
                *segment
            }
            StrSegment::Interpolated(loc_expr) => {
                let loc_desugared = desugar_expr(
                    env,
                    scope,
                    env.arena.alloc(Loc {
                        region: loc_expr.region,
                        value: *loc_expr.value,
                    }),
                );
                StrSegment::Interpolated(Loc {
                    region: loc_desugared.region,
                    value: env.arena.alloc(loc_desugared.value),
                })
            }
        });
    }

    allocated.into_bump_slice()
}

fn desugar_field_collection<'a>(
    env: &mut Env<'a>,
    scope: &mut Scope,
    fields: Collection<'a, Loc<AssignedField<'a, Expr<'a>>>>,
) -> Collection<'a, Loc<AssignedField<'a, Expr<'a>>>> {
    let mut allocated = Vec::with_capacity_in(fields.len(), env.arena);

    for field in fields.iter() {
        let value = desugar_field(env, scope, &field.value);

        allocated.push(Loc::at(field.region, value));
    }

    fields.replace_items(allocated.into_bump_slice())
}

fn desugar_field<'a>(
    env: &mut Env<'a>,
    scope: &mut Scope,
    field: &'a AssignedField<'a, Expr<'a>>,
) -> AssignedField<'a, Expr<'a>> {
    use roc_parse::ast::AssignedField::*;

    match field {
        RequiredValue(loc_str, spaces, loc_expr) => RequiredValue(
            Loc {
                value: loc_str.value,
                region: loc_str.region,
            },
            spaces,
            desugar_expr(env, scope, loc_expr),
        ),
        OptionalValue(loc_str, spaces, loc_expr) => OptionalValue(
            Loc {
                value: loc_str.value,
                region: loc_str.region,
            },
            spaces,
            desugar_expr(env, scope, loc_expr),
        ),
        IgnoredValue(loc_str, spaces, loc_expr) => IgnoredValue(
            Loc {
                value: loc_str.value,
                region: loc_str.region,
            },
            spaces,
            desugar_expr(env, scope, loc_expr),
        ),
        LabelOnly(loc_str) => {
            // Desugar { x } into { x: x }
            let loc_expr = Loc::at(loc_str.region, Expr::new_var("", loc_str.value));

            RequiredValue(
                Loc {
                    value: loc_str.value,
                    region: loc_str.region,
                },
                &[],
                desugar_expr(env, scope, env.arena.alloc(loc_expr)),
            )
        }
        SpaceBefore(field, _spaces) => desugar_field(env, scope, field),
        SpaceAfter(field, _spaces) => desugar_field(env, scope, field),
    }
}

fn desugar_loc_patterns<'a>(
    env: &mut Env<'a>,
    scope: &mut Scope,
    loc_patterns: &'a [Loc<Pattern<'a>>],
) -> &'a [Loc<Pattern<'a>>] {
    let mut allocated = Vec::with_capacity_in(loc_patterns.len(), env.arena);

    for loc_pattern in loc_patterns.iter() {
        allocated.push(Loc {
            region: loc_pattern.region,
            value: desugar_pattern(env, scope, loc_pattern.value),
        });
    }

    allocated.into_bump_slice()
}

fn desugar_loc_pattern<'a>(
    env: &mut Env<'a>,
    scope: &mut Scope,
    loc_pattern: &'a Loc<Pattern<'a>>,
) -> &'a Loc<Pattern<'a>> {
    env.arena.alloc(Loc {
        region: loc_pattern.region,
        value: desugar_pattern(env, scope, loc_pattern.value),
    })
}

fn desugar_pattern<'a>(env: &mut Env<'a>, scope: &mut Scope, pattern: Pattern<'a>) -> Pattern<'a> {
    use roc_parse::ast::Pattern::*;

    match pattern {
        Identifier { .. }
        | Tag(_)
        | OpaqueRef(_)
        | NumLiteral(_)
        | NonBase10Literal { .. }
        | FloatLiteral(_)
        | StrLiteral(_)
        | Underscore(_)
        | SingleQuote(_)
        | ListRest(_)
        | Malformed(_)
        | MalformedIdent(_, _)
        | QualifiedIdentifier { .. } => pattern,

        Apply(tag, arg_patterns) => {
            // Skip desugaring the tag, it should either be a Tag or OpaqueRef
            let mut desugared_arg_patterns = Vec::with_capacity_in(arg_patterns.len(), env.arena);
            for arg_pattern in arg_patterns.iter() {
                desugared_arg_patterns.push(Loc {
                    region: arg_pattern.region,
                    value: desugar_pattern(env, scope, arg_pattern.value),
                });
            }

            Apply(tag, desugared_arg_patterns.into_bump_slice())
        }
        RecordDestructure(field_patterns) => {
            RecordDestructure(desugar_record_destructures(env, scope, field_patterns))
        }
        RequiredField(name, field_pattern) => {
            RequiredField(name, desugar_loc_pattern(env, scope, field_pattern))
        }
        OptionalField(name, expr) => OptionalField(name, desugar_expr(env, scope, expr)),
        Tuple(patterns) => {
            let mut allocated = Vec::with_capacity_in(patterns.len(), env.arena);
            for pattern in patterns.iter() {
                let value = desugar_pattern(env, scope, pattern.value);
                allocated.push(Loc {
                    value,
                    region: pattern.region,
                });
            }
            let patterns = patterns.replace_items(allocated.into_bump_slice());

            Tuple(patterns)
        }
        List(patterns) => {
            let mut allocated = Vec::with_capacity_in(patterns.len(), env.arena);
            for pattern in patterns.iter() {
                let value = desugar_pattern(env, scope, pattern.value);
                allocated.push(Loc {
                    value,
                    region: pattern.region,
                });
            }
            let patterns = patterns.replace_items(allocated.into_bump_slice());

            List(patterns)
        }
        As(sub_pattern, symbol) => As(desugar_loc_pattern(env, scope, sub_pattern), symbol),
        SpaceBefore(sub_pattern, _spaces) => desugar_pattern(env, scope, *sub_pattern),
        SpaceAfter(sub_pattern, _spaces) => desugar_pattern(env, scope, *sub_pattern),
    }
}

pub fn desugar_record_destructures<'a>(
    env: &mut Env<'a>,
    scope: &mut Scope,
    field_patterns: Collection<'a, Loc<Pattern<'a>>>,
) -> Collection<'a, Loc<Pattern<'a>>> {
    let mut allocated = Vec::with_capacity_in(field_patterns.len(), env.arena);
    for field_pattern in field_patterns.iter() {
        let value = desugar_pattern(env, scope, field_pattern.value);
        allocated.push(Loc {
            value,
            region: field_pattern.region,
        });
    }

    field_patterns.replace_items(allocated.into_bump_slice())
}

/// Desugars a `dbg expr` expression into a statement block that prints and returns the
/// value produced by `expr`. Essentially:
/// (
///     tmpVar = expr
///     LowLevelDbg (Inspect.toStr tmpVar)
///     tmpVar
/// )
fn desugar_dbg_expr<'a>(
    env: &mut Env<'a>,
    scope: &mut Scope,
    expr: &'a Loc<Expr<'a>>,
    outer_region: Region,
) -> &'a Expr<'a> {
    let region = expr.region;

    // tmpVar = expr
    let ident = env.arena.alloc(scope.gen_unique_symbol_name().to_string());

    let value_def = ValueDef::Body(
        env.arena.alloc(Loc {
            value: Pattern::Identifier { ident },
            region,
        }),
        expr,
    );

    let defs = env.arena.alloc(Defs::default());
    defs.push_value_def(value_def, region, &[], &[]);

    // tmpVar
    let tmp_var = env.arena.alloc(Loc::at(region, Expr::new_var("", ident)));

    // LowLevelDbg
    let dbg_stmt = env.arena.alloc(Loc {
        value: *desugar_dbg_stmt(env, tmp_var, tmp_var),
        region: outer_region,
    });

    env.arena.alloc(Defs(defs, dbg_stmt))
}

/// Build a desugared `dbg {}` expression to act as a placeholder when the AST
/// is invalid.
pub fn desugar_invalid_dbg_expr<'a>(
    env: &mut Env<'a>,
    scope: &mut Scope,
    outer_region: Region,
) -> &'a Expr<'a> {
    let placeholder_expr = env.arena.alloc(Loc {
        value: Record(Collection::empty()),
        region: outer_region,
    });

    desugar_dbg_expr(env, scope, placeholder_expr, outer_region)
}

/// Desugars a `dbg x` statement into essentially `Inspect.toStr x |> LowLevelDbg`
fn desugar_dbg_stmt<'a>(
    env: &mut Env<'a>,
    condition: &'a Loc<Expr<'a>>,
    continuation: &'a Loc<Expr<'a>>,
) -> &'a Expr<'a> {
    let region = condition.region;

    let inspect_fn = Expr::new_var(ModuleName::INSPECT, "toStr");
    let loc_inspect_fn_var = env.arena.alloc(Loc {
        value: inspect_fn,
        region,
    });
    let inspect_args = &*env.arena.alloc([condition]);

    let dbg_str = env.arena.alloc(Loc {
        value: Apply(loc_inspect_fn_var, inspect_args, CalledVia::Space),
        region,
    });

    let line_col = env.line_info().convert_pos(region.start());

    let dbg_src = env
        .src
        .split_at(region.start().offset as usize)
        .1
        .split_at((region.end().offset - region.start().offset) as usize)
        .0;

    let module_path_str = env.module_path.to_string_lossy();

    // |> LowLevelDbg
    env.arena.alloc(LowLevelDbg(
        env.arena.alloc((
            &*env
                .arena
                .alloc_str(&format!("{}:{}", module_path_str, line_col.line + 1)),
            &*env.arena.alloc_str(dbg_src),
        )),
        dbg_str,
        continuation,
    ))
}

// TODO move this desugaring to canonicalization, so we can use Symbols instead of strings
#[inline(always)]
fn binop_to_function(binop: BinOp) -> (&'static str, &'static str) {
    use self::BinOp::*;

    match binop {
        Caret => (ModuleName::NUM, "pow"),
        Star => (ModuleName::NUM, "mul"),
        Slash => (ModuleName::NUM, "div"),
        DoubleSlash => (ModuleName::NUM, "divTrunc"),
        Percent => (ModuleName::NUM, "rem"),
        Plus => (ModuleName::NUM, "add"),
        Minus => (ModuleName::NUM, "sub"),
        Equals => (ModuleName::BOOL, "isEq"),
        NotEquals => (ModuleName::BOOL, "isNotEq"),
        LessThan => (ModuleName::NUM, "isLt"),
        GreaterThan => (ModuleName::NUM, "isGt"),
        LessThanOrEq => (ModuleName::NUM, "isLte"),
        GreaterThanOrEq => (ModuleName::NUM, "isGte"),
        And => (ModuleName::BOOL, "and"),
        Or => (ModuleName::BOOL, "or"),
        Pizza => unreachable!("Cannot desugar the |> operator"),
        When => unreachable!("Cannot desugar the ~ `when` operator"),
    }
}

fn desugar_bin_ops<'a>(
    env: &mut Env<'a>,
    scope: &mut Scope,
    whole_region: Region,
    lefts: &'a [(Loc<Expr<'_>>, Loc<BinOp>)],
    right: &'a Loc<Expr<'_>>,
) -> &'a Loc<Expr<'a>> {
    let mut arg_stack: Vec<&'a Loc<Expr>> = Vec::with_capacity_in(lefts.len() + 1, env.arena);
    let mut op_stack: Vec<Loc<BinOp>> = Vec::with_capacity_in(lefts.len(), env.arena);

    for (loc_expr, loc_op) in lefts {
        arg_stack.push(loc_expr);
        match run_binop_step(
            env,
            scope,
            whole_region,
            &mut arg_stack,
            &mut op_stack,
            *loc_op,
        ) {
            Err(problem) => return problem,
            Ok(()) => continue,
        }
    }

    let mut expr = right;

    for (left, loc_op) in arg_stack.into_iter().zip(op_stack.into_iter()).rev() {
        expr = env
            .arena
            .alloc(new_op_call_expr(env, scope, left, loc_op, expr));
    }

    expr
}

enum Step<'a> {
    Error(&'a Loc<Expr<'a>>),
    Push(Loc<BinOp>),
    Skip,
}

fn run_binop_step<'a>(
    env: &mut Env<'a>,
    scope: &mut Scope,
    whole_region: Region,
    arg_stack: &mut Vec<&'a Loc<Expr<'a>>>,
    op_stack: &mut Vec<Loc<BinOp>>,
    next_op: Loc<BinOp>,
) -> Result<(), &'a Loc<Expr<'a>>> {
    use Step::*;

    match binop_step(env, scope, whole_region, arg_stack, op_stack, next_op) {
        Error(problem) => Err(problem),
        Push(loc_op) => run_binop_step(env, scope, whole_region, arg_stack, op_stack, loc_op),
        Skip => Ok(()),
    }
}

fn binop_step<'a>(
    env: &mut Env<'a>,
    scope: &mut Scope,
    whole_region: Region,
    arg_stack: &mut Vec<&'a Loc<Expr<'a>>>,
    op_stack: &mut Vec<Loc<BinOp>>,
    next_op: Loc<BinOp>,
) -> Step<'a> {
    use roc_module::called_via::Associativity::*;
    use std::cmp::Ordering;

    match op_stack.pop() {
        Some(stack_op) => {
            match next_op.value.cmp(&stack_op.value) {
                Ordering::Less => {
                    // Inline
                    let right = arg_stack.pop().unwrap();
                    let left = arg_stack.pop().unwrap();

                    arg_stack.push(
                        env.arena
                            .alloc(new_op_call_expr(env, scope, left, stack_op, right)),
                    );

                    Step::Push(next_op)
                }

                Ordering::Greater => {
                    // Swap
                    op_stack.push(stack_op);
                    op_stack.push(next_op);

                    Step::Skip
                }

                Ordering::Equal => {
                    match (
                        next_op.value.associativity(),
                        stack_op.value.associativity(),
                    ) {
                        (LeftAssociative, LeftAssociative) => {
                            // Inline
                            let right = arg_stack.pop().unwrap();
                            let left = arg_stack.pop().unwrap();

                            arg_stack.push(
                                env.arena
                                    .alloc(new_op_call_expr(env, scope, left, stack_op, right)),
                            );

                            Step::Push(next_op)
                        }

                        (RightAssociative, RightAssociative) => {
                            // Swap
                            op_stack.push(stack_op);
                            op_stack.push(next_op);

                            Step::Skip
                        }

                        (NonAssociative, NonAssociative) => {
                            // Both operators were non-associative, e.g. (True == False == False).
                            // We should tell the author to disambiguate by grouping them with parens.
                            let bad_op = next_op;
                            let right = arg_stack.pop().unwrap();
                            let left = arg_stack.pop().unwrap();
                            let broken_expr = env
                                .arena
                                .alloc(new_op_call_expr(env, scope, left, stack_op, right));
                            let region = broken_expr.region;
                            let data = roc_parse::ast::PrecedenceConflict {
                                whole_region,
                                binop1_position: stack_op.region.start(),
                                binop1: stack_op.value,
                                binop2_position: bad_op.region.start(),
                                binop2: bad_op.value,
                                expr: env.arena.alloc(broken_expr),
                            };
                            let value = Expr::PrecedenceConflict(env.arena.alloc(data));

                            Step::Error(env.arena.alloc(Loc { region, value }))
                        }

                        _ => {
                            // The operators had the same precedence but different associativity.
                            //
                            // In many languages, this case can happen due to (for example) <| and |> having the same
                            // precedence but different associativity. Languages which support custom operators with
                            // (e.g. Haskell) can potentially have arbitrarily many of these cases.
                            //
                            // By design, Roc neither allows custom operators nor has any built-in operators with
                            // the same precedence and different associativity, so this should never happen!
                            internal_error!("BinOps had the same associativity, but different precedence. This should never happen!");
                        }
                    }
                }
            }
        }
        None => {
            op_stack.push(next_op);
            Step::Skip
        }
    }
}<|MERGE_RESOLUTION|>--- conflicted
+++ resolved
@@ -540,20 +540,24 @@
                     LowLevelTry(new_sub_loc_expr, ResultTryKind::OperatorSuffix),
                 )),
                 TryTarget::Task => {
-                    let new_sub_expr = env.arena.alloc(new_sub_loc_expr.value);
-<<<<<<< HEAD
-=======
-
-                    // desugar the sub_expression, but leave the TrySuffix as this will
-                    // be unwrapped later in desugar_value_def_suffixed
->>>>>>> 39f94efb
-                    env.arena.alloc(Loc::at(
-                        loc_expr.region,
-                        TrySuffix {
-                            expr: new_sub_expr,
-                            target: *target,
-                        },
-                    ))
+                    match target {
+                        TryTarget::Result => env.arena.alloc(Loc::at(
+                            loc_expr.region,
+                            LowLevelTry(new_sub_loc_expr, ResultTryKind::OperatorSuffix),
+                        )),
+                        TryTarget::Task => {
+                            let new_sub_expr = env.arena.alloc(new_sub_loc_expr.value);
+                            // desugar the sub_expression, but leave the TrySuffix as this will
+                            // be unwrapped later in desugar_value_def_suffixed
+                            env.arena.alloc(Loc::at(
+                                loc_expr.region,
+                                TrySuffix {
+                                    expr: new_sub_expr,
+                                    target: *target,
+                                },
+                            ))
+                        }
+                    }
                 }
             }
         }
