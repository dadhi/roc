#[macro_use]
extern crate pretty_assertions;
extern crate bumpalo;
extern crate indoc;
extern crate roc_reporting;

mod helpers;

#[cfg(test)]
mod test_reporting {
    use crate::helpers::{can_expr, infer_expr, test_home, CanExprOut, ParseErrOut};
    use bumpalo::Bump;
    use indoc::indoc;
    use roc_can::abilities::AbilitiesStore;
    use roc_can::def::Declaration;
    use roc_can::pattern::Pattern;
    use roc_load::{self, LoadedModule, LoadingProblem};
    use roc_module::symbol::{Interns, ModuleId};
    use roc_mono::ir::{Procs, Stmt, UpdateModeIds};
    use roc_mono::layout::LayoutCache;
    use roc_region::all::LineInfo;
    use roc_reporting::report::{
        can_problem, mono_problem, parse_problem, type_problem, RenderTarget, Report, Severity,
        ANSI_STYLE_CODES, DEFAULT_PALETTE,
    };
    use roc_reporting::report::{RocDocAllocator, RocDocBuilder};
    use roc_solve::solve;
    use roc_test_utils::assert_multiline_str_eq;
    use roc_types::pretty_print::name_all_type_vars;
    use roc_types::subs::Subs;
    use std::path::PathBuf;

    fn filename_from_string(str: &str) -> PathBuf {
        let mut filename = PathBuf::new();
        filename.push(str);

        filename
    }

    fn to_simple_report(doc: RocDocBuilder) -> Report {
        Report {
            title: "".to_string(),
            doc,
            filename: filename_from_string(r"\code\proj\Main.roc"),
            severity: Severity::RuntimeError,
        }
    }

    fn promote_expr_to_module(src: &str) -> String {
        let mut buffer =
            String::from("app \"test\" provides [ main ] to \"./platform\"\n\nmain =\n");

        for line in src.lines() {
            // indent the body!
            buffer.push_str("    ");
            buffer.push_str(line);
            buffer.push('\n');
        }

        buffer
    }

    fn run_load_and_infer<'a>(
        arena: &'a Bump,
        src: &'a str,
    ) -> (String, Result<LoadedModule, LoadingProblem<'a>>) {
        use std::fs::File;
        use std::io::Write;
        use tempfile::tempdir;

        let module_src = if src.starts_with("app") {
            // this is already a module
            src.to_string()
        } else {
            // this is an expression, promote it to a module
            promote_expr_to_module(src)
        };

        let exposed_types = Default::default();
        let loaded = {
            let dir = tempdir().unwrap();
            let filename = PathBuf::from("Test.roc");
            let file_path = dir.path().join(filename);
            let full_file_path = file_path.clone();
            let mut file = File::create(file_path).unwrap();
            writeln!(file, "{}", module_src).unwrap();
            let result = roc_load::load_and_typecheck(
                arena,
                full_file_path,
                dir.path(),
                exposed_types,
                roc_target::TargetInfo::default_x86_64(),
                RenderTarget::Generic,
            );
            drop(file);

            dir.close().unwrap();

            result
        };

        (module_src, loaded)
    }

    fn infer_expr_help_new<'a>(
        arena: &'a Bump,
        expr_src: &'a str,
    ) -> Result<
        (
            String,
            Vec<solve::TypeError>,
            Vec<roc_problem::can::Problem>,
            Vec<roc_mono::ir::MonoProblem>,
            ModuleId,
            Interns,
        ),
        LoadingProblem<'a>,
    > {
        let (module_src, result) = run_load_and_infer(arena, expr_src);
        let LoadedModule {
            module_id: home,
            mut can_problems,
            mut type_problems,
            interns,
            mut solved,
            exposed_to_host,
            mut declarations_by_id,
            abilities_store,
            ..
        } = result?;

        let can_problems = can_problems.remove(&home).unwrap_or_default();
        let type_problems = type_problems.remove(&home).unwrap_or_default();

        let subs = solved.inner_mut();

        for var in exposed_to_host.values() {
            name_all_type_vars(*var, subs);
        }

        let mut mono_problems = Vec::new();

        // MONO

        if type_problems.is_empty() && can_problems.is_empty() {
            let arena = Bump::new();

            assert!(exposed_to_host.len() == 1);
            let (sym, _var) = exposed_to_host.into_iter().next().unwrap();

            let home_decls = declarations_by_id.remove(&home).unwrap();
            let (loc_expr, var) = home_decls
                .into_iter()
                .find_map(|decl| match decl {
                    Declaration::Declare(def) => match def.loc_pattern.value {
                        Pattern::Identifier(s) if s == sym => Some((def.loc_expr, def.expr_var)),
                        _ => None,
                    },
                    _ => None,
                })
                .expect("No expression to monomorphize found!");

            // Compile and add all the Procs before adding main
            let mut procs = Procs::new_in(&arena);
            let mut ident_ids = interns.all_ident_ids.get(&home).unwrap().clone();
            let mut update_mode_ids = UpdateModeIds::new();

            // Populate Procs and Subs, and get the low-level Expr from the canonical Expr
            let target_info = roc_target::TargetInfo::default_x86_64();
            let mut layout_cache = LayoutCache::new(target_info);
            let mut mono_env = roc_mono::ir::Env {
                arena: &arena,
                subs,
                problems: &mut mono_problems,
                home,
                ident_ids: &mut ident_ids,
                update_mode_ids: &mut update_mode_ids,
                target_info,
                // call_specialization_counter=0 is reserved
                call_specialization_counter: 1,
                abilities_store: &abilities_store,
            };
            let _mono_expr = Stmt::new(
                &mut mono_env,
                loc_expr.value,
                var,
                &mut procs,
                &mut layout_cache,
            );
        }

        Ok((
            module_src,
            type_problems,
            can_problems,
            mono_problems,
            home,
            interns,
        ))
    }

    fn list_reports_new<F>(arena: &Bump, src: &str, finalize_render: F) -> String
    where
        F: FnOnce(RocDocBuilder<'_>, &mut String),
    {
        use ven_pretty::DocAllocator;

        let filename = filename_from_string(r"\code\proj\Main.roc");

        let mut buf = String::new();

        match infer_expr_help_new(arena, src) {
            Err(LoadingProblem::FormattedReport(fail)) => fail,
            Ok((module_src, type_problems, can_problems, mono_problems, home, interns)) => {
                let lines = LineInfo::new(&module_src);
                let src_lines: Vec<&str> = module_src.split('\n').collect();
                let mut reports = Vec::new();

                let alloc = RocDocAllocator::new(&src_lines, home, &interns);

                for problem in can_problems {
                    let report = can_problem(&alloc, &lines, filename.clone(), problem.clone());
                    reports.push(report);
                }

                for problem in type_problems {
                    if let Some(report) =
                        type_problem(&alloc, &lines, filename.clone(), problem.clone())
                    {
                        reports.push(report);
                    }
                }

                for problem in mono_problems {
                    let report = mono_problem(&alloc, &lines, filename.clone(), problem.clone());
                    reports.push(report);
                }

                let has_reports = !reports.is_empty();

                let doc = alloc
                    .stack(reports.into_iter().map(|v| v.pretty(&alloc)))
                    .append(if has_reports {
                        alloc.line()
                    } else {
                        alloc.nil()
                    });

                finalize_render(doc, &mut buf);
                buf
            }
            Err(other) => {
                assert!(false, "failed to load: {:?}", other);
                unreachable!()
            }
        }
    }

    fn infer_expr_help<'a>(
        arena: &'a Bump,
        expr_src: &'a str,
    ) -> Result<
        (
            Vec<solve::TypeError>,
            Vec<roc_problem::can::Problem>,
            Vec<roc_mono::ir::MonoProblem>,
            ModuleId,
            Interns,
        ),
        ParseErrOut<'a>,
    > {
        let CanExprOut {
            loc_expr,
            output,
            var_store,
            var,
            constraints,
            constraint,
            home,
            interns,
            problems: can_problems,
            ..
        } = can_expr(arena, expr_src)?;
        let mut subs = Subs::new_from_varstore(var_store);

        for named in output.introduced_variables.named {
            subs.rigid_var(named.variable, named.name);
        }

        for var in output.introduced_variables.wildcards {
            subs.rigid_var(var.value, "*".into());
        }

        let mut solve_aliases = roc_solve::solve::Aliases::default();

        for (name, alias) in output.aliases {
            solve_aliases.insert(name, alias);
        }

        let mut unify_problems = Vec::new();
        let mut abilities_store = AbilitiesStore::default();
        let (_content, mut subs) = infer_expr(
            subs,
            &mut unify_problems,
            &constraints,
            &constraint,
            &mut solve_aliases,
            &mut abilities_store,
            var,
        );

        name_all_type_vars(var, &mut subs);

        let mut mono_problems = Vec::new();

        // MONO

        if unify_problems.is_empty() && can_problems.is_empty() {
            let arena = Bump::new();

            // Compile and add all the Procs before adding main
            let mut procs = Procs::new_in(&arena);
            let mut ident_ids = interns.all_ident_ids.get(&home).unwrap().clone();
            let mut update_mode_ids = UpdateModeIds::new();

            // Populate Procs and Subs, and get the low-level Expr from the canonical Expr
            let target_info = roc_target::TargetInfo::default_x86_64();
            let mut layout_cache = LayoutCache::new(target_info);
            let mut mono_env = roc_mono::ir::Env {
                arena: &arena,
                subs: &mut subs,
                problems: &mut mono_problems,
                home,
                ident_ids: &mut ident_ids,
                update_mode_ids: &mut update_mode_ids,
                target_info,
                // call_specialization_counter=0 is reserved
                call_specialization_counter: 1,
                abilities_store: &abilities_store,
            };
            let _mono_expr = Stmt::new(
                &mut mono_env,
                loc_expr.value,
                var,
                &mut procs,
                &mut layout_cache,
            );
        }

        Ok((unify_problems, can_problems, mono_problems, home, interns))
    }

    fn list_reports<F>(arena: &Bump, src: &str, buf: &mut String, callback: F)
    where
        F: FnOnce(RocDocBuilder<'_>, &mut String),
    {
        use ven_pretty::DocAllocator;

        let src_lines: Vec<&str> = src.split('\n').collect();
        let lines = LineInfo::new(src);

        let filename = filename_from_string(r"\code\proj\Main.roc");

        match infer_expr_help(arena, src) {
            Err(parse_err) => {
                let ParseErrOut {
                    fail,
                    home,
                    interns,
                } = parse_err;

                let alloc = RocDocAllocator::new(&src_lines, home, &interns);

                let problem = fail.into_file_error(filename.clone());
                let doc = parse_problem(&alloc, &lines, filename, 0, problem);

                callback(doc.pretty(&alloc).append(alloc.line()), buf)
            }
            Ok((type_problems, can_problems, mono_problems, home, interns)) => {
                let mut reports = Vec::new();

                let alloc = RocDocAllocator::new(&src_lines, home, &interns);

                for problem in can_problems {
                    let report = can_problem(&alloc, &lines, filename.clone(), problem.clone());
                    reports.push(report);
                }

                for problem in type_problems {
                    if let Some(report) =
                        type_problem(&alloc, &lines, filename.clone(), problem.clone())
                    {
                        reports.push(report);
                    }
                }

                for problem in mono_problems {
                    let report = mono_problem(&alloc, &lines, filename.clone(), problem.clone());
                    reports.push(report);
                }

                let has_reports = !reports.is_empty();

                let doc = alloc
                    .stack(reports.into_iter().map(|v| v.pretty(&alloc)))
                    .append(if has_reports {
                        alloc.line()
                    } else {
                        alloc.nil()
                    });

                callback(doc, buf)
            }
        }
    }

    fn list_header_reports<F>(arena: &Bump, src: &str, buf: &mut String, callback: F)
    where
        F: FnOnce(RocDocBuilder<'_>, &mut String),
    {
        use ven_pretty::DocAllocator;

        use roc_parse::state::State;

        let state = State::new(src.as_bytes());

        let filename = filename_from_string(r"\code\proj\Main.roc");
        let src_lines: Vec<&str> = src.split('\n').collect();
        let lines = LineInfo::new(src);

        match roc_parse::module::parse_header(arena, state) {
            Err(fail) => {
                let interns = Interns::default();
                let home = crate::helpers::test_home();

                let alloc = RocDocAllocator::new(&src_lines, home, &interns);

                use roc_parse::parser::SyntaxError;
                let problem = fail
                    .map_problem(SyntaxError::Header)
                    .into_file_error(filename.clone());
                let doc = parse_problem(&alloc, &lines, filename, 0, problem);

                callback(doc.pretty(&alloc).append(alloc.line()), buf)
            }
            Ok(_) => todo!(),
        }
    }

    fn report_problem_as(src: &str, expected_rendering: &str) {
        let mut buf: String = String::new();
        let arena = Bump::new();

        let callback = |doc: RocDocBuilder<'_>, buf: &mut String| {
            doc.1
                .render_raw(70, &mut roc_reporting::report::CiWrite::new(buf))
                .expect("list_reports")
        };

        list_reports(&arena, src, &mut buf, callback);

        // convenient to copy-paste the generated message
        if true && buf != expected_rendering {
            for line in buf.split('\n') {
                println!("                {}", line);
            }
        }

        assert_multiline_str_eq!(expected_rendering, buf.as_str());
    }

    fn report_header_problem_as(src: &str, expected_rendering: &str) {
        let mut buf: String = String::new();
        let arena = Bump::new();

        let callback = |doc: RocDocBuilder<'_>, buf: &mut String| {
            doc.1
                .render_raw(70, &mut roc_reporting::report::CiWrite::new(buf))
                .expect("list_reports")
        };

        list_header_reports(&arena, src, &mut buf, callback);

        // convenient to copy-paste the generated message
        if true && buf != expected_rendering {
            for line in buf.split('\n') {
                println!("                {}", line);
            }
        }

        assert_eq!(buf, expected_rendering);
    }

    fn color_report_problem_as(src: &str, expected_rendering: &str) {
        let mut buf: String = String::new();
        let arena = Bump::new();

        let callback = |doc: RocDocBuilder<'_>, buf: &mut String| {
            doc.1
                .render_raw(
                    70,
                    &mut roc_reporting::report::ColorWrite::new(
                        &roc_reporting::report::DEFAULT_PALETTE,
                        buf,
                    ),
                )
                .expect("list_reports")
        };

        list_reports(&arena, src, &mut buf, callback);

        let readable = human_readable(&buf);

        assert_eq!(readable, expected_rendering);
    }

    fn new_report_problem_as(src: &str, expected_rendering: &str) {
        let arena = Bump::new();

        let finalize_render = |doc: RocDocBuilder<'_>, buf: &mut String| {
            doc.1
                .render_raw(70, &mut roc_reporting::report::CiWrite::new(buf))
                .expect("list_reports")
        };

        let buf = list_reports_new(&arena, src, finalize_render);

        // convenient to copy-paste the generated message
        if buf != expected_rendering {
            for line in buf.split('\n') {
                println!("                {}", line);
            }
        }

        assert_multiline_str_eq!(expected_rendering, buf.as_str());
    }

    fn human_readable(str: &str) -> String {
        str.replace(ANSI_STYLE_CODES.red, "<red>")
            .replace(ANSI_STYLE_CODES.white, "<white>")
            .replace(ANSI_STYLE_CODES.blue, "<blue>")
            .replace(ANSI_STYLE_CODES.yellow, "<yellow>")
            .replace(ANSI_STYLE_CODES.green, "<green>")
            .replace(ANSI_STYLE_CODES.cyan, "<cyan>")
            .replace(ANSI_STYLE_CODES.magenta, "<magenta>")
            .replace(ANSI_STYLE_CODES.reset, "<reset>")
            .replace(ANSI_STYLE_CODES.bold, "<bold>")
            .replace(ANSI_STYLE_CODES.underline, "<underline>")
    }

    #[test]
    fn value_not_exposed() {
        report_problem_as(
            indoc!(
                r#"
                List.isempty 1 2
            "#
            ),
            indoc!(
                r#"
                ── NOT EXPOSED ─────────────────────────────────────────────────────────────────

                The List module does not expose `isempty`:

                1│  List.isempty 1 2
                    ^^^^^^^^^^^^

                Did you mean one of these?

                    List.isEmpty
                    List.set
                    List.get
                    List.keepIf
                "#
            ),
        )
    }

    #[test]
    fn report_unused_def() {
        report_problem_as(
            indoc!(
                r#"
                x = 1
                y = 2

                x
            "#
            ),
            indoc!(
                r#"
                ── UNUSED DEFINITION ───────────────────────────────────────────────────────────

                `y` is not used anywhere in your code.

                2│  y = 2
                    ^

                If you didn't intend on using `y` then remove it so future readers of
                your code don't wonder why it is there.
                "#
            ),
        )
    }

    #[test]
    fn report_shadowing() {
        report_problem_as(
            indoc!(
                r#"
               i = 1

               s = \i ->
                   i + 1

               s i
           "#
            ),
            indoc!(
                r#"
                ── DUPLICATE NAME ──────────────────────────────────────────────────────────────

                The `i` name is first defined here:

                1│  i = 1
                    ^

                But then it's defined a second time here:

                3│  s = \i ->
                         ^

                Since these variables have the same name, it's easy to use the wrong
                one on accident. Give one of them a new name.
                "#
            ),
        )
    }

    #[test]
    fn report_shadowing_in_annotation() {
        report_problem_as(
            indoc!(
                r#"
                Booly : [ Yes, No ]

                Booly : [ Yes, No, Maybe ]

                x =
                    No

                x
           "#
            ),
            // Booly is called a "variable"
            indoc!(
                r#"
                ── DUPLICATE NAME ──────────────────────────────────────────────────────────────

                The `Booly` name is first defined here:

                1│  Booly : [ Yes, No ]
                    ^^^^^^^^^^^^^^^^^^^

                But then it's defined a second time here:

                3│  Booly : [ Yes, No, Maybe ]
                    ^^^^^^^^^^^^^^^^^^^^^^^^^^

                Since these aliases have the same name, it's easy to use the wrong one
                on accident. Give one of them a new name.

                ── UNUSED DEFINITION ───────────────────────────────────────────────────────────

                `Booly` is not used anywhere in your code.

                1│  Booly : [ Yes, No ]
                    ^^^^^^^^^^^^^^^^^^^

                If you didn't intend on using `Booly` then remove it so future readers
                of your code don't wonder why it is there.

                ── UNUSED DEFINITION ───────────────────────────────────────────────────────────

                `Booly` is not used anywhere in your code.

                3│  Booly : [ Yes, No, Maybe ]
                    ^^^^^^^^^^^^^^^^^^^^^^^^^^

                If you didn't intend on using `Booly` then remove it so future readers
                of your code don't wonder why it is there.
                "#
            ),
        )
    }

    // #[test]
    // fn report_multi_line_shadowing_in_annotation() {
    //     report_problem_as(
    //         indoc!(
    //             r#"
    //             Booly :
    //                 [
    //                     Yes,
    //                     No
    //                 ]
    //
    //             Booly :
    //                 [
    //                     Yes,
    //                     No,
    //                     Maybe
    //                 ]
    //
    //             x =
    //                 No
    //
    //             x
    //        "#
    //         ),
    //         indoc!(
    //             r#"
    //             Booly is first defined here:
    //
    //             1│> Booly :
    //             2│>    [
    //             3│>        Yes,
    //             4│>        No
    //             5│>    ]
    //
    //             But then it's defined a second time here:
    //
    //             7 │> Booly :
    //             8 │>    [
    //             9 │>        Yes,
    //             10│>        No,
    //             11│>        Maybe
    //             12│>    ]
    //
    //             Since these variables have the same name, it's easy to use the wrong one on accident. Give one of them a new name."#
    //         ),
    //     )
    // }

    // #[test]
    // fn report_unsupported_top_level_def() {
    //     report_problem_as(
    //         indoc!(
    //             r#"
    //             x = 1
    //
    //             5 = 2 + 1
    //
    //             x
    //         "#
    //         ),
    //         indoc!(r#"     "#),
    //     )
    // }

    #[test]
    fn report_precedence_problem_single_line() {
        report_problem_as(
            indoc!(
                r#"x = 1
                y =
                    if selectedId != thisId == adminsId then
                        4

                    else
                        5

                { x, y }
                "#
            ),
            indoc!(
                r#"
                ── SYNTAX PROBLEM ──────────────────────────────────────────────────────────────

                Using != and == together requires parentheses, to clarify how they
                should be grouped.

                3│      if selectedId != thisId == adminsId then
                           ^^^^^^^^^^^^^^^^^^^^^^^^^^^^^^^^
                "#
            ),
        )
    }

    #[test]
    fn unrecognized_name() {
        report_problem_as(
            indoc!(
                r#"
                foo = { x: 1 == 1, y: 0x4 }

                baz = 3

                main : Str
                main =
                    when foo.y is
                        4 -> bar baz "yay"
                        _ -> "nay"

                main
                "#
            ),
            indoc!(
                r#"
                ── UNRECOGNIZED NAME ───────────────────────────────────────────────────────────

                I cannot find a `bar` value

                8│          4 -> bar baz "yay"
                                 ^^^

                Did you mean one of these?

                    baz
                    Str
                    Err
                    main
                "#
            ),
        )
    }

    #[test]
    fn lowercase_primitive_tag_bool() {
        report_problem_as(
            indoc!(
                r#"
                if true then 1 else 2
                "#
            ),
            indoc!(
                r#"
                ── UNRECOGNIZED NAME ───────────────────────────────────────────────────────────

                I cannot find a `true` value

                1│  if true then 1 else 2
                       ^^^^

                Did you mean one of these?

                    True
                    Str
                    Err
                    List
                "#
            ),
        )
    }

    #[test]
    fn report_precedence_problem_multiline() {
        report_problem_as(
            indoc!(
                r#"
                if
                    1
                        == 2
                        == 3
                then
                    2

                else
                    3
                "#
            ),
            indoc!(
                r#"
                ── SYNTAX PROBLEM ──────────────────────────────────────────────────────────────

                Using more than one == like this requires parentheses, to clarify how
                things should be grouped.

                2│>      1
                3│>          == 2
                4│>          == 3
                "#
            ),
        )
    }

    #[test]
    fn unused_arg_and_unused_def() {
        report_problem_as(
            indoc!(
                r#"
                 y = 9

                 box = \class, htmlChildren ->
                     div [ class ] []

                 div = \_, _ -> 4

                 box "wizard" []
             "#
            ),
            indoc!(
                r#"
                 ── UNUSED ARGUMENT ─────────────────────────────────────────────────────────────

                 `box` doesn't use `htmlChildren`.

                 3│  box = \class, htmlChildren ->
                                   ^^^^^^^^^^^^

                 If you don't need `htmlChildren`, then you can just remove it. However,
                 if you really do need `htmlChildren` as an argument of `box`, prefix it
                 with an underscore, like this: "_`htmlChildren`". Adding an underscore
                 at the start of a variable name is a way of saying that the variable
                 is not used.

                 ── UNUSED DEFINITION ───────────────────────────────────────────────────────────

                 `y` is not used anywhere in your code.

                 1│  y = 9
                     ^

                 If you didn't intend on using `y` then remove it so future readers of
                 your code don't wonder why it is there.
                "#
            ),
        );
    }

    #[test]
    fn report_value_color() {
        let src: &str = indoc!(
            r#"
                activityIndicatorLarge = div

                view activityIndicatorLarge
            "#
        );

        let arena = Bump::new();
        let (_type_problems, _can_problems, _mono_problems, home, interns) =
            infer_expr_help(&arena, src).expect("parse error");

        let mut buf = String::new();
        let src_lines: Vec<&str> = src.split('\n').collect();

        let alloc = RocDocAllocator::new(&src_lines, home, &interns);

        let symbol = interns.symbol(test_home(), "activityIndicatorLarge".into());

        to_simple_report(alloc.symbol_unqualified(symbol)).render_color_terminal(
            &mut buf,
            &alloc,
            &DEFAULT_PALETTE,
        );

        assert_eq!(human_readable(&buf), "<blue>activityIndicatorLarge<reset>");
    }

    #[test]
    fn report_module_color() {
        let src: &str = indoc!(
            r#"
                x = 1
                y = 2

                x
            "#
        );

        let arena = Bump::new();
        let (_type_problems, _can_problems, _mono_problems, home, mut interns) =
            infer_expr_help(&arena, src).expect("parse error");

        let mut buf = String::new();
        let src_lines: Vec<&str> = src.split('\n').collect();
        let module_id = interns.module_id(&"Util.Int".into());

        let alloc = RocDocAllocator::new(&src_lines, home, &interns);
        to_simple_report(alloc.module(module_id)).render_color_terminal(
            &mut buf,
            &alloc,
            &DEFAULT_PALETTE,
        );

        assert_eq!(human_readable(&buf), "<green>Util.Int<reset>");
    }

    #[test]
    fn report_region_in_color() {
        color_report_problem_as(
            indoc!(
                r#"
                    isDisabled = \user -> user.isAdmin

                    theAdmin
                        |> isDisabled
                "#
            ),
            indoc!(
                r#"
                <cyan>── UNRECOGNIZED NAME ───────────────────────────────────────────────────────────<reset>

                I cannot find a `theAdmin` value

                <cyan>3<reset><cyan>│<reset>  <white>theAdmin<reset>
                    <red>^^^^^^^^<reset>

                Did you mean one of these?

                    Set
                    List
                    True
                    Box
                "#
            ),
        );
    }

    // #[test]
    // fn shadowing_type_alias() {
    //     report_problem_as(
    //         indoc!(
    //             r#"
    //                 foo : I64 as I64
    //                 foo = 42

    //                 foo
    //                 "#
    //         ),
    //         indoc!(
    //             r#"
    //                 You cannot mix (!=) and (==) without parentheses

    //                 3│     if selectedId != thisId == adminsId then
    //                            ^^^^^^^^^^^^^^^^^^^^^^^^^^^^^^^^

    //                 "#
    //         ),
    //     )
    // }

    // #[test]
    // fn invalid_as_type_alias() {
    //     report_problem_as(
    //         indoc!(
    //             r#"
    //                 foo : I64 as a
    //                 foo = 42

    //                 foo
    //                 "#
    //         ),
    //         indoc!(
    //             r#"
    //                 You cannot mix (!=) and (==) without parentheses

    //                 3│     if selectedId != thisId == adminsId then
    //                            ^^^^^^^^^^^^^^^^^^^^^^^^^^^^^^^^

    //                 "#
    //         ),
    //     )
    // }

    #[test]
    fn if_condition_not_bool() {
        report_problem_as(
            indoc!(
                r#"
                if "foo" then 2 else 3
                "#
            ),
            indoc!(
                r#"
                ── TYPE MISMATCH ───────────────────────────────────────────────────────────────

                This `if` condition needs to be a Bool:

                1│  if "foo" then 2 else 3
                       ^^^^^

                Right now it’s a string of type:

                    Str

                But I need every `if` condition to evaluate to a Bool—either `True` or
                `False`.
                "#
            ),
        )
    }

    #[test]
    fn when_if_guard() {
        report_problem_as(
            indoc!(
                r#"
                when 1 is
                    2 if 1 -> 0x0
                    _ -> 0x1
                "#
            ),
            indoc!(
                r#"
                ── TYPE MISMATCH ───────────────────────────────────────────────────────────────

                This `if` guard condition needs to be a Bool:

                1│   when 1 is
                2│>      2 if 1 -> 0x0
                3│       _ -> 0x1

                Right now it’s a number of type:

                    Num a

                But I need every `if` guard condition to evaluate to a Bool—either
                `True` or `False`.
                "#
            ),
        )
    }

    #[test]
    fn if_2_branch_mismatch() {
        report_problem_as(
            indoc!(
                r#"
                if True then 2 else "foo"
                "#
            ),
            indoc!(
                r#"
                ── TYPE MISMATCH ───────────────────────────────────────────────────────────────

                This `if` has an `else` branch with a different type from its `then` branch:

                1│  if True then 2 else "foo"
                                        ^^^^^

                The `else` branch is a string of type:

                    Str

                but the `then` branch has the type:

                    Num a

                I need all branches in an `if` to have the same type!
                "#
            ),
        )
    }

    #[test]
    fn if_3_branch_mismatch() {
        report_problem_as(
            indoc!(
                r#"
                 if True then 2 else if False then 2 else "foo"
                 "#
            ),
            indoc!(
                r#"
                ── TYPE MISMATCH ───────────────────────────────────────────────────────────────

                The 3rd branch of this `if` does not match all the previous branches:

                1│  if True then 2 else if False then 2 else "foo"
                                                             ^^^^^

                The 3rd branch is a string of type:

                    Str

                But all the previous branches have type:

                    Num a

                I need all branches in an `if` to have the same type!
                "#
            ),
        )
    }

    #[test]
    fn when_branch_mismatch() {
        report_problem_as(
            indoc!(
                r#"
                when 1 is
                    2 -> "foo"
                    3 -> {}
                "#
            ),
            indoc!(
                r#"
                ── TYPE MISMATCH ───────────────────────────────────────────────────────────────

                The 2nd branch of this `when` does not match all the previous branches:

                1│  when 1 is
                2│      2 -> "foo"
                3│      3 -> {}
                             ^^

                The 2nd branch is a record of type:

                    {}

                But all the previous branches have type:

                    Str

                I need all branches of a `when` to have the same type!
                "#
            ),
        )
    }

    #[test]
    fn elem_in_list() {
        report_problem_as(
            indoc!(
                r#"
                [ 1, 3, "foo" ]
                "#
            ),
            indoc!(
                r#"
                ── TYPE MISMATCH ───────────────────────────────────────────────────────────────

                This list contains elements with different types:

                1│  [ 1, 3, "foo" ]
                            ^^^^^

                Its 3rd element is a string of type:

                    Str

                However, the preceding elements in the list all have the type:

                    Num a

                I need every element in a list to have the same type!
                "#
            ),
        )
    }

    #[test]
    fn record_update_value() {
        report_problem_as(
            indoc!(
                r#"
                x : { foo : {} }
                x = { foo: {} }

                { x & foo: "bar" }
                "#
            ),
            indoc!(
                r#"
                ── TYPE MISMATCH ───────────────────────────────────────────────────────────────

                I cannot update the `.foo` field like this:

                4│  { x & foo: "bar" }
                               ^^^^^

                You are trying to update `.foo` to be a string of type:

                    Str

                But it should be:

                    {}

                Record update syntax does not allow you to change the type of fields.
                You can achieve that with record literal syntax.
                "#
            ),
        )
    }

    #[test]
    fn circular_type() {
        report_problem_as(
            indoc!(
                r#"
                f = \g -> g g

                f
                "#
            ),
            indoc!(
                r#"
                ── CIRCULAR TYPE ───────────────────────────────────────────────────────────────

                I'm inferring a weird self-referential type for `g`:

                1│  f = \g -> g g
                         ^

                Here is my best effort at writing down the type. You will see ∞ for
                parts of the type that repeat something already printed out
                infinitely.

                    ∞ -> a
                "#
            ),
        )
    }

    #[test]
    fn polymorphic_recursion() {
        report_problem_as(
            indoc!(
                r#"
                f = \x -> f [x]

                f
                "#
            ),
            indoc!(
                r#"
                ── CIRCULAR TYPE ───────────────────────────────────────────────────────────────

                I'm inferring a weird self-referential type for `f`:

                1│  f = \x -> f [x]
                    ^

                Here is my best effort at writing down the type. You will see ∞ for
                parts of the type that repeat something already printed out
                infinitely.

                    List ∞ -> a
                "#
            ),
        )
    }

    #[test]
    fn record_field_mismatch() {
        report_problem_as(
            indoc!(
                r#"
                bar = { bar : 0x3 }

                f : { foo : Num.Int * } -> [ Yes, No ]
                f = \_ -> Yes

                f bar
                "#
            ),
            indoc!(
                r#"
                ── TYPE MISMATCH ───────────────────────────────────────────────────────────────

                The 1st argument to `f` is not what I expect:

                6│  f bar
                      ^^^

                This `bar` value is a:

                    { bar : Int a }

                But `f` needs the 1st argument to be:

                    { foo : Int * }

                Tip: Seems like a record field typo. Maybe `bar` should be `foo`?

                Tip: Can more type annotations be added? Type annotations always help
                me give more specific messages, and I think they could help a lot in
                this case
                "#
            ),
        )
    }

    #[test]
    fn tag_mismatch() {
        report_problem_as(
            indoc!(
                r#"
                f : [ Red, Green ] -> [ Yes, No ]
                f = \_ -> Yes

                f Blue
                "#
            ),
            indoc!(
                r#"
                ── TYPE MISMATCH ───────────────────────────────────────────────────────────────

                The 1st argument to `f` is not what I expect:

                4│  f Blue
                      ^^^^

                This `Blue` global tag has the type:

                    [ Blue ]a

                But `f` needs the 1st argument to be:

                    [ Green, Red ]

                Tip: Seems like a tag typo. Maybe `Blue` should be `Red`?

                Tip: Can more type annotations be added? Type annotations always help
                me give more specific messages, and I think they could help a lot in
                this case
                "#
            ),
        )
    }

    #[test]
    fn tag_with_arguments_mismatch() {
        report_problem_as(
            indoc!(
                r#"
                f : [ Red (Num.Int *), Green Str ] -> Str
                f = \_ -> "yes"

                f (Blue 3.14)
                "#
            ),
            indoc!(
                r#"
                ── TYPE MISMATCH ───────────────────────────────────────────────────────────────

                The 1st argument to `f` is not what I expect:

                4│  f (Blue 3.14)
                       ^^^^^^^^^

                This `Blue` global tag application has the type:

                    [ Blue (Float a) ]b

                But `f` needs the 1st argument to be:

                    [ Green Str, Red (Int *) ]

                Tip: Seems like a tag typo. Maybe `Blue` should be `Red`?

                Tip: Can more type annotations be added? Type annotations always help
                me give more specific messages, and I think they could help a lot in
                this case
                "#
            ),
        )
    }

    #[test]
    fn from_annotation_if() {
        report_problem_as(
            indoc!(
                r#"
                x : Num.Int *
                x = if True then 3.14 else 4

                x
                "#
            ),
            indoc!(
                r#"
                ── TYPE MISMATCH ───────────────────────────────────────────────────────────────

                Something is off with the `then` branch of this `if` expression:

                1│  x : Num.Int *
                2│  x = if True then 3.14 else 4
                                     ^^^^

                The 1st branch is a float of type:

                    Float a

                But the type annotation on `x` says it should be:

                    Int *

                Tip: You can convert between Int and Float using functions like
                `Num.toFloat` and `Num.round`.
                "#
            ),
        )
    }

    #[test]
    fn from_annotation_when() {
        report_problem_as(
            indoc!(
                r#"
                x : Num.Int *
                x =
                    when True is
                        _ -> 3.14

                x
                "#
            ),
            indoc!(
                r#"
                ── TYPE MISMATCH ───────────────────────────────────────────────────────────────

                Something is off with the body of the `x` definition:

                1│   x : Num.Int *
                2│   x =
                3│>      when True is
                4│>          _ -> 3.14

                This `when` expression produces:

                    Float a

                But the type annotation on `x` says it should be:

                    Int *

                Tip: You can convert between Int and Float using functions like
                `Num.toFloat` and `Num.round`.
                "#
            ),
        )
    }

    #[test]
    fn from_annotation_function() {
        report_problem_as(
            indoc!(
                r#"
                x : Num.Int * -> Num.Int *
                x = \_ -> 3.14

                x
                "#
            ),
            indoc!(
                r#"
                ── TYPE MISMATCH ───────────────────────────────────────────────────────────────

                Something is off with the body of the `x` definition:

                1│  x : Num.Int * -> Num.Int *
                2│  x = \_ -> 3.14
                              ^^^^

                The body is a float of type:

                    Float a

                But the type annotation on `x` says it should be:

                    Int *

                Tip: You can convert between Int and Float using functions like
                `Num.toFloat` and `Num.round`.
                "#
            ),
        )
    }

    #[test]
    fn fncall_value() {
        report_problem_as(
            indoc!(
                r#"
                x : Num.I64
                x = 42

                x 3
                "#
            ),
            indoc!(
                r#"
                ── TOO MANY ARGS ───────────────────────────────────────────────────────────────

                The `x` value is not a function, but it was given 1 argument:

                4│  x 3
                    ^

                Are there any missing commas? Or missing parentheses?
                "#
            ),
        )
    }

    #[test]
    fn fncall_overapplied() {
        report_problem_as(
            indoc!(
                r#"
                f : Num.I64 -> Num.I64
                f = \_ -> 42

                f 1 2
                "#
            ),
            indoc!(
                r#"
                ── TOO MANY ARGS ───────────────────────────────────────────────────────────────

                The `f` function expects 1 argument, but it got 2 instead:

                4│  f 1 2
                    ^

                Are there any missing commas? Or missing parentheses?
                "#
            ),
        )
    }

    #[test]
    fn fncall_underapplied() {
        report_problem_as(
            indoc!(
                r#"
                f : Num.I64, Num.I64 -> Num.I64
                f = \_, _ -> 42

                f 1
                "#
            ),
            indoc!(
                r#"
                ── TOO FEW ARGS ────────────────────────────────────────────────────────────────

                The `f` function expects 2 arguments, but it got only 1:

                4│  f 1
                    ^

                Roc does not allow functions to be partially applied. Use a closure to
                make partial application explicit.
                "#
            ),
        )
    }

    #[test]
    fn pattern_when_condition() {
        report_problem_as(
            indoc!(
                r#"
                when 1 is
                    {} -> 42
                "#
            ),
            indoc!(
                r#"
                ── TYPE MISMATCH ───────────────────────────────────────────────────────────────

                The 1st pattern in this `when` is causing a mismatch:

                2│      {} -> 42
                        ^^

                The first pattern is trying to match record values of type:

                    {}a

                But the expression between `when` and `is` has the type:

                    Num a
                "#
            ),
        )
    }

    #[test]
    fn pattern_when_pattern() {
        report_problem_as(
            indoc!(
                r#"
                when 1 is
                    2 -> 3
                    {} -> 42
                "#
            ),
            indoc!(
                r#"
                ── TYPE MISMATCH ───────────────────────────────────────────────────────────────

                The 2nd pattern in this `when` does not match the previous ones:

                3│      {} -> 42
                        ^^

                The 2nd pattern is trying to match record values of type:

                    {}a

                But all the previous branches match:

                    Num a
                "#
            ),
        )
    }

    #[test]
    fn pattern_guard_mismatch_alias() {
        report_problem_as(
            indoc!(
                r#"
                 when { foo: 1 } is
                     { foo: True } -> 42
                 "#
            ),
            indoc!(
                r#"
                ── TYPE MISMATCH ───────────────────────────────────────────────────────────────

                The 1st pattern in this `when` is causing a mismatch:

                2│      { foo: True } -> 42
                        ^^^^^^^^^^^^^

                The first pattern is trying to match record values of type:

                    { foo : [ True ] }

                But the expression between `when` and `is` has the type:

                    { foo : Num a }
                "#
            ),
        )
    }

    #[test]
    fn pattern_guard_mismatch() {
        report_problem_as(
            indoc!(
                r#"
                 when { foo: "" } is
                     { foo: True } -> 42
                 "#
            ),
            indoc!(
                r#"
                ── TYPE MISMATCH ───────────────────────────────────────────────────────────────

                The 1st pattern in this `when` is causing a mismatch:

                2│      { foo: True } -> 42
                        ^^^^^^^^^^^^^

                The first pattern is trying to match record values of type:

                    { foo : [ True ] }

                But the expression between `when` and `is` has the type:

                    { foo : Str }
                "#
            ),
        )
    }

    #[test]
    fn pattern_guard_does_not_bind_label() {
        // needs some improvement, but the principle works
        report_problem_as(
            indoc!(
                r#"
                 when { foo: 1 } is
                     { foo: 2 } -> foo
                 "#
            ),
            indoc!(
                r#"
                ── UNRECOGNIZED NAME ───────────────────────────────────────────────────────────

                I cannot find a `foo` value

                2│      { foo: 2 } -> foo
                                      ^^^

                Did you mean one of these?

                    Box
                    Set
                    Str
                    Ok
                "#
            ),
        )
    }

    #[test]
    fn pattern_guard_can_be_shadowed_above() {
        report_problem_as(
            indoc!(
                r#"
                foo = 3

                when { foo: 1 } is
                    { foo: 2 } -> foo
                    _ -> foo
                 "#
            ),
            // should give no error
            "",
        )
    }

    #[test]
    fn pattern_guard_can_be_shadowed_below() {
        report_problem_as(
            indoc!(
                r#"
                when { foo: 1 } is
                    { foo: 2 } ->
                        foo = 3

                        foo
                    _ -> 3
                 "#
            ),
            // should give no error
            "",
        )
    }

    #[test]
    fn pattern_or_pattern_mismatch() {
        report_problem_as(
            indoc!(
                r#"
                when { foo: 1 } is
                    {} | 1 -> 3
                "#
            ),
            // Just putting this here. We should probably handle or-patterns better
            indoc!(
                r#"
                ── TYPE MISMATCH ───────────────────────────────────────────────────────────────

                The 1st pattern in this `when` is causing a mismatch:

                2│      {} | 1 -> 3
                        ^^^^^^

                The first pattern is trying to match numbers:

                    Num a

                But the expression between `when` and `is` has the type:

                    { foo : Num a }
                "#
            ),
        )
    }

    #[test]
    fn pattern_let_mismatch() {
        report_problem_as(
            indoc!(
                r#"
                (Foo x) = 42

                x
                "#
            ),
            // Maybe this should specifically say the pattern doesn't work?
            indoc!(
                r#"
                ── TYPE MISMATCH ───────────────────────────────────────────────────────────────

                This expression is used in an unexpected way:

                1│  (Foo x) = 42
                              ^^

                It is a number of type:

                    Num a

                But you are trying to use it as:

                    [ Foo a ]
                "#
            ),
        )
    }

    #[test]
    fn from_annotation_complex_pattern() {
        report_problem_as(
            indoc!(
                r#"
                { x } : { x : Num.Int * }
                { x } = { x: 4.0 }

                x
                "#
            ),
            indoc!(
                r#"
                ── TYPE MISMATCH ───────────────────────────────────────────────────────────────

                Something is off with the body of this definition:

                1│  { x } : { x : Num.Int * }
                2│  { x } = { x: 4.0 }
                            ^^^^^^^^^^

                The body is a record of type:

                    { x : Float a }

                But the type annotation says it should be:

                    { x : Int * }

                Tip: You can convert between Int and Float using functions like
                `Num.toFloat` and `Num.round`.
                "#
            ),
        )
    }

    #[test]
    fn malformed_int_pattern() {
        report_problem_as(
            indoc!(
                r#"
                when 1 is
                    100A -> 3
                    _ -> 4
                "#
            ),
            indoc!(
                r#"
                ── SYNTAX PROBLEM ──────────────────────────────────────────────────────────────

                This integer pattern is malformed:

                2│      100A -> 3
                        ^^^^

                Tip: Learn more about number literals at TODO
                "#
            ),
        )
    }

    #[test]
    fn malformed_float_pattern() {
        report_problem_as(
            indoc!(
                r#"
                when 1 is
                    2.X -> 3
                    _ -> 4
                "#
            ),
            indoc!(
                r#"
                ── SYNTAX PROBLEM ──────────────────────────────────────────────────────────────

                This float pattern is malformed:

                2│      2.X -> 3
                        ^^^

                Tip: Learn more about number literals at TODO
                "#
            ),
        )
    }

    #[test]
    fn malformed_hex_pattern() {
        report_problem_as(
            indoc!(
                r#"
                when 1 is
                    0xZ -> 3
                    _ -> 4
                "#
            ),
            indoc!(
                r#"
                ── SYNTAX PROBLEM ──────────────────────────────────────────────────────────────

                This hex integer pattern is malformed:

                2│      0xZ -> 3
                        ^^^

                Tip: Learn more about number literals at TODO
                "#
            ),
        )
    }

    #[test]
    fn malformed_oct_pattern() {
        report_problem_as(
            indoc!(
                r#"
                when 1 is
                    0o9 -> 3
                    _ -> 4
                "#
            ),
            indoc!(
                r#"
                ── SYNTAX PROBLEM ──────────────────────────────────────────────────────────────

                This octal integer pattern is malformed:

                2│      0o9 -> 3
                        ^^^

                Tip: Learn more about number literals at TODO
                "#
            ),
        )
    }

    #[test]
    fn malformed_bin_pattern() {
        report_problem_as(
            indoc!(
                r#"
                when 1 is
                    0b4 -> 3
                    _ -> 4
                "#
            ),
            indoc!(
                r#"
                ── SYNTAX PROBLEM ──────────────────────────────────────────────────────────────

                This binary integer pattern is malformed:

                2│      0b4 -> 3
                        ^^^

                Tip: Learn more about number literals at TODO
                "#
            ),
        )
    }

    #[test]
    fn missing_fields() {
        report_problem_as(
            indoc!(
                r#"
                x : { a : Num.Int *, b : Num.Float *, c : Str }
                x = { b: 4.0 }

                x
                "#
            ),
            indoc!(
                r#"
                ── TYPE MISMATCH ───────────────────────────────────────────────────────────────

                Something is off with the body of the `x` definition:

                1│  x : { a : Num.Int *, b : Num.Float *, c : Str }
                2│  x = { b: 4.0 }
                        ^^^^^^^^^^

                The body is a record of type:

                    { b : Float a }

                But the type annotation on `x` says it should be:

                    { a : Int *, b : Float *, c : Str }

                Tip: Looks like the c and a fields are missing.
                "#
            ),
        )
    }

    #[test]
    fn bad_double_rigid() {
        // this previously reported the message below, not sure which is better
        //
        //                Something is off with the body of the `f` definition:
        //
        //                1│ f : a, b -> a
        //                2│ f = \x, y -> if True then x else y
        //                        ^^^^^^^^^^^^^^^^^^^^^^^^^^^^^^
        //
        //                The body is an anonymous function of type:
        //
        //                    a, a -> a
        //
        //                But the type annotation on `f` says it should be:
        //
        //                    a, b -> a
        report_problem_as(
            indoc!(
                r#"
                f : a, b -> a
                f = \x, y -> if True then x else y

                f
                "#
            ),
            indoc!(
                r#"
                ── TYPE MISMATCH ───────────────────────────────────────────────────────────────

                Something is off with the `else` branch of this `if` expression:

                1│  f : a, b -> a
                2│  f = \x, y -> if True then x else y
                                                     ^

                This `y` value is a:

                    b

                But the type annotation on `f` says it should be:

                    a

                Tip: Your type annotation uses `b` and `a` as separate type variables.
                Your code seems to be saying they are the same though. Maybe they
                should be the same in your type annotation? Maybe your code uses them
                in a weird way?
                "#
            ),
        )
    }

    #[test]
    fn bad_rigid_function() {
        report_problem_as(
            indoc!(
                r#"
                f : Str -> msg
                f = \_ -> Foo

                f
                "#
            ),
            indoc!(
                r#"
                ── TYPE MISMATCH ───────────────────────────────────────────────────────────────

                Something is off with the body of the `f` definition:

                1│  f : Str -> msg
                2│  f = \_ -> Foo
                              ^^^

                This `Foo` global tag has the type:

                    [ Foo ]a

                But the type annotation on `f` says it should be:

                    msg

                Tip: The type annotation uses the type variable `msg` to say that this
                definition can produce any type of value. But in the body I see that
                it will only produce a tag value of a single specific type. Maybe
                change the type annotation to be more specific? Maybe change the code
                to be more general?
                "#
            ),
        )
    }

    #[test]
    fn bad_rigid_value() {
        report_problem_as(
            indoc!(
                r#"
                f : msg
                f = 0x3

                f
                "#
            ),
            indoc!(
                r#"
                ── TYPE MISMATCH ───────────────────────────────────────────────────────────────

                Something is off with the body of the `f` definition:

                1│  f : msg
                2│  f = 0x3
                        ^^^

                The body is an integer of type:

                    Int a

                But the type annotation on `f` says it should be:

                    msg

                Tip: The type annotation uses the type variable `msg` to say that this
                definition can produce any type of value. But in the body I see that
                it will only produce a `Int` value of a single specific type. Maybe
                change the type annotation to be more specific? Maybe change the code
                to be more general?
                "#
            ),
        )
    }

    #[test]
    fn typo_lowercase_ok() {
        // TODO improve tag suggestions
        report_problem_as(
            indoc!(
                r#"
                f : Str -> [ Ok Num.I64, InvalidFoo ]
                f = \_ -> ok 4

                f
                "#
            ),
            indoc!(
                r#"
                ── UNRECOGNIZED NAME ───────────────────────────────────────────────────────────

                I cannot find a `ok` value

                2│  f = \_ -> ok 4
                              ^^

                Did you mean one of these?

                    Ok
                    f
                    Box
                    Set
               "#
            ),
        )
    }

    #[test]
    fn typo_uppercase_ok() {
        // these error messages seem pretty helpful
        report_problem_as(
            indoc!(
                r#"
                f : Str -> Num.I64
                f = \_ ->
                    ok = 3

                    Ok

                f
                "#
            ),
            indoc!(
                r#"
                ── UNUSED DEFINITION ───────────────────────────────────────────────────────────

                `ok` is not used anywhere in your code.

                3│      ok = 3
                        ^^

                If you didn't intend on using `ok` then remove it so future readers of
                your code don't wonder why it is there.

                ── TYPE MISMATCH ───────────────────────────────────────────────────────────────

                Something is off with the body of the `f` definition:

                1│  f : Str -> Num.I64
                2│  f = \_ ->
                3│      ok = 3
                4│
                5│      Ok
                        ^^

                This `Ok` global tag has the type:

                    [ Ok ]a

                But the type annotation on `f` says it should be:

                    I64
                "#
            ),
        )
    }

    #[test]
    fn circular_definition_self() {
        // invalid recursion
        report_problem_as(
            indoc!(
                r#"
                f = f

                f
                "#
            ),
            indoc!(
                r#"
                ── CIRCULAR DEFINITION ─────────────────────────────────────────────────────────

                The `f` value is defined directly in terms of itself, causing an
                infinite loop.
                "#
            ),
        )
    }

    #[test]
    fn circular_definition() {
        // invalid mutual recursion
        report_problem_as(
            indoc!(
                r#"
                foo = bar

                bar = foo

                foo
                "#
            ),
            indoc!(
                r#"
                ── CIRCULAR DEFINITION ─────────────────────────────────────────────────────────

                The `foo` definition is causing a very tricky infinite loop:

                1│  foo = bar
                    ^^^

                The `foo` value depends on itself through the following chain of
                definitions:

                    ┌─────┐
                    │     foo
                    │     ↓
                    │     bar
                    └─────┘
                "#
            ),
        )
    }

    #[test]
    fn update_empty_record() {
        report_problem_as(
            indoc!(
                r#"
                x = {}

                { x & foo: 3 }
                "#
            ),
            indoc!(
                r#"
                ── TYPE MISMATCH ───────────────────────────────────────────────────────────────

                The `x` record does not have a `.foo` field:

                3│  { x & foo: 3 }
                          ^^^^^^

                In fact, `x` is a record with NO fields!
                "#
            ),
        )
    }

    #[test]
    fn update_record() {
        report_problem_as(
            indoc!(
                r#"
                x = { fo: 3, bar: 4 }

                { x & foo: 3 }
                "#
            ),
            // TODO also suggest fields with the correct type
            indoc!(
                r#"
                ── TYPE MISMATCH ───────────────────────────────────────────────────────────────

                The `x` record does not have a `.foo` field:

                3│  { x & foo: 3 }
                          ^^^^^^

                This is usually a typo. Here are the `x` fields that are most similar:

                    { fo : Num b
                    , bar : Num a
                    }

                So maybe `.foo` should be `.fo`?
                "#
            ),
        )
    }

    #[test]
    fn update_record_ext() {
        report_problem_as(
            indoc!(
                r#"
                f : { fo: Num.I64 }ext -> Num.I64
                f = \r ->
                    r2 = { r & foo: r.fo }

                    r2.fo

                f
                "#
            ),
            // TODO also suggest fields with the correct type
            indoc!(
                r#"
                ── TYPE MISMATCH ───────────────────────────────────────────────────────────────

                The `r` record does not have a `.foo` field:

                3│      r2 = { r & foo: r.fo }
                                   ^^^^^^^^^

                This is usually a typo. Here are the `r` fields that are most similar:

                    { fo : I64
                    }ext

                So maybe `.foo` should be `.fo`?
                "#
            ),
        )
    }

    #[test]
    fn update_record_snippet() {
        report_problem_as(
            indoc!(
                r#"
                x = { fo: 3, bar: 4, baz: 3, spam: 42, foobar: 3 }

                { x & foo: 3 }
                "#
            ),
            // TODO also suggest fields with the correct type
            indoc!(
                r#"
                ── TYPE MISMATCH ───────────────────────────────────────────────────────────────

                The `x` record does not have a `.foo` field:

                3│  { x & foo: 3 }
                          ^^^^^^

                This is usually a typo. Here are the `x` fields that are most similar:

                    { fo : Num c
                    , foobar : Num d
                    , bar : Num a
                    , baz : Num b
                    , ...
                    }

                So maybe `.foo` should be `.fo`?
                "#
            ),
        )
    }

    #[test]
    fn plus_on_str() {
        report_problem_as(
            indoc!(
                r#"
                0x4 + "foo"
                "#
            ),
            // TODO also suggest fields with the correct type
            indoc!(
                r#"
                ── TYPE MISMATCH ───────────────────────────────────────────────────────────────

                The 2nd argument to `add` is not what I expect:

                1│  0x4 + "foo"
                          ^^^^^

                This argument is a string of type:

                    Str

                But `add` needs the 2nd argument to be:

                    Num (Integer a)
                "#
            ),
        )
    }

    #[test]
    fn int_float() {
        report_problem_as(
            indoc!(
                r#"
                0x4 + 3.14
                "#
            ),
            indoc!(
                r#"
                ── TYPE MISMATCH ───────────────────────────────────────────────────────────────

                The 2nd argument to `add` is not what I expect:

                1│  0x4 + 3.14
                          ^^^^

                This argument is a float of type:

                    Float a

                But `add` needs the 2nd argument to be:

                    Num (Integer a)

                Tip: You can convert between Int and Float using functions like
                `Num.toFloat` and `Num.round`.
                "#
            ),
        )
    }

    #[test]
    fn boolean_tag() {
        report_problem_as(
            indoc!(
                r#"
                42 + True
                "#
            ),
            indoc!(
                r#"
                ── TYPE MISMATCH ───────────────────────────────────────────────────────────────

                The 2nd argument to `add` is not what I expect:

                1│  42 + True
                         ^^^^

                This `True` boolean has the type:

                    [ True ]a

                But `add` needs the 2nd argument to be:

                    Num a
                "#
            ),
        )
    }

    #[test]
    fn tag_missing() {
        report_problem_as(
            indoc!(
                r#"
                f : [ A ] -> [ A, B ]
                f = \a -> a

                f
                "#
            ),
            indoc!(
                r#"
                ── TYPE MISMATCH ───────────────────────────────────────────────────────────────

                Something is off with the body of the `f` definition:

                1│  f : [ A ] -> [ A, B ]
                2│  f = \a -> a
                              ^

                This `a` value is a:

                    [ A ]

                But the type annotation on `f` says it should be:

                    [ A, B ]

                Tip: Looks like a closed tag union does not have the `B` tag.

                Tip: Closed tag unions can't grow, because that might change the size
                in memory. Can you use an open tag union?
                "#
            ),
        )
    }

    #[test]
    fn tags_missing() {
        report_problem_as(
            indoc!(
                r#"
                f : [ A ] -> [ A, B, C ]
                f = \a -> a

                f
                "#
            ),
            indoc!(
                r#"
                ── TYPE MISMATCH ───────────────────────────────────────────────────────────────

                Something is off with the body of the `f` definition:

                1│  f : [ A ] -> [ A, B, C ]
                2│  f = \a -> a
                              ^

                This `a` value is a:

                    [ A ]

                But the type annotation on `f` says it should be:

                    [ A, B, C ]

                Tip: Looks like a closed tag union does not have the `C` and `B` tags.

                Tip: Closed tag unions can't grow, because that might change the size
                in memory. Can you use an open tag union?
                "#
            ),
        )
    }

    #[test]
    fn patterns_fn_not_exhaustive() {
        report_problem_as(
            indoc!(
                r#"
                Either : [ Left {}, Right Str ]

                x : Either
                x = Left {}

                f : Either -> {}
                f = \Left v -> v

                f x
                "#
            ),
            indoc!(
                r#"
                ── UNSAFE PATTERN ──────────────────────────────────────────────────────────────

                This pattern does not cover all the possibilities:

                7│  f = \Left v -> v
                         ^^^^^^

                Other possibilities include:

                    Right _

                I would have to crash if I saw one of those! So rather than pattern
                matching in function arguments, put a `when` in the function body to
                account for all possibilities.
                "#
            ),
        )
    }

    #[test]
    fn patterns_let_not_exhaustive() {
        report_problem_as(
            indoc!(
                r#"
                x : [ Left {}, Right Str ]
                x = Left {}


                (Left y) = x

                y
                "#
            ),
            indoc!(
                r#"
                ── TYPE MISMATCH ───────────────────────────────────────────────────────────────

                This expression is used in an unexpected way:

                5│  (Left y) = x
                               ^

                This `x` value is a:

                    [ Left {}, Right Str ]

                But you are trying to use it as:

                    [ Left a ]

                Tip: Seems like a tag typo. Maybe `Right` should be `Left`?

                Tip: Can more type annotations be added? Type annotations always help
                me give more specific messages, and I think they could help a lot in
                this case
                "#
            ),
        )
    }

    #[test]
    fn patterns_when_not_exhaustive() {
        report_problem_as(
            indoc!(
                r#"
                when 0x1 is
                    2 -> 0x3
                "#
            ),
            indoc!(
                r#"
                ── UNSAFE PATTERN ──────────────────────────────────────────────────────────────

                This `when` does not cover all the possibilities:

                1│>  when 0x1 is
                2│>      2 -> 0x3

                Other possibilities include:

                    _

                I would have to crash if I saw one of those! Add branches for them!
                "#
            ),
        )
    }

    #[test]
    fn patterns_bool_not_exhaustive() {
        report_problem_as(
            indoc!(
                r#"
                x : [ Red, Green ]
                x = Green

                when x is
                    Red -> 3
                "#
            ),
            indoc!(
                r#"
                ── UNSAFE PATTERN ──────────────────────────────────────────────────────────────

                This `when` does not cover all the possibilities:

                4│>  when x is
                5│>      Red -> 3

                Other possibilities include:

                    Green

                I would have to crash if I saw one of those! Add branches for them!
                "#
            ),
        )
    }

    #[test]
    fn patterns_enum_not_exhaustive() {
        report_problem_as(
            indoc!(
                r#"
                x : [ Red, Green, Blue ]
                x = Red

                when x is
                    Red -> 0
                    Green -> 1
                "#
            ),
            indoc!(
                r#"
                ── UNSAFE PATTERN ──────────────────────────────────────────────────────────────

                This `when` does not cover all the possibilities:

                4│>  when x is
                5│>      Red -> 0
                6│>      Green -> 1

                Other possibilities include:

                    Blue

                I would have to crash if I saw one of those! Add branches for them!
                "#
            ),
        )
    }

    #[test]
    fn patterns_remote_data_not_exhaustive() {
        report_problem_as(
            indoc!(
                r#"
                RemoteData e a :  [ NotAsked, Loading, Failure e, Success a ]

                x : RemoteData Num.I64 Str

                when x is
                    NotAsked -> 3
                "#
            ),
            indoc!(
                r#"
                ── UNSAFE PATTERN ──────────────────────────────────────────────────────────────

                This `when` does not cover all the possibilities:

                5│>  when x is
                6│>      NotAsked -> 3

                Other possibilities include:

                    Failure _
                    Loading
                    Success _

                I would have to crash if I saw one of those! Add branches for them!
                "#
            ),
        )
    }

    #[test]
    fn patterns_record_not_exhaustive() {
        report_problem_as(
            indoc!(
                r#"
                x = { a: 3 }

                when x is
                    { a: 4 } -> 4
                "#
            ),
            // Tip: Looks like a record field guard is not exhaustive. Learn more about record pattern matches at TODO.
            indoc!(
                r#"
                ── UNSAFE PATTERN ──────────────────────────────────────────────────────────────

                This `when` does not cover all the possibilities:

                3│>  when x is
                4│>      { a: 4 } -> 4

                Other possibilities include:

                    { a }

                I would have to crash if I saw one of those! Add branches for them!
                "#
            ),
        )
    }

    #[test]
    fn patterns_record_guard_not_exhaustive() {
        report_problem_as(
            indoc!(
                r#"
                y : [ Nothing, Just Num.I64 ]
                y = Just 4
                x = { a: y, b: 42}

                when x is
                    { a: Nothing } -> 4
                    { a: Just 3 } -> 4
                "#
            ),
            indoc!(
                r#"
                ── UNSAFE PATTERN ──────────────────────────────────────────────────────────────

                This `when` does not cover all the possibilities:

                5│>  when x is
                6│>      { a: Nothing } -> 4
                7│>      { a: Just 3 } -> 4

                Other possibilities include:

                    { a: Just _, b }

                I would have to crash if I saw one of those! Add branches for them!
                "#
            ),
        )
    }

    #[test]
    fn patterns_nested_tag_not_exhaustive() {
        report_problem_as(
            indoc!(
                r#"
                when Record Nothing 1 is
                    Record (Nothing) b -> b
                    Record (Just 3) b -> b
                "#
            ),
            indoc!(
                r#"
                ── UNSAFE PATTERN ──────────────────────────────────────────────────────────────

                This `when` does not cover all the possibilities:

                1│>  when Record Nothing 1 is
                2│>      Record (Nothing) b -> b
                3│>      Record (Just 3) b -> b

                Other possibilities include:

                    Record (Just _) _

                I would have to crash if I saw one of those! Add branches for them!
                "#
            ),
        )
    }

    #[test]
    fn patterns_int_redundant() {
        report_problem_as(
            indoc!(
                r#"
                when 0x1 is
                    2 -> 3
                    2 -> 4
                    _ -> 5
                "#
            ),
            indoc!(
                r#"
                ── REDUNDANT PATTERN ───────────────────────────────────────────────────────────

                The 2nd pattern is redundant:

                1│   when 0x1 is
                2│       2 -> 3
                3│>      2 -> 4
                4│       _ -> 5

                Any value of this shape will be handled by a previous pattern, so this
                one should be removed.
                "#
            ),
        )
    }

    #[test]
    fn unify_alias_other() {
        report_problem_as(
            indoc!(
                r#"
                Foo a : { x : Num.Int a }

                f : Foo a -> Num.Int a
                f = \r -> r.x

                f { y: 3.14 }
                "#
            ),
            // de-aliases the alias to give a better error message
            indoc!(
                r#"
                ── TYPE MISMATCH ───────────────────────────────────────────────────────────────

                The 1st argument to `f` is not what I expect:

                6│  f { y: 3.14 }
                      ^^^^^^^^^^^

                This argument is a record of type:

                    { y : Float a }

                But `f` needs the 1st argument to be:

                    { x : Int a }

                Tip: Seems like a record field typo. Maybe `y` should be `x`?

                Tip: Can more type annotations be added? Type annotations always help
                me give more specific messages, and I think they could help a lot in
                this case
                "#
            ),
        )
    }

    #[test]
    #[ignore]
    fn cyclic_alias() {
        report_problem_as(
            indoc!(
                r#"
                Foo : { x : Bar }
                Bar : { y : Foo }

                f : Foo

                f
                "#
            ),
            // should not report Bar as unused!
            indoc!(
                r#"
                ── CYCLIC ALIAS ────────────────────────────────────────────────────────────────

                The `Foo` alias is recursive in an invalid way:

                1│  Foo : { x : Bar }
                          ^^^^^^^^^^^

                The `Foo` alias depends on itself through the following chain of
                definitions:

                    ┌─────┐
                    │     Foo
                    │     ↓
                    │     Bar
                    └─────┘

                Recursion in aliases is only allowed if recursion happens behind a
                tag.

                ── SYNTAX PROBLEM ──────────────────────────────────────────────────────────────

                `Bar` is not used anywhere in your code.

                2│  Bar : { y : Foo }
                    ^^^^^^^^^^^^^^^^^

                If you didn't intend on using `Bar` then remove it so future readers of
                your code don't wonder why it is there.
                "#
            ),
        )
    }

    #[test]
    fn self_recursive_alias() {
        report_problem_as(
            indoc!(
                r#"
                Foo : { x : Foo }

                f : Foo
                f = 3

                f
                "#
            ),
            // should not report Bar as unused!
            indoc!(
                r#"
                ── CYCLIC ALIAS ────────────────────────────────────────────────────────────────

                The `Foo` alias is self-recursive in an invalid way:

                1│  Foo : { x : Foo }
                    ^^^

                Recursion in aliases is only allowed if recursion happens behind a
                tagged union, at least one variant of which is not recursive.
                "#
            ),
        )
    }

    #[test]
    fn record_duplicate_field_same_type() {
        report_problem_as(
            indoc!(
                r#"
                { x: 4, y: 3, x: 4 }
                "#
            ),
            indoc!(
                r#"
                ── DUPLICATE FIELD NAME ────────────────────────────────────────────────────────

                This record defines the `.x` field twice!

                1│  { x: 4, y: 3, x: 4 }
                      ^^^^        ^^^^

                In the rest of the program, I will only use the latter definition:

                1│  { x: 4, y: 3, x: 4 }
                                  ^^^^

                For clarity, remove the previous `.x` definitions from this record.
                "#
            ),
        )
    }

    #[test]
    fn record_duplicate_field_different_types() {
        report_problem_as(
            indoc!(
                r#"
                { x: 4, y: 3, x: "foo" }
                "#
            ),
            indoc!(
                r#"
                ── DUPLICATE FIELD NAME ────────────────────────────────────────────────────────

                This record defines the `.x` field twice!

                1│  { x: 4, y: 3, x: "foo" }
                      ^^^^        ^^^^^^^^

                In the rest of the program, I will only use the latter definition:

                1│  { x: 4, y: 3, x: "foo" }
                                  ^^^^^^^^

                For clarity, remove the previous `.x` definitions from this record.
                "#
            ),
        )
    }

    #[test]
    fn record_duplicate_field_multiline() {
        report_problem_as(
            indoc!(
                r#"
                {
                    x: 4,
                    y: 3,
                    x: "foo"
                }
                "#
            ),
            indoc!(
                r#"
                ── DUPLICATE FIELD NAME ────────────────────────────────────────────────────────

                This record defines the `.x` field twice!

                1│   {
                2│>      x: 4,
                3│       y: 3,
                4│>      x: "foo"
                5│   }

                In the rest of the program, I will only use the latter definition:

                1│   {
                2│       x: 4,
                3│       y: 3,
                4│>      x: "foo"
                5│   }

                For clarity, remove the previous `.x` definitions from this record.
                "#
            ),
        )
    }

    #[test]
    fn record_update_duplicate_field_multiline() {
        report_problem_as(
            indoc!(
                r#"
                \r ->
                    { r &
                        x: 4,
                        y: 3,
                        x: "foo"
                    }
                "#
            ),
            indoc!(
                r#"
                ── DUPLICATE FIELD NAME ────────────────────────────────────────────────────────

                This record defines the `.x` field twice!

                2│       { r &
                3│>          x: 4,
                4│           y: 3,
                5│>          x: "foo"
                6│       }

                In the rest of the program, I will only use the latter definition:

                2│       { r &
                3│           x: 4,
                4│           y: 3,
                5│>          x: "foo"
                6│       }

                For clarity, remove the previous `.x` definitions from this record.
                "#
            ),
        )
    }

    #[test]
    fn record_type_duplicate_field() {
        report_problem_as(
            indoc!(
                r#"
                a : { foo : Num.I64, bar : {}, foo : Str }
                a = { bar: {}, foo: "foo" }

                a
                "#
            ),
            indoc!(
                r#"
                ── DUPLICATE FIELD NAME ────────────────────────────────────────────────────────
                
                This record type defines the `.foo` field twice!
                
                1│  a : { foo : Num.I64, bar : {}, foo : Str }
                          ^^^^^^^^^^^^^            ^^^^^^^^^
                
                In the rest of the program, I will only use the latter definition:
                
                1│  a : { foo : Num.I64, bar : {}, foo : Str }
                                                   ^^^^^^^^^
                
                For clarity, remove the previous `.foo` definitions from this record
                type.
                "#
            ),
        )
    }

    #[test]
    fn tag_union_duplicate_tag() {
        report_problem_as(
            indoc!(
                r#"
                a : [ Foo Num.I64, Bar {}, Foo Str ]
                a = Foo "foo"

                a
                "#
            ),
            indoc!(
                r#"
                ── DUPLICATE TAG NAME ──────────────────────────────────────────────────────────
                
                This tag union type defines the `Foo` tag twice!
                
                1│  a : [ Foo Num.I64, Bar {}, Foo Str ]
                          ^^^^^^^^^^^          ^^^^^^^
                
                In the rest of the program, I will only use the latter definition:
                
                1│  a : [ Foo Num.I64, Bar {}, Foo Str ]
                                               ^^^^^^^
                
                For clarity, remove the previous `Foo` definitions from this tag union
                type.
                "#
            ),
        )
    }

    #[test]
    fn annotation_definition_mismatch() {
        report_problem_as(
            indoc!(
                r#"
                bar : Num.I64
                foo = \x -> x

                # NOTE: neither bar or foo are defined at this point
                4
                "#
            ),
            indoc!(
                r#"
                ── NAMING PROBLEM ──────────────────────────────────────────────────────────────

                This annotation does not match the definition immediately following
                it:

                1│>  bar : Num.I64
                2│>  foo = \x -> x

                Is it a typo? If not, put either a newline or comment between them.
                "#
            ),
        )
    }

    #[test]
    fn annotation_newline_body_is_fine() {
        report_problem_as(
            indoc!(
                r#"
                bar : Num.I64

                foo = \x -> x

                foo bar
                "#
            ),
            indoc!(""),
        )
    }

    #[test]
    fn invalid_alias_rigid_var_pattern() {
        report_problem_as(
            indoc!(
                r#"
                MyAlias 1 : Num.I64

                4
                "#
            ),
            indoc!(
                r#"
                ── SYNTAX PROBLEM ──────────────────────────────────────────────────────────────

                This pattern in the definition of `MyAlias` is not what I expect:

                1│  MyAlias 1 : Num.I64
                            ^

                Only type variables like `a` or `value` can occur in this position.

                ── UNUSED DEFINITION ───────────────────────────────────────────────────────────

                `MyAlias` is not used anywhere in your code.

                1│  MyAlias 1 : Num.I64
                    ^^^^^^^^^^^^^^^^^^^

                If you didn't intend on using `MyAlias` then remove it so future readers
                of your code don't wonder why it is there.
                "#
            ),
        )
    }

    #[test]
    fn invalid_opaque_rigid_var_pattern() {
        report_problem_as(
            indoc!(
                r#"
                Age 1 := Num.I64

                a : Age
                a
                "#
            ),
            indoc!(
                r#"
                ── SYNTAX PROBLEM ──────────────────────────────────────────────────────────────

                This pattern in the definition of `Age` is not what I expect:

                1│  Age 1 := Num.I64
                        ^

                Only type variables like `a` or `value` can occur in this position.
                "#
            ),
        )
    }

    #[test]
    fn invalid_num() {
        report_problem_as(
            indoc!(
                r#"
                a : Num.Num Num.I64 Num.F64
                a = 3

                a
                "#
            ),
            indoc!(
                r#"
                ── TOO MANY TYPE ARGUMENTS ─────────────────────────────────────────────────────
                
                The `Num` alias expects 1 type argument, but it got 2 instead:
                
                1│  a : Num.Num Num.I64 Num.F64
                        ^^^^^^^^^^^^^^^^^^^^^^^
                
                Are there missing parentheses?
                "#
            ),
        )
    }

    #[test]
    fn invalid_num_fn() {
        report_problem_as(
            indoc!(
                r#"
                f : Str -> Num.Num Num.I64 Num.F64
                f = \_ -> 3

                f
                "#
            ),
            indoc!(
                r#"
                ── TOO MANY TYPE ARGUMENTS ─────────────────────────────────────────────────────
                
                The `Num` alias expects 1 type argument, but it got 2 instead:
                
                1│  f : Str -> Num.Num Num.I64 Num.F64
                               ^^^^^^^^^^^^^^^^^^^^^^^
                
                Are there missing parentheses?
                "#
            ),
        )
    }

    #[test]
    fn too_few_type_arguments() {
        report_problem_as(
            indoc!(
                r#"
                Pair a b : [ Pair a b ]

                x : Pair Num.I64
                x = Pair 2 3

                x
                "#
            ),
            indoc!(
                r#"
                ── TOO FEW TYPE ARGUMENTS ──────────────────────────────────────────────────────

                The `Pair` alias expects 2 type arguments, but it got 1 instead:

                3│  x : Pair Num.I64
                        ^^^^^^^^^^^^

                Are there missing parentheses?
                "#
            ),
        )
    }

    #[test]
    fn too_many_type_arguments() {
        report_problem_as(
            indoc!(
                r#"
                Pair a b : [ Pair a b ]

                x : Pair Num.I64 Num.I64 Num.I64
                x = 3

                x
                "#
            ),
            indoc!(
                r#"
                ── TOO MANY TYPE ARGUMENTS ─────────────────────────────────────────────────────

                The `Pair` alias expects 2 type arguments, but it got 3 instead:

                3│  x : Pair Num.I64 Num.I64 Num.I64
                        ^^^^^^^^^^^^^^^^^^^^^^^^^^^^

                Are there missing parentheses?
                "#
            ),
        )
    }

    #[test]
    fn phantom_type_variable() {
        report_problem_as(
            indoc!(
                r#"
                Foo a : [ Foo ]

                f : Foo Num.I64

                f
                "#
            ),
            indoc!(
                r#"
                ── UNUSED TYPE ALIAS PARAMETER ─────────────────────────────────────────────────

                The `a` type parameter is not used in the `Foo` alias definition:

                1│  Foo a : [ Foo ]
                        ^

                Roc does not allow unused type alias parameters!

                Tip: If you want an unused type parameter (a so-called "phantom
                type"), read the guide section on phantom values.
                "#
            ),
        )
    }

    #[test]
    fn elm_function_syntax() {
        report_problem_as(
            indoc!(
                r#"
                f x y = x
                "#
            ),
            indoc!(
                r#"
                ── ARGUMENTS BEFORE EQUALS ─────────────────────────────────────────────────────

                I am partway through parsing a definition, but I got stuck here:

                1│  f x y = x
                      ^^^

                Looks like you are trying to define a function. In roc, functions are
                always written as a lambda, like increment = \n -> n + 1.
                "#
            ),
        )
    }

    #[test]
    fn two_different_cons() {
        report_problem_as(
            indoc!(
                r#"
                ConsList a : [ Cons a (ConsList a), Nil ]

                x : ConsList {}
                x = Cons {} (Cons "foo" Nil)

                x
                "#
            ),
            indoc!(
                r#"
                ── TYPE MISMATCH ───────────────────────────────────────────────────────────────

                Something is off with the body of the `x` definition:

                3│  x : ConsList {}
                4│  x = Cons {} (Cons "foo" Nil)
                        ^^^^^^^^^^^^^^^^^^^^^^^^

                This `Cons` global tag application has the type:

                    [ Cons {} [ Cons Str [ Cons {} a, Nil ] as a, Nil ], Nil ]

                But the type annotation on `x` says it should be:

                    [ Cons {} a, Nil ] as a
                "#
            ),
        )
    }

    #[test]
    fn mutually_recursive_types_with_type_error() {
        report_problem_as(
            indoc!(
                r#"
                AList a b : [ ACons a (BList a b), ANil ]
                BList a b : [ BCons a (AList a b), BNil ]

                x : AList Num.I64 Num.I64
                x = ACons 0 (BCons 1 (ACons "foo" BNil ))

                y : BList a a
                y = BNil

                { x, y }
                "#
            ),
            // TODO render tag unions across multiple lines
            // TODO do not show recursion var if the recursion var does not render on the surface of a type
            indoc!(
                r#"
                ── TYPE MISMATCH ───────────────────────────────────────────────────────────────

                Something is off with the body of the `x` definition:

                4│  x : AList Num.I64 Num.I64
                5│  x = ACons 0 (BCons 1 (ACons "foo" BNil ))
                        ^^^^^^^^^^^^^^^^^^^^^^^^^^^^^^^^^^^^^

                This `ACons` global tag application has the type:

                    [ ACons (Num (Integer Signed64)) [
                    BCons (Num (Integer Signed64)) [ ACons Str [ BCons I64 a, BNil ],
                    ANil ], BNil ], ANil ]

                But the type annotation on `x` says it should be:

                    [ ACons I64 (BList I64 I64), ANil ] as a
                "#
            ),
        )
    }

    #[test]
    fn integer_out_of_range() {
        report_problem_as(
            indoc!(
                r#"
                x = 170_141_183_460_469_231_731_687_303_715_884_105_728_000

                y = -170_141_183_460_469_231_731_687_303_715_884_105_728_000

                h = 0xFFFF_FFFF_FFFF_FFFF_FFFF_FFFF_FFFF_FFFF_FFFF_FFFF
                l = -0xFFFF_FFFF_FFFF_FFFF_FFFF_FFFF_FFFF_FFFF_FFFF_FFFF

                minlit = -170_141_183_460_469_231_731_687_303_715_884_105_728
                maxlit =  340_282_366_920_938_463_463_374_607_431_768_211_455

                x + y + h + l + minlit + maxlit
                "#
            ),
            indoc!(
                r#"
                ── SYNTAX PROBLEM ──────────────────────────────────────────────────────────────

                This integer literal is too big:

                1│  x = 170_141_183_460_469_231_731_687_303_715_884_105_728_000
                        ^^^^^^^^^^^^^^^^^^^^^^^^^^^^^^^^^^^^^^^^^^^^^^^^^^^^^^^

                The largest number representable in Roc is the maximum U128 value,
                340_282_366_920_938_463_463_374_607_431_768_211_455.

                Tip: Learn more about number literals at TODO

                ── SYNTAX PROBLEM ──────────────────────────────────────────────────────────────

                This integer literal is too small:

                3│  y = -170_141_183_460_469_231_731_687_303_715_884_105_728_000
                        ^^^^^^^^^^^^^^^^^^^^^^^^^^^^^^^^^^^^^^^^^^^^^^^^^^^^^^^^

                The smallest number representable in Roc is the minimum I128 value,
                -170_141_183_460_469_231_731_687_303_715_884_105_728.

                Tip: Learn more about number literals at TODO

                ── SYNTAX PROBLEM ──────────────────────────────────────────────────────────────

                This integer literal is too big:

                5│  h = 0xFFFF_FFFF_FFFF_FFFF_FFFF_FFFF_FFFF_FFFF_FFFF_FFFF
                        ^^^^^^^^^^^^^^^^^^^^^^^^^^^^^^^^^^^^^^^^^^^^^^^^^^^

                The largest number representable in Roc is the maximum U128 value,
                340_282_366_920_938_463_463_374_607_431_768_211_455.

                Tip: Learn more about number literals at TODO

                ── SYNTAX PROBLEM ──────────────────────────────────────────────────────────────

                This integer literal is too small:

                6│  l = -0xFFFF_FFFF_FFFF_FFFF_FFFF_FFFF_FFFF_FFFF_FFFF_FFFF
                        ^^^^^^^^^^^^^^^^^^^^^^^^^^^^^^^^^^^^^^^^^^^^^^^^^^^^

                The smallest number representable in Roc is the minimum I128 value,
                -170_141_183_460_469_231_731_687_303_715_884_105_728.

                Tip: Learn more about number literals at TODO
                "#
            ),
        )
    }

    #[test]
    fn float_out_of_range() {
        // have to deal with some whitespace issues because of the format! macro
        report_problem_as(
            indoc!(
                r#"
                overflow = 11.7976931348623157e308
                underflow = -11.7976931348623157e308

                overflow + underflow
                "#
            ),
            indoc!(
                r#"
                ── SYNTAX PROBLEM ──────────────────────────────────────────────────────────────

                This float literal is too big:

                1│  overflow = 11.7976931348623157e308
                               ^^^^^^^^^^^^^^^^^^^^^^^

                Roc uses signed 64-bit floating points, allowing values between
                -1.7976931348623157e308 and 1.7976931348623157e308

                Tip: Learn more about number literals at TODO

                ── SYNTAX PROBLEM ──────────────────────────────────────────────────────────────

                This float literal is too small:

                2│  underflow = -11.7976931348623157e308
                                ^^^^^^^^^^^^^^^^^^^^^^^^

                Roc uses signed 64-bit floating points, allowing values between
                -1.7976931348623157e308 and 1.7976931348623157e308

                Tip: Learn more about number literals at TODO
                "#
            ),
        )
    }

    #[test]
    fn integer_malformed() {
        // the generated messages here are incorrect. Waiting for a rust nightly feature to land,
        // see https://github.com/rust-lang/rust/issues/22639
        // this test is here to spot regressions in error reporting
        report_problem_as(
            indoc!(
                r#"
                dec = 100A

                hex = 0xZZZ

                oct = 0o9

                bin = 0b2

                dec + hex + oct + bin
                "#
            ),
            indoc!(
                r#"
                ── SYNTAX PROBLEM ──────────────────────────────────────────────────────────────

                This integer literal contains an invalid digit:

                1│  dec = 100A
                          ^^^^

                Integer literals can only contain the digits
                0-9, or have an integer suffix.

                Tip: Learn more about number literals at TODO

                ── SYNTAX PROBLEM ──────────────────────────────────────────────────────────────

                This hex integer literal contains an invalid digit:

                3│  hex = 0xZZZ
                          ^^^^^

                Hexadecimal (base-16) integer literals can only contain the digits
                0-9, a-f and A-F, or have an integer suffix.

                Tip: Learn more about number literals at TODO

                ── SYNTAX PROBLEM ──────────────────────────────────────────────────────────────

                This octal integer literal contains an invalid digit:

                5│  oct = 0o9
                          ^^^

                Octal (base-8) integer literals can only contain the digits
                0-7, or have an integer suffix.

                Tip: Learn more about number literals at TODO

                ── SYNTAX PROBLEM ──────────────────────────────────────────────────────────────

                This binary integer literal contains an invalid digit:

                7│  bin = 0b2
                          ^^^

                Binary (base-2) integer literals can only contain the digits
                0 and 1, or have an integer suffix.

                Tip: Learn more about number literals at TODO
                "#
            ),
        )
    }

    #[test]
    fn integer_empty() {
        report_problem_as(
            indoc!(
                r#"
                dec = 20

                hex = 0x

                oct = 0o

                bin = 0b

                dec + hex + oct + bin
                "#
            ),
            indoc!(
                r#"
                ── SYNTAX PROBLEM ──────────────────────────────────────────────────────────────

                This hex integer literal contains no digits:

                3│  hex = 0x
                          ^^

                Hexadecimal (base-16) integer literals must contain at least one of
                the digits 0-9, a-f and A-F, or have an integer suffix.

                Tip: Learn more about number literals at TODO

                ── SYNTAX PROBLEM ──────────────────────────────────────────────────────────────

                This octal integer literal contains no digits:

                5│  oct = 0o
                          ^^

                Octal (base-8) integer literals must contain at least one of the
                digits 0-7, or have an integer suffix.

                Tip: Learn more about number literals at TODO

                ── SYNTAX PROBLEM ──────────────────────────────────────────────────────────────

                This binary integer literal contains no digits:

                7│  bin = 0b
                          ^^

                Binary (base-2) integer literals must contain at least one of the
                digits 0 and 1, or have an integer suffix.

                Tip: Learn more about number literals at TODO
                "#
            ),
        )
    }

    #[test]
    fn float_malformed() {
        report_problem_as(
            indoc!(
                r#"
                x = 3.0A

                x
                "#
            ),
            indoc!(
                r#"
                ── SYNTAX PROBLEM ──────────────────────────────────────────────────────────────

                This float literal contains an invalid digit:

                1│  x = 3.0A
                        ^^^^

                Floating point literals can only contain the digits 0-9, or use
                scientific notation 10e4, or have a float suffix.

                Tip: Learn more about number literals at TODO
                "#
            ),
        )
    }

    #[test]
    fn invalid_record_update() {
        report_problem_as(
            indoc!(
                r#"
                foo = { bar: 3 }
                updateNestedRecord = { foo.bar & x: 4 }

                example = { age: 42 }

                # these should work
                y = { Test.example & age: 3 }
                x = { example & age: 4 }

                { updateNestedRecord, foo, x, y }
                "#
            ),
            indoc!(
                r#"
                ── SYNTAX PROBLEM ──────────────────────────────────────────────────────────────

                This expression cannot be updated:

                2│  updateNestedRecord = { foo.bar & x: 4 }
                                           ^^^^^^^

                Only variables can be updated with record update syntax.
                "#
            ),
        )
    }

    #[test]
    fn module_not_imported() {
        report_problem_as(
            indoc!(
                r#"
                Foo.test
                "#
            ),
            indoc!(
                r#"
                ── MODULE NOT IMPORTED ─────────────────────────────────────────────────────────

                The `Foo` module is not imported:

                1│  Foo.test
                    ^^^^^^^^

                Is there an import missing? Perhaps there is a typo. Did you mean one
                of these?

                    Box
                    Bool
                    Num
                    Set
                "#
            ),
        )
    }

    #[test]
    fn optional_record_default_type_error() {
        report_problem_as(
            indoc!(
                r#"
                \{ x, y ? True } -> x + y
                "#
            ),
            indoc!(
                r#"
                ── TYPE MISMATCH ───────────────────────────────────────────────────────────────

                The 2nd argument to `add` is not what I expect:

                1│  \{ x, y ? True } -> x + y
                                            ^

                This `y` value is a:

                    [ True ]a

                But `add` needs the 2nd argument to be:

                    Num a
                "#
            ),
        )
    }

    #[test]
    fn optional_record_default_with_signature() {
        report_problem_as(
            indoc!(
                r#"
                f : { x : Num.I64, y ? Num.I64 } -> Num.I64
                f = \{ x, y ? "foo" } -> (\g, _ -> g) x y

                f
                "#
            ),
            indoc!(
                r#"
                ── TYPE MISMATCH ───────────────────────────────────────────────────────────────

                The 1st argument to `f` is weird:

                2│  f = \{ x, y ? "foo" } -> (\g, _ -> g) x y
                         ^^^^^^^^^^^^^^^^

                The argument is a pattern that matches record values of type:

                    { x : I64, y ? Str }

                But the annotation on `f` says the 1st argument should be:

                    { x : I64, y ? I64 }
                "#
            ),
        )
    }

    #[test]
    fn optional_record_invalid_let_binding() {
        report_problem_as(
            indoc!(
                r#"
                \rec ->
                    { x, y } : { x : Num.I64, y ? Str }
                    { x, y } = rec

                    { x, y }
                "#
            ),
            indoc!(
                r#"
                ── TYPE MISMATCH ───────────────────────────────────────────────────────────────

                Something is off with the body of this definition:

                2│>      { x, y } : { x : Num.I64, y ? Str }
                3│>      { x, y } = rec

                The body is a value of type:

                    { x : I64, y : Str }

                But the type annotation says it should be:

                    { x : I64, y ? Str }

                Tip: To extract the `.y` field it must be non-optional, but the type
                says this field is optional. Learn more about optional fields at TODO.
                "#
            ),
        )
    }

    #[test]
    fn optional_record_invalid_function() {
        report_problem_as(
            indoc!(
                r#"
                f : { x : Num.I64, y ? Num.I64 } -> Num.I64
                f = \{ x, y } -> x + y

                f
                "#
            ),
            indoc!(
                r#"
                ── TYPE MISMATCH ───────────────────────────────────────────────────────────────

                The 1st argument to `f` is weird:

                2│  f = \{ x, y } -> x + y
                         ^^^^^^^^

                The argument is a pattern that matches record values of type:

                    { x : I64, y : I64 }

                But the annotation on `f` says the 1st argument should be:

                    { x : I64, y ? I64 }

                Tip: To extract the `.y` field it must be non-optional, but the type
                says this field is optional. Learn more about optional fields at TODO.
                "#
            ),
        )
    }

    #[test]
    fn optional_record_invalid_when() {
        report_problem_as(
            indoc!(
                r#"
                f : { x : Num.I64, y ? Num.I64 } -> Num.I64
                f = \r ->
                        when r is
                            { x, y } -> x + y

                f
                "#
            ),
            indoc!(
                r#"
                ── TYPE MISMATCH ───────────────────────────────────────────────────────────────

                The 1st pattern in this `when` is causing a mismatch:

                4│              { x, y } -> x + y
                                ^^^^^^^^

                The first pattern is trying to match record values of type:

                    { x : I64, y : I64 }

                But the expression between `when` and `is` has the type:

                    { x : I64, y ? I64 }

                Tip: To extract the `.y` field it must be non-optional, but the type
                says this field is optional. Learn more about optional fields at TODO.
                "#
            ),
        )
    }

    #[test]
    fn optional_record_invalid_access() {
        report_problem_as(
            indoc!(
                r#"
                f : { x : Num.I64, y ? Num.I64 } -> Num.I64
                f = \r -> r.y

                f
                "#
            ),
            indoc!(
                r#"
                ── TYPE MISMATCH ───────────────────────────────────────────────────────────────

                This expression is used in an unexpected way:

                2│  f = \r -> r.y
                              ^^^

                This `r` value is a:

                    { x : I64, y ? I64 }

                But you are trying to use it as:

                    { x : I64, y : I64 }

                Tip: To extract the `.y` field it must be non-optional, but the type
                says this field is optional. Learn more about optional fields at TODO.
                "#
            ),
        )
    }

    #[test]
    fn optional_record_invalid_accessor() {
        report_problem_as(
            indoc!(
                r#"
                    f : { x : Num.I64, y ? Num.I64 } -> Num.I64
                    f = \r -> .y r

                    f
                    "#
            ),
            indoc!(
                r#"
                ── TYPE MISMATCH ───────────────────────────────────────────────────────────────

                The 1st argument to this function is not what I expect:

                2│  f = \r -> .y r
                                 ^

                This `r` value is a:

                    { x : I64, y ? I64 }

                But this function needs the 1st argument to be:

                    { x : I64, y : I64 }

                Tip: To extract the `.y` field it must be non-optional, but the type
                says this field is optional. Learn more about optional fields at TODO.
                "#
            ),
        )
    }

    #[test]
    fn guard_mismatch_with_annotation() {
        report_problem_as(
            indoc!(
                r#"
                f : { x : Num.I64, y : Num.I64 } -> Num.I64
                f = \r ->
                        when r is
                            { x, y : "foo" } -> x + 0
                            _ -> 0

                f
                "#
            ),
            indoc!(
                r#"
                ── TYPE MISMATCH ───────────────────────────────────────────────────────────────

                The 1st pattern in this `when` is causing a mismatch:

                4│              { x, y : "foo" } -> x + 0
                                ^^^^^^^^^^^^^^^^

                The first pattern is trying to match record values of type:

                    { x : I64, y : Str }

                But the expression between `when` and `is` has the type:

                    { x : I64, y : I64 }
                "#
            ),
        )
    }

    #[test]
    fn optional_field_mismatch_with_annotation() {
        report_problem_as(
            indoc!(
                r#"
                f : { x : Num.I64, y ? Num.I64 } -> Num.I64
                f = \r ->
                        when r is
                            { x, y ? "foo" } -> (\g, _ -> g) x y
                            _ -> 0

                f
                "#
            ),
            indoc!(
                r#"
                ── TYPE MISMATCH ───────────────────────────────────────────────────────────────

                The 1st pattern in this `when` is causing a mismatch:

                4│              { x, y ? "foo" } -> (\g, _ -> g) x y
                                ^^^^^^^^^^^^^^^^

                The first pattern is trying to match record values of type:

                    { x : I64, y ? Str }

                But the expression between `when` and `is` has the type:

                    { x : I64, y ? I64 }
                "#
            ),
        )
    }

    #[test]
    fn incorrect_optional_field() {
        report_problem_as(
            indoc!(
                r#"
                { x: 5, y ? 42 }
                "#
            ),
            indoc!(
                r#"
                ── BAD OPTIONAL VALUE ──────────────────────────────────────────────────────────

                This record uses an optional value for the `.y` field in an incorrect
                context!

                1│  { x: 5, y ? 42 }
                            ^^^^^^

                You can only use optional values in record destructuring, like:

                    { answer ? 42, otherField } = myRecord
                "#
            ),
        )
    }
    #[test]
    fn first_wildcard_is_required() {
        report_problem_as(
            indoc!(
                r#"
                when Foo 1 2 3 is
                    Foo _ 1 _ -> 1
                    _ -> 2
                "#
            ),
            "",
        )
    }

    #[test]
    fn second_wildcard_is_redundant() {
        report_problem_as(
            indoc!(
                r#"
                when Foo 1 2 3 is
                    Foo _ 1 _ -> 1
                    _ -> 2
                    _ -> 3
                "#
            ),
            indoc!(
                r#"
            ── REDUNDANT PATTERN ───────────────────────────────────────────────────────────

            The 3rd pattern is redundant:

            1│  when Foo 1 2 3 is
            2│      Foo _ 1 _ -> 1
            3│      _ -> 2
            4│      _ -> 3
                    ^

            Any value of this shape will be handled by a previous pattern, so this
            one should be removed.
            "#
            ),
        )
    }

    #[test]
    fn alias_using_alias() {
        report_problem_as(
            indoc!(
                r#"
                # The color of a node. Leaves are considered Black.
                NodeColor : [ Red, Black ]

                RBTree k v : [ Node NodeColor k v (RBTree k v) (RBTree k v), Empty ]

                # Create an empty dictionary.
                empty : RBTree k v
                empty =
                    Empty

                empty
                "#
            ),
            "",
        )
    }

    #[test]
    fn unused_argument() {
        report_problem_as(
            indoc!(
                r#"
                f = \foo -> 1

                f
                "#
            ),
            indoc!(
                r#"
            ── UNUSED ARGUMENT ─────────────────────────────────────────────────────────────

            `f` doesn't use `foo`.

            1│  f = \foo -> 1
                     ^^^

            If you don't need `foo`, then you can just remove it. However, if you
            really do need `foo` as an argument of `f`, prefix it with an underscore,
            like this: "_`foo`". Adding an underscore at the start of a variable
            name is a way of saying that the variable is not used.
            "#
            ),
        )
    }

    #[test]
    fn qualified_global_tag() {
        report_problem_as(
            indoc!(
                r#"
                Foo.Bar
                "#
            ),
            indoc!(
                r#"
                ── SYNTAX PROBLEM ──────────────────────────────────────────────────────────────

                I am trying to parse a qualified name here:

                1│  Foo.Bar
                           ^

                This looks like a qualified tag name to me, but tags cannot be
                qualified! Maybe you wanted a qualified name, something like
                Json.Decode.string?
            "#
            ),
        )
    }

    #[test]
    fn module_ident_ends_with_dot() {
        report_problem_as(
            indoc!(
                r#"
                Foo.Bar.
                "#
            ),
            indoc!(
                r#"
                ── SYNTAX PROBLEM ──────────────────────────────────────────────────────────────

                I am trying to parse a qualified name here:

                1│  Foo.Bar.
                            ^

                I was expecting to see an identifier next, like height. A complete
                qualified name looks something like Json.Decode.string.
            "#
            ),
        )
    }

    #[test]
    fn record_access_ends_with_dot() {
        report_problem_as(
            indoc!(
                r#"
                foo.bar.
                "#
            ),
            indoc!(
                r#"
                ── SYNTAX PROBLEM ──────────────────────────────────────────────────────────────

                I trying to parse a record field access here:

                1│  foo.bar.
                            ^

                So I expect to see a lowercase letter next, like .name or .height.
            "#
            ),
        )
    }

    #[test]
    fn qualified_private_tag() {
        report_problem_as(
            indoc!(
                r#"
                @Foo.Bar
                "#
            ),
            indoc!(
                r#"
                ── SYNTAX PROBLEM ──────────────────────────────────────────────────────────────

                I am very confused by this expression:

                1│  @Foo.Bar
                        ^^^^

                Looks like a private tag is treated like a module name. Maybe you
                wanted a qualified name, like Json.Decode.string?
            "#
            ),
        )
    }

    #[test]
    fn type_annotation_double_colon() {
        report_problem_as(
            indoc!(
                r#"
                f :: I64
                f = 42

                f
                "#
            ),
            indoc!(
                r#"
                ── UNKNOWN OPERATOR ────────────────────────────────────────────────────────────

                This looks like an operator, but it's not one I recognize!

                1│  f :: I64
                      ^^

                I have no specific suggestion for this operator, see TODO for the full
                list of operators in Roc.
            "#
            ),
        )
    }

    #[test]
    fn double_equals_in_def() {
        // NOTE: VERY BAD ERROR MESSAGE
        //
        // looks like `x y` are considered argument to the add, even though they are
        // on a lower indentation level
        report_problem_as(
            indoc!(
                r#"
                x = 3
                y =
                    x == 5
                    Num.add 1 2

                { x,  y }
                "#
            ),
            indoc!(
                r#"
                ── TOO MANY ARGS ───────────────────────────────────────────────────────────────

                This value is not a function, but it was given 3 arguments:

                3│      x == 5
                             ^

                Are there any missing commas? Or missing parentheses?
            "#
            ),
        )
    }

    #[test]
    fn tag_union_open() {
        report_problem_as(
            indoc!(
                r#"
                f : [
                "#
            ),
            indoc!(
                r#"
                ── UNFINISHED TAG UNION TYPE ───────────────────────────────────────────────────

                I just started parsing a tag union type, but I got stuck here:

                1│  f : [
                         ^

                Tag unions look like [ Many I64, None ], so I was expecting to see a
                tag name next.
            "#
            ),
        )
    }

    #[test]
    fn tag_union_end() {
        report_problem_as(
            indoc!(
                r#"
                f : [ Yes,
                "#
            ),
            indoc!(
                r#"
                ── UNFINISHED TAG UNION TYPE ───────────────────────────────────────────────────

                I am partway through parsing a tag union type, but I got stuck here:

                1│  f : [ Yes,
                              ^

                I was expecting to see a closing square bracket before this, so try
                adding a ] and see if that helps?
            "#
            ),
        )
    }

    #[test]
    fn tag_union_lowercase_tag_name() {
        report_problem_as(
            indoc!(
                r#"
                f : [ lowercase ]
                "#
            ),
            indoc!(
                r#"
                ── WEIRD TAG NAME ──────────────────────────────────────────────────────────────

                I am partway through parsing a tag union type, but I got stuck here:

                1│  f : [ lowercase ]
                          ^

                I was expecting to see a tag name.

                Hint: Tag names start with an uppercase letter, like Err or Green.
            "#
            ),
        )
    }

    #[test]
    fn tag_union_second_lowercase_tag_name() {
        report_problem_as(
            indoc!(
                r#"
                f : [ Good, bad ]
                "#
            ),
            indoc!(
                r#"
                ── WEIRD TAG NAME ──────────────────────────────────────────────────────────────

                I am partway through parsing a tag union type, but I got stuck here:

                1│  f : [ Good, bad ]
                                ^

                I was expecting to see a tag name.

                Hint: Tag names start with an uppercase letter, like Err or Green.
            "#
            ),
        )
    }

    #[test]
    fn record_type_open() {
        report_problem_as(
            indoc!(
                r#"
                f : {
                "#
            ),
            indoc!(
                r#"
                ── UNFINISHED RECORD TYPE ──────────────────────────────────────────────────────

                I just started parsing a record type, but I got stuck here:

                1│  f : {
                         ^

                Record types look like { name : String, age : Int }, so I was
                expecting to see a field name next.
            "#
            ),
        )
    }

    #[test]
    fn record_type_open_indent() {
        report_problem_as(
            indoc!(
                r#"
                f : {
                foo : I64,
                "#
            ),
            indoc!(
                r#"
                ── UNFINISHED RECORD TYPE ──────────────────────────────────────────────────────

                I am partway through parsing a record type, but I got stuck here:

                1│  f : {
                         ^

                I was expecting to see a closing curly brace before this, so try
                adding a } and see if that helps?

                Note: I may be confused by indentation
            "#
            ),
        )
    }

    #[test]
    fn record_type_end() {
        report_problem_as(
            indoc!(
                r#"
                f : { a: Int,
                "#
            ),
            indoc!(
                r#"
                ── UNFINISHED RECORD TYPE ──────────────────────────────────────────────────────

                I am partway through parsing a record type, but I got stuck here:

                1│  f : { a: Int,
                                 ^

                I was expecting to see a closing curly brace before this, so try
                adding a } and see if that helps?
            "#
            ),
        )
    }

    #[test]
    fn record_type_keyword_field_name() {
        report_problem_as(
            indoc!(
                r#"
                f : { if : I64 }
                "#
            ),
            indoc!(
                r#"
                ── UNFINISHED RECORD TYPE ──────────────────────────────────────────────────────

                I just started parsing a record type, but I got stuck on this field
                name:

                1│  f : { if : I64 }
                          ^^

                Looks like you are trying to use `if` as a field name, but that is a
                reserved word. Try using a different name!
            "#
            ),
        )
    }

    #[test]
    fn record_type_missing_comma() {
        // a case where the message cannot be as good as elm's
        report_problem_as(
            indoc!(
                r#"
                f : { foo  bar }
                "#
            ),
            indoc!(
                r#"
                ── UNFINISHED RECORD TYPE ──────────────────────────────────────────────────────

                I am partway through parsing a record type, but I got stuck here:

                1│  f : { foo  bar }
                               ^

                I was expecting to see a colon, question mark, comma or closing curly
                brace.
            "#
            ),
        )
    }

    #[test]
    fn record_type_tab() {
        // a case where the message cannot be as good as elm's
        report_problem_as(
            "f : { foo \t }",
            indoc!(
                r#"
                ── TAB CHARACTER ───────────────────────────────────────────────────────────────

                I encountered a tab character

                1│  f : { foo 	 }
                              ^

                Tab characters are not allowed.
            "#
            ),
        )
    }

    #[test]
    fn comment_with_tab() {
        report_problem_as(
            "# comment with a \t\n4",
            indoc!(
                "
                ── TAB CHARACTER ───────────────────────────────────────────────────────────────

                I encountered a tab character

                1│  # comment with a \t
                                     ^

                Tab characters are not allowed.
            "
            ),
        )
    }

    #[test]
    fn type_in_parens_start() {
        // TODO bad error message
        report_problem_as(
            indoc!(
                r#"
                f : (
                "#
            ),
            indoc!(
                r#"
                ── UNFINISHED TYPE ─────────────────────────────────────────────────────────────

                I just started parsing a type, but I got stuck here:

                1│  f : (
                         ^

                I am expecting a type next, like Bool or List a.
            "#
            ),
        )
    }

    #[test]
    fn type_in_parens_end() {
        report_problem_as(
            indoc!(
                r#"
                f : ( I64
                "#
            ),
            indoc!(
                r#"
                ── UNFINISHED PARENTHESES ──────────────────────────────────────────────────────

                I am partway through parsing a type in parentheses, but I got stuck
                here:

                1│  f : ( I64
                             ^

                I was expecting to see a parenthesis before this, so try adding a )
                and see if that helps?

                Note: I may be confused by indentation
            "#
            ),
        )
    }

    #[test]
    fn type_apply_double_dot() {
        report_problem_as(
            indoc!(
                r#"
                f : Foo..Bar

                f
                "#
            ),
            indoc!(
                r#"
                ── SYNTAX PROBLEM ──────────────────────────────────────────────────────────────

                I am confused by this type name:

                1│  f : Foo..Bar
                        ^^^^^^^^

                Type names start with an uppercase letter, and can optionally be
                qualified by a module name, like Bool or Http.Request.Request.
            "#
            ),
        )

        //                ── DOUBLE DOT ──────────────────────────────────────────────────────────────────
        //
        //                I encountered two dots in a row:
        //
        //                1│  f : Foo..Bar
        //                            ^
        //
        //                Try removing one of them.
    }

    #[test]
    fn type_apply_trailing_dot() {
        report_problem_as(
            indoc!(
                r#"
                f : Foo.Bar.

                f
                "#
            ),
            indoc!(
                r#"
                ── SYNTAX PROBLEM ──────────────────────────────────────────────────────────────

                I am confused by this type name:

                1│  f : Foo.Bar.
                        ^^^^^^^^

                Type names start with an uppercase letter, and can optionally be
                qualified by a module name, like Bool or Http.Request.Request.
            "#
            ),
        )

        //                ── TRAILING DOT ────────────────────────────────────────────────────────────────
        //
        //                I encountered a dot with nothing after it:
        //
        //                1│  f : Foo.Bar.
        //                                ^
        //
        //                Dots are used to refer to a type in a qualified way, like
        //                Num.I64 or List.List a. Try adding a type name next.
    }

    #[test]
    fn type_apply_stray_dot() {
        report_problem_as(
            indoc!(
                r#"
                f : .
                "#
            ),
            indoc!(
                r#"
                ── UNFINISHED TYPE ─────────────────────────────────────────────────────────────

                I just started parsing a type, but I got stuck here:

                1│  f : .
                        ^

                I am expecting a type next, like Bool or List a.
            "#
            ),
        )
    }

    #[test]
    fn type_apply_start_with_number() {
        report_problem_as(
            indoc!(
                r#"
                f : Foo.1

                f
                "#
            ),
            indoc!(
                r#"
                ── SYNTAX PROBLEM ──────────────────────────────────────────────────────────────

                I am confused by this type name:

                1│  f : Foo.1
                        ^^^^^

                Type names start with an uppercase letter, and can optionally be
                qualified by a module name, like Bool or Http.Request.Request.
            "#
            ),
        )

        //                ── WEIRD QUALIFIED NAME ────────────────────────────────────────────────────────
        //
        //                I encountered a number at the start of a qualified name segment:
        //
        //                1│  f : Foo.1
        //                            ^
        //
        //                All parts of a qualified type name must start with an uppercase
        //                letter, like Num.I64 or List.List a.
    }

    #[test]
    fn type_apply_start_with_lowercase() {
        report_problem_as(
            indoc!(
                r#"
                f : Foo.foo

                f
                "#
            ),
            indoc!(
                r#"
                ── SYNTAX PROBLEM ──────────────────────────────────────────────────────────────

                I am confused by this type name:

                1│  f : Foo.foo
                        ^^^^^^^

                Type names start with an uppercase letter, and can optionally be
                qualified by a module name, like Bool or Http.Request.Request.
            "#
            ),
        )
    }

    #[test]
    fn def_missing_final_expression() {
        report_problem_as(
            indoc!(
                r#"
                f : Foo.foo
                "#
            ),
            indoc!(
                r#"
                ── MISSING FINAL EXPRESSION ────────────────────────────────────────────────────

                I am partway through parsing a definition's final expression, but I
                got stuck here:

                1│  f : Foo.foo
                               ^

                This definition is missing a final expression. A nested definition
                must be followed by either another definition, or an expression

                    x = 4
                    y = 2

                    x + y
            "#
            ),
        )
    }

    #[test]
    fn type_inline_alias() {
        report_problem_as(
            indoc!(
                r#"
                f : I64 as
                f = 0

                f
                "#
            ),
            indoc!(
                r#"
                ── UNFINISHED INLINE ALIAS ─────────────────────────────────────────────────────

                I just started parsing an inline type alias, but I got stuck here:

                1│  f : I64 as
                              ^

                Note: I may be confused by indentation
            "#
            ),
        )
    }

    #[test]
    fn type_double_comma() {
        report_problem_as(
            indoc!(
                r#"
                f : I64,,I64 -> I64
                f = 0

                f
                "#
            ),
            indoc!(
                r#"
                ── DOUBLE COMMA ────────────────────────────────────────────────────────────────

                I just started parsing a function argument type, but I encountered two
                commas in a row:

                1│  f : I64,,I64 -> I64
                            ^

                Try removing one of them.
            "#
            ),
        )
    }

    #[test]
    fn type_argument_no_arrow() {
        report_problem_as(
            indoc!(
                r#"
                f : I64, I64
                f = 0

                f
                "#
            ),
            indoc!(
                r#"
                ── UNFINISHED TYPE ─────────────────────────────────────────────────────────────

                I am partway through parsing a type, but I got stuck here:

                1│  f : I64, I64
                                ^

                Note: I may be confused by indentation
            "#
            ),
        )
    }

    #[test]
    fn type_argument_arrow_then_nothing() {
        // TODO could do better by pointing out we're parsing a function type
        report_problem_as(
            indoc!(
                r#"
                f : I64, I64 ->
                f = 0

                f
                "#
            ),
            indoc!(
                r#"
                ── UNFINISHED TYPE ─────────────────────────────────────────────────────────────

                I just started parsing a type, but I got stuck here:

                1│  f : I64, I64 ->
                                   ^

                Note: I may be confused by indentation
            "#
            ),
        )
    }

    #[test]
    fn invalid_private_tag_name() {
        // TODO could do better by pointing out we're parsing a function type
        report_problem_as(
            indoc!(
                r#"
                f : [ @Foo Str, @100 I64 ]
                f = 0

                f
                "#
            ),
            indoc!(
                r#"
                ── WEIRD TAG NAME ──────────────────────────────────────────────────────────────

                I am partway through parsing a tag union type, but I got stuck here:

                1│  f : [ @Foo Str, @100 I64 ]
                                    ^

                I was expecting to see a private tag name.

                Hint: Private tag names start with an `@` symbol followed by an
                uppercase letter, like @UID or @SecretKey.
            "#
            ),
        )
    }

    #[test]
    fn dict_type_formatting() {
        // TODO could do better by pointing out we're parsing a function type
        report_problem_as(
            indoc!(
                r#"
                myDict : Dict Num.I64 Str
                myDict = Dict.insert Dict.empty "foo" 42

                myDict
                "#
            ),
            indoc!(
                r#"
                ── TYPE MISMATCH ───────────────────────────────────────────────────────────────

                Something is off with the body of the `myDict` definition:

                1│  myDict : Dict Num.I64 Str
                2│  myDict = Dict.insert Dict.empty "foo" 42
                             ^^^^^^^^^^^^^^^^^^^^^^^^^^^^^^^

                This `insert` call produces:

                    Dict Str (Num a)

                But the type annotation on `myDict` says it should be:

                    Dict I64 Str
            "#
            ),
        )
    }

    #[test]
    fn alias_type_diff() {
        report_problem_as(
            indoc!(
                r#"
                HSet a : Set a

                foo : Str -> HSet {}

                myDict : HSet Str
                myDict = foo "bar"

                myDict
                "#
            ),
            indoc!(
                r#"
                ── TYPE MISMATCH ───────────────────────────────────────────────────────────────

                Something is off with the body of the `myDict` definition:

                5│  myDict : HSet Str
                6│  myDict = foo "bar"
                             ^^^^^^^^^

                This `foo` call produces:

                    HSet {}

                But the type annotation on `myDict` says it should be:

                    HSet Str
            "#
            ),
        )
    }

    #[test]
    fn if_guard_without_condition() {
        // this should get better with time
        report_problem_as(
            indoc!(
                r#"
                when Just 4 is
                    Just if ->
                        4

                    _ ->
                        2
                "#
            ),
            indoc!(
                r#"
                ── IF GUARD NO CONDITION ───────────────────────────────────────────────────────

                I just started parsing an if guard, but there is no guard condition:

                1│  when Just 4 is
                2│      Just if ->
                                ^

                Try adding an expression before the arrow!
            "#
            ),
        )
    }

    #[test]
    fn empty_or_pattern() {
        report_problem_as(
            indoc!(
                r#"
                when Just 4 is
                    Just 4 | ->
                        4

                    _ ->
                        2
                "#
            ),
            indoc!(
                r#"
                ── UNFINISHED PATTERN ──────────────────────────────────────────────────────────

                I just started parsing a pattern, but I got stuck here:

                2│      Just 4 | ->
                                 ^

                Note: I may be confused by indentation
                "#
            ),
        )
    }

    #[test]
    fn pattern_binds_keyword() {
        // TODO check if "what_is_next" is a keyword
        report_problem_as(
            indoc!(
                r#"
                when Just 4 is
                    Just when ->
                        4

                    _ ->
                        2
                "#
            ),
            indoc!(
                r#"
                ── MISSING EXPRESSION ──────────────────────────────────────────────────────────

                I am partway through parsing a definition, but I got stuck here:

                1│  when Just 4 is
                2│      Just when ->
                             ^

                I was expecting to see an expression like 42 or "hello".
            "#
            ),
        )
    }

    #[test]
    fn when_missing_arrow() {
        // this should get better with time
        report_problem_as(
            indoc!(
                r#"
                when 5 is
                    1 -> 2
                    _
                "#
            ),
            indoc!(
                r#"
                ── MISSING ARROW ───────────────────────────────────────────────────────────────

                I am partway through parsing a `when` expression, but got stuck here:

                2│      1 -> 2
                3│      _
                         ^

                I was expecting to see an arrow next.

                Note: Sometimes I get confused by indentation, so try to make your `when`
                look something like this:

                    when List.first plants is
                      Ok n ->
                        n

                      Err _ ->
                        200

                Notice the indentation. All patterns are aligned, and each branch is
                indented a bit more than the corresponding pattern. That is important!
            "#
            ),
        )
    }

    #[test]
    fn lambda_double_comma() {
        report_problem_as(
            indoc!(
                r#"
                \a,,b -> 1
                "#
            ),
            indoc!(
                r#"
                ── UNFINISHED ARGUMENT LIST ────────────────────────────────────────────────────

                I am partway through parsing a function argument list, but I got stuck
                at this comma:

                1│  \a,,b -> 1
                       ^

                I was expecting an argument pattern before this, so try adding an
                argument before the comma and see if that helps?
            "#
            ),
        )
    }

    #[test]
    fn lambda_leading_comma() {
        report_problem_as(
            indoc!(
                r#"
                \,b -> 1
                "#
            ),
            indoc!(
                r#"
                ── UNFINISHED ARGUMENT LIST ────────────────────────────────────────────────────

                I am partway through parsing a function argument list, but I got stuck
                at this comma:

                1│  \,b -> 1
                     ^

                I was expecting an argument pattern before this, so try adding an
                argument before the comma and see if that helps?
            "#
            ),
        )
    }

    #[test]
    fn when_outdented_branch() {
        // this should get better with time
        report_problem_as(
            indoc!(
                r#"
                when 4 is
                    5 -> 2
                 2 -> 2
                "#
            ),
            indoc!(
                r#"
                ── SYNTAX PROBLEM ──────────────────────────────────────────────────────────────

                I got stuck here:

                1│  when 4 is
                2│      5 -> 2
                              ^

                Whatever I am running into is confusing me a lot! Normally I can give
                fairly specific hints, but something is really tripping me up this
                time.
                "#
            ),
            // TODO this formerly gave
            //
            //                ── UNFINISHED WHEN ─────────────────────────────────────────────────────────────
            //
            //                I was partway through parsing a `when` expression, but I got stuck here:
            //
            //                3│    _ -> 2
            //                        ^
            //
            //                I suspect this is a pattern that is not indented enough? (by 2 spaces)
            //
            // but that requires parsing the next pattern blindly, irrespective of indentation. Can
            // we find an efficient solution that doesn't require parsing an extra pattern for
            // every `when`, i.e. we want a good error message for the test case above, but for
            // a valid `when`, we don't want to do extra work, e.g. here
            //
            //  x
            //      when x is
            //          n -> n
            //
            //  4
            //
            // We don't want to parse the `4` and say it's an outdented pattern!
        )
    }

    #[test]
    fn when_over_indented_underscore() {
        report_problem_as(
            indoc!(
                r#"
                when 4 is
                    5 -> 2
                     _ -> 2
                "#
            ),
            indoc!(
                r#"
                ── SYNTAX PROBLEM ──────────────────────────────────────────────────────────────

                I got stuck here:

                1│  when 4 is
                2│      5 -> 2
                              ^

                Whatever I am running into is confusing me a lot! Normally I can give
                fairly specific hints, but something is really tripping me up this
                time.
            "#
            ),
        )
    }

    #[test]
    fn when_over_indented_int() {
        report_problem_as(
            indoc!(
                r#"
                when 4 is
                    5 -> Num.neg
                     2 -> 2
                "#
            ),
            indoc!(
                r#"
                ── UNEXPECTED ARROW ────────────────────────────────────────────────────────────

                I am parsing a `when` expression right now, but this arrow is confusing
                me:

                3│       2 -> 2
                           ^^

                It makes sense to see arrows around here, so I suspect it is something
                earlier.Maybe this pattern is indented a bit farther from the previous
                patterns?

                Note: Here is an example of a valid `when` expression for reference.

                    when List.first plants is
                      Ok n ->
                        n

                      Err _ ->
                        200

                Notice the indentation. All patterns are aligned, and each branch is
                indented a bit more than the corresponding pattern. That is important!
            "#
            ),
        )
    }

    #[test]
    fn if_outdented_then() {
        // TODO I think we can do better here
        report_problem_as(
            indoc!(
                r#"
                x =
                    if 5 == 5
                then 2 else 3

                x
                "#
            ),
            indoc!(
                r#"
                ── UNFINISHED IF ───────────────────────────────────────────────────────────────

                I was partway through parsing an `if` expression, but I got stuck here:

                2│      if 5 == 5
                                 ^

                I was expecting to see the `then` keyword next.
            "#
            ),
        )
    }

    #[test]
    fn if_missing_else() {
        // this should get better with time
        report_problem_as(
            indoc!(
                r#"
                if 5 == 5 then 2
                "#
            ),
            indoc!(
                r#"
                ── UNFINISHED IF ───────────────────────────────────────────────────────────────

                I was partway through parsing an `if` expression, but I got stuck here:

                1│  if 5 == 5 then 2
                                    ^

                I was expecting to see the `else` keyword next.
            "#
            ),
        )
    }

    #[test]
    fn list_double_comma() {
        report_problem_as(
            indoc!(
                r#"
                [ 1, 2, , 3 ]
                "#
            ),
            indoc!(
                r#"
                ── UNFINISHED LIST ─────────────────────────────────────────────────────────────

                I am partway through started parsing a list, but I got stuck here:

                1│  [ 1, 2, , 3 ]
                            ^

                I was expecting to see a list entry before this comma, so try adding a
                list entry and see if that helps?
            "#
            ),
        )
    }

    #[test]
    fn list_without_end() {
        report_problem_as(
            indoc!(
                r#"
                [ 1, 2,
                "#
            ),
            indoc!(
                r#"
                ── UNFINISHED LIST ─────────────────────────────────────────────────────────────

                I am partway through started parsing a list, but I got stuck here:

                1│  [ 1, 2,
                           ^

                I was expecting to see a closing square bracket before this, so try
                adding a ] and see if that helps?

                Note: When I get stuck like this, it usually means that there is a
                missing parenthesis or bracket somewhere earlier. It could also be a
                stray keyword or operator.
            "#
            ),
        )
    }

    #[test]
    fn number_double_dot() {
        report_problem_as(
            indoc!(
                r#"
                1.1.1
                "#
            ),
            indoc!(
                r#"
                ── SYNTAX PROBLEM ──────────────────────────────────────────────────────────────

                This float literal contains an invalid digit:

                1│  1.1.1
                    ^^^^^

                Floating point literals can only contain the digits 0-9, or use
                scientific notation 10e4, or have a float suffix.

                Tip: Learn more about number literals at TODO
            "#
            ),
        )
    }

    #[test]
    fn unicode_not_hex() {
        report_problem_as(
            r#""abc\u(zzzz)def""#,
            indoc!(
                r#"
                ── WEIRD CODE POINT ────────────────────────────────────────────────────────────

                I am partway through parsing a unicode code point, but I got stuck
                here:

                1│  "abc\u(zzzz)def"
                           ^

                I was expecting a hexadecimal number, like \u(1100) or \u(00FF).

                Learn more about working with unicode in roc at TODO
            "#
            ),
        )
    }

    #[test]
    fn interpolate_not_identifier() {
        report_problem_as(
            r#""abc\(32)def""#,
            indoc!(
                r#"
                ── SYNTAX PROBLEM ──────────────────────────────────────────────────────────────

                This string interpolation is invalid:

                1│  "abc\(32)def"
                          ^^

                I was expecting an identifier, like \u(message) or
                \u(LoremIpsum.text).

                Learn more about string interpolation at TODO
            "#
            ),
        )
    }

    #[test]
    fn unicode_too_large() {
        report_problem_as(
            r#""abc\u(110000)def""#,
            indoc!(
                r#"
                ── INVALID UNICODE ─────────────────────────────────────────────────────────────

                This unicode code point is invalid:

                1│  "abc\u(110000)def"
                           ^^^^^^

                Learn more about working with unicode in roc at TODO
            "#
            ),
        )
    }

    #[test]
    fn weird_escape() {
        report_problem_as(
            r#""abc\qdef""#,
            indoc!(
                r#"
                ── WEIRD ESCAPE ────────────────────────────────────────────────────────────────

                I was partway through parsing a  string literal, but I got stuck here:

                1│  "abc\qdef"
                        ^^

                This is not an escape sequence I recognize. After a backslash, I am
                looking for one of these:

                    - A newline: \n
                    - A caret return: \r
                    - A tab: \t
                    - An escaped quote: \"
                    - An escaped backslash: \\
                    - A unicode code point: \u(00FF)
                    - An interpolated string: \(myVariable)
            "#
            ),
        )
    }

    #[test]
    fn single_no_end() {
        report_problem_as(
            r#""there is no end"#,
            indoc!(
                r#"
                ── ENDLESS STRING ──────────────────────────────────────────────────────────────

                I cannot find the end of this string:

                1│  "there is no end
                     ^

                You could change it to something like "to be or not to be" or even
                just "".
            "#
            ),
        )
    }

    #[test]
    fn multi_no_end() {
        report_problem_as(
            r#""""there is no end"#,
            indoc!(
                r#"
                ── ENDLESS STRING ──────────────────────────────────────────────────────────────

                I cannot find the end of this block string:

                1│  """there is no end
                       ^

                You could change it to something like """to be or not to be""" or even
                just """""".
            "#
            ),
        )
    }

    #[test]
    // https://github.com/rtfeldman/roc/issues/1714
    fn interpolate_concat_is_transparent_1714() {
        report_problem_as(
            indoc!(
                r#"
                greeting = "Privet"

                if True then 1 else "\(greeting), World!"
                "#,
            ),
            indoc!(
                r#"
                ── TYPE MISMATCH ───────────────────────────────────────────────────────────────

                This `if` has an `else` branch with a different type from its `then` branch:

                3│  if True then 1 else "\(greeting), World!"
                                        ^^^^^^^^^^^^^^^^^^^^^

                The `else` branch is a string of type:

                    Str

                but the `then` branch has the type:

                    Num a

                I need all branches in an `if` to have the same type!
                "#
            ),
        )
    }

    macro_rules! comparison_binop_transparency_tests {
        ($($op:expr, $name:ident),* $(,)?) => {
            $(
            #[test]
            fn $name() {
                report_problem_as(
                    &format!(r#"if True then "abc" else 1 {} 2"#, $op),
                    &format!(
r#"── TYPE MISMATCH ───────────────────────────────────────────────────────────────

This `if` has an `else` branch with a different type from its `then` branch:

1│  if True then "abc" else 1 {} 2
                            ^^{}^^

This comparison produces:

    Bool

but the `then` branch has the type:

    Str

I need all branches in an `if` to have the same type!
"#,
                        $op, "^".repeat($op.len())
                    ),
                )
            }
            )*
        }
    }

    comparison_binop_transparency_tests! {
        "<", lt_binop_is_transparent,
        ">", gt_binop_is_transparent,
        "==", eq_binop_is_transparent,
        "!=", neq_binop_is_transparent,
        "<=", leq_binop_is_transparent,
        ">=", geq_binop_is_transparent,
    }

    #[test]
    fn keyword_record_field_access() {
        report_problem_as(
            indoc!(
                r#"
                foo = {}

                foo.if
                "#
            ),
            indoc!(
                r#"
                ── TYPE MISMATCH ───────────────────────────────────────────────────────────────

                This expression is used in an unexpected way:

                3│  foo.if
                    ^^^^^^

                This `foo` value is a:

                    {}

                But you are trying to use it as:

                    { if : a }b


            "#
            ),
        )
    }

    #[test]
    fn keyword_qualified_import() {
        report_problem_as(
            indoc!(
                r#"
                Num.if
                "#
            ),
            indoc!(
                r#"
                ── NOT EXPOSED ─────────────────────────────────────────────────────────────────

                The Num module does not expose `if`:

                1│  Num.if
                    ^^^^^^

                Did you mean one of these?

                    Num.sin
                    Num.div
                    Num.abs
                    Num.neg
            "#
            ),
        )
    }

    #[test]
    fn stray_dot_expr() {
        report_problem_as(
            indoc!(
                r#"
                Num.add . 23
                "#
            ),
            indoc!(
                r#"
                ── SYNTAX PROBLEM ──────────────────────────────────────────────────────────────

                I trying to parse a record field access here:

                1│  Num.add . 23
                             ^

                So I expect to see a lowercase letter next, like .name or .height.
            "#
            ),
        )
    }

    #[test]
    fn private_tag_not_uppercase() {
        report_problem_as(
            indoc!(
                r#"
                Num.add @foo 23
                "#
            ),
            indoc!(
                r#"
                ── SYNTAX PROBLEM ──────────────────────────────────────────────────────────────

                I am trying to parse a private tag here:

                1│  Num.add @foo 23
                             ^

                But after the `@` symbol I found a lowercase letter. All tag names
                (global and private) must start with an uppercase letter, like @UUID
                or @Secrets.
            "#
            ),
        )
    }

    #[test]
    fn private_tag_field_access() {
        report_problem_as(
            indoc!(
                r#"
                @UUID.bar
                "#
            ),
            indoc!(
                r#"
                ── SYNTAX PROBLEM ──────────────────────────────────────────────────────────────

                I am very confused by this field access:

                1│  @UUID.bar
                         ^^^^

                It looks like a record field access on a private tag.
            "#
            ),
        )
    }

    #[test]
    fn opaque_ref_field_access() {
        report_problem_as(
            indoc!(
                r#"
                $UUID.bar
                "#
            ),
            indoc!(
                r#"
                ── SYNTAX PROBLEM ──────────────────────────────────────────────────────────────

                I am very confused by this field access:

                1│  $UUID.bar
                         ^^^^

                It looks like a record field access on an opaque reference.
            "#
            ),
        )
    }

    #[test]
    fn weird_accessor() {
        report_problem_as(
            indoc!(
                r#"
                .foo.bar
                "#
            ),
            indoc!(
                r#"
                ── SYNTAX PROBLEM ──────────────────────────────────────────────────────────────

                I am very confused by this field access

                1│  .foo.bar
                    ^^^^^^^^

                It looks like a field access on an accessor. I parse.client.name as
                (.client).name. Maybe use an anonymous function like
                (\r -> r.client.name) instead?
            "#
            ),
        )
    }

    #[test]
    fn part_starts_with_number() {
        report_problem_as(
            indoc!(
                r#"
                foo.100
                "#
            ),
            indoc!(
                r#"
                ── SYNTAX PROBLEM ──────────────────────────────────────────────────────────────

                I trying to parse a record field access here:

                1│  foo.100
                        ^

                So I expect to see a lowercase letter next, like .name or .height.
            "#
            ),
        )
    }

    #[test]
    fn closure_underscore_ident() {
        report_problem_as(
            indoc!(
                r#"
                \the_answer -> 100
                "#
            ),
            indoc!(
                r#"
                ── NAMING PROBLEM ──────────────────────────────────────────────────────────────

                I am trying to parse an identifier here:

                1│  \the_answer -> 100
                        ^

                Underscores are not allowed in identifiers. Use camelCase instead!
            "#
            ),
        )
    }

    #[test]
    #[ignore]
    fn double_binop() {
        report_problem_as(
            indoc!(
                r#"
                key >= 97 && <= 122
                "#
            ),
            indoc!(
                r#"
                "#
            ),
        )
    }

    #[test]
    #[ignore]
    fn case_of() {
        report_problem_as(
            indoc!(
                r#"
                case 1 of
                    1 -> True
                    _ -> False
                "#
            ),
            indoc!(
                r#"
                "#
            ),
        )
    }

    #[test]
    fn argument_without_space() {
        report_problem_as(
            indoc!(
                r#"
                [ "foo", bar("") ]
                "#
            ),
            indoc!(
                r#"
                ── UNRECOGNIZED NAME ───────────────────────────────────────────────────────────

                I cannot find a `bar` value

                1│  [ "foo", bar("") ]
                             ^^^

                Did you mean one of these?

                    Str
                    Err
                    Box
                    Set
                "#
            ),
        )
    }

    #[test]
    fn invalid_operator() {
        report_problem_as(
            indoc!(
                r#"
                main =
                    5 ** 3
                "#
            ),
            indoc!(
                r#"
                ── UNKNOWN OPERATOR ────────────────────────────────────────────────────────────

                This looks like an operator, but it's not one I recognize!

                1│  main =
                2│      5 ** 3
                          ^^

                I have no specific suggestion for this operator, see TODO for the full
                list of operators in Roc.
            "#
            ),
        )
    }

    #[test]
    fn double_plus() {
        report_problem_as(
            indoc!(
                r#"
                main =
                    [] ++ []
                "#
            ),
            indoc!(
                r#"
                ── UNKNOWN OPERATOR ────────────────────────────────────────────────────────────

                This looks like an operator, but it's not one I recognize!

                1│  main =
                2│      [] ++ []
                           ^^

                To concatenate two lists or strings, try using List.concat or
                Str.concat instead.
            "#
            ),
        )
    }

    #[test]
    fn inline_hastype() {
        report_problem_as(
            indoc!(
                r#"
                main =
                    (\x -> x) : I64

                    3
                "#
            ),
            indoc!(
                r#"
                ── UNKNOWN OPERATOR ────────────────────────────────────────────────────────────

                This looks like an operator, but it's not one I recognize!

                1│  main =
                2│      (\x -> x) : I64
                                  ^

                The has-type operator : can only occur in a definition's type
                signature, like

                    increment : I64 -> I64
                    increment = \x -> x + 1
            "#
            ),
        )
    }

    #[test]
    fn wild_case_arrow() {
        // this is still bad, but changing the order and progress of other parsers should improve it
        // down the line
        report_problem_as(
            indoc!(
                r#"
                main = 5 -> 3
                "#
            ),
            indoc!(
                r#"
                ── UNKNOWN OPERATOR ────────────────────────────────────────────────────────────

                This looks like an operator, but it's not one I recognize!

                1│  main = 5 -> 3
                             ^^

                The arrow -> is only used to define cases in a `when`.

                    when color is
                        Red -> "stop!"
                        Green -> "go!"
            "#
            ),
        )
    }

    #[test]
    fn provides_to_identifier() {
        report_header_problem_as(
            indoc!(
                r#"
                app "test-base64"
                    packages { pf: "platform" }
                    imports [pf.Task, Base64 ]
                    provides [ main, @Foo ] to pf
                "#
            ),
            indoc!(
                r#"
                ── WEIRD PROVIDES ──────────────────────────────────────────────────────────────

                I am partway through parsing a provides list, but I got stuck here:

                3│      imports [pf.Task, Base64 ]
                4│      provides [ main, @Foo ] to pf
                                         ^

                I was expecting a type name, value name or function name next, like

                    provides [ Animal, default, tame ]
            "#
            ),
        )
    }

    #[test]
    fn platform_requires_rigids() {
        report_header_problem_as(
            indoc!(
                r#"
                platform "folkertdev/foo"
                    requires { main : Effect {} }
                    exposes []
                    packages {}
                    imports [Task]
                    provides [ mainForHost ]
                    effects fx.Effect
                         {
                             putChar : I64 -> Effect {},
                             putLine : Str -> Effect {},
                             getLine : Effect Str
                         }
                "#
            ),
            indoc!(
                r#"
                ── BAD REQUIRES ────────────────────────────────────────────────────────────────

                I am partway through parsing a header, but I got stuck here:

                1│  platform "folkertdev/foo"
                2│      requires { main : Effect {} }
                                   ^

                I am expecting a list of type names like `{}` or `{ Model }` next. A full
                `requires` definition looks like

                    requires { Model, Msg } {main : Effect {}}
            "#
            ),
        )
    }

    #[test]
    fn missing_imports() {
        report_header_problem_as(
            indoc!(
                r#"
                interface Foobar
                    exposes [ main, Foo ]
                "#
            ),
            indoc!(
                r#"
                ── WEIRD IMPORTS ───────────────────────────────────────────────────────────────

                I am partway through parsing a header, but I got stuck here:

                2│      exposes [ main, Foo ]
                                             ^

                I am expecting the `imports` keyword next, like 

                    imports [ Animal, default, tame ]
                "#
            ),
        )
    }

    #[test]
    fn exposes_identifier() {
        report_header_problem_as(
            indoc!(
                r#"
                interface Foobar
                    exposes [ main, @Foo ]
                    imports [pf.Task, Base64 ]
                "#
            ),
            indoc!(
                r#"
                ── WEIRD EXPOSES ───────────────────────────────────────────────────────────────

                I am partway through parsing an `exposes` list, but I got stuck here:

                1│  interface Foobar
                2│      exposes [ main, @Foo ]
                                        ^

                I was expecting a type name, value name or function name next, like

                    exposes [ Animal, default, tame ]
            "#
            ),
        )
    }

    #[test]
    fn invalid_module_name() {
        report_header_problem_as(
            indoc!(
                r#"
                interface foobar
                    exposes [ main, @Foo ]
                    imports [pf.Task, Base64 ]
                "#
            ),
            indoc!(
                r#"
                ── WEIRD MODULE NAME ───────────────────────────────────────────────────────────

                I am partway through parsing a header, but got stuck here:

                1│  interface foobar
                              ^

                I am expecting a module name next, like BigNum or Main. Module names
                must start with an uppercase letter.
            "#
            ),
        )
    }

    #[test]
    fn invalid_app_name() {
        report_header_problem_as(
            indoc!(
                r#"
                app foobar
                    exposes [ main, @Foo ]
                    imports [pf.Task, Base64 ]
                "#
            ),
            indoc!(
                r#"
                ── WEIRD APP NAME ──────────────────────────────────────────────────────────────

                I am partway through parsing a header, but got stuck here:

                1│  app foobar
                        ^

                I am expecting an application name next, like app "main" or
                app "editor". App names are surrounded by quotation marks.
            "#
            ),
        )
    }

    #[test]
    fn apply_unary_negative() {
        report_problem_as(
            indoc!(
                r#"
                foo = 3

                -foo 1 2
                "#
            ),
            indoc!(
                r#"
                ── TOO MANY ARGS ───────────────────────────────────────────────────────────────

                This value is not a function, but it was given 2 arguments:

                3│  -foo 1 2
                    ^^^^

                Are there any missing commas? Or missing parentheses?
            "#
            ),
        )
    }

    #[test]
    fn apply_unary_not() {
        report_problem_as(
            indoc!(
                r#"
                foo = True

                !foo 1 2
                "#
            ),
            indoc!(
                r#"
                ── TOO MANY ARGS ───────────────────────────────────────────────────────────────

                This value is not a function, but it was given 2 arguments:

                3│  !foo 1 2
                    ^^^^

                Are there any missing commas? Or missing parentheses?
            "#
            ),
        )
    }

    #[test]
    fn applied_tag_function() {
        report_problem_as(
            indoc!(
                r#"
                x : List [ Foo Str ]
                x = List.map [ 1, 2 ] Foo

                x
                "#
            ),
            indoc!(
                r#"
                ── TYPE MISMATCH ───────────────────────────────────────────────────────────────

                Something is off with the body of the `x` definition:

                1│  x : List [ Foo Str ]
                2│  x = List.map [ 1, 2 ] Foo
                        ^^^^^^^^^^^^^^^^^^^^^

                This `map` call produces:

                    List [ Foo Num a ]

                But the type annotation on `x` says it should be:

                    List [ Foo Str ]
                "#
            ),
        )
    }

    #[test]
    fn pattern_in_parens_open() {
        report_problem_as(
            indoc!(
                r#"
                \( a
                "#
            ),
            indoc!(
                r#"
                ── UNFINISHED PARENTHESES ──────────────────────────────────────────────────────

                I am partway through parsing a pattern in parentheses, but I got stuck
                here:

                1│  \( a
                        ^

                I was expecting to see a closing parenthesis before this, so try
                adding a ) and see if that helps?
            "#
            ),
        )
    }

    #[test]
    fn pattern_in_parens_end_comma() {
        report_problem_as(
            indoc!(
                r#"
                \( a,
                "#
            ),
            indoc!(
                r#"
                ── UNFINISHED PARENTHESES ──────────────────────────────────────────────────────

                I am partway through parsing a pattern in parentheses, but I got stuck
                here:

                1│  \( a,
                        ^

                I was expecting to see a closing parenthesis before this, so try
                adding a ) and see if that helps?
            "#
            ),
        )
    }

    #[test]
    fn pattern_in_parens_end() {
        report_problem_as(
            indoc!(
                r#"
                \( a
                "#
            ),
            indoc!(
                r#"
                ── UNFINISHED PARENTHESES ──────────────────────────────────────────────────────

                I am partway through parsing a pattern in parentheses, but I got stuck
                here:

                1│  \( a
                        ^

                I was expecting to see a closing parenthesis before this, so try
                adding a ) and see if that helps?
            "#
            ),
        )
    }

    #[test]
    fn pattern_in_parens_indent_end() {
        report_problem_as(
            indoc!(
                r#"
                x = \( a
                )
                "#
            ),
            indoc!(
                r#"
                ── NEED MORE INDENTATION ───────────────────────────────────────────────────────

                I am partway through parsing a pattern in parentheses, but I got stuck
                here:

                1│  x = \( a
                2│  )
                    ^

                I need this parenthesis to be indented more. Try adding more spaces
                before it!
            "#
            ),
        )
    }

    #[test]
    fn pattern_in_parens_indent_open() {
        report_problem_as(
            indoc!(
                r#"
                \(
                "#
            ),
            indoc!(
                r#"
                ── UNFINISHED PATTERN ──────────────────────────────────────────────────────────

                I just started parsing a pattern, but I got stuck here:

                1│  \(
                      ^

                Note: I may be confused by indentation
            "#
            ),
        )
    }

    #[test]
    fn outdented_in_parens() {
        report_problem_as(
            indoc!(
                r#"
                Box : (
                    Str
                )

                4
                "#
            ),
            indoc!(
                r#"
                ── NEED MORE INDENTATION ───────────────────────────────────────────────────────

                I am partway through parsing a type in parentheses, but I got stuck
                here:

                1│  Box : (
                2│      Str
                3│  )
                    ^

                I need this parenthesis to be indented more. Try adding more spaces
                before it!
            "#
            ),
        )
    }

    #[test]
    fn backpassing_type_error() {
        report_problem_as(
            indoc!(
                r#"
                x <- List.map [ "a", "b" ]

                x + 1
                "#
            ),
            indoc!(
                r#"
                ── TYPE MISMATCH ───────────────────────────────────────────────────────────────

                The 2nd argument to `map` is not what I expect:

                1│>  x <- List.map [ "a", "b" ]
                2│>
                3│>  x + 1

                This argument is an anonymous function of type:

                    Num a -> Num a

                But `map` needs the 2nd argument to be:

                    Str -> Num a
            "#
            ),
        )
    }

    #[test]
    fn underscore_let() {
        report_problem_as(
            indoc!(
                r#"
                _ = 3

                4
                "#
            ),
            indoc!(
                r#"
                ── SYNTAX PROBLEM ──────────────────────────────────────────────────────────────

                Underscore patterns are not allowed in definitions

                1│  _ = 3
                    ^
            "#
            ),
        )
    }

    #[test]
    fn expect_expr_type_error() {
        report_problem_as(
            indoc!(
                r#"
                expect "foobar"

                4
                "#
            ),
            indoc!(
                r#"
                ── TYPE MISMATCH ───────────────────────────────────────────────────────────────

                This `expect` condition needs to be a Bool:

                1│  expect "foobar"
                           ^^^^^^^^

                Right now it’s a string of type:

                    Str

                But I need every `expect` condition to evaluate to a Bool—either `True`
                or `False`.
            "#
            ),
        )
    }

    #[test]
    fn num_too_general_wildcard() {
        report_problem_as(
            indoc!(
                r#"
                mult : Num.Num *, Num.F64 -> Num.F64
                mult = \a, b -> a * b

                mult 0 0
                "#
            ),
            indoc!(
                r#"
                ── TYPE MISMATCH ───────────────────────────────────────────────────────────────

                The 2nd argument to `mul` is not what I expect:

                2│  mult = \a, b -> a * b
                                        ^

                This `b` value is a:

                    F64

                But `mul` needs the 2nd argument to be:

                    Num *

                ── TYPE MISMATCH ───────────────────────────────────────────────────────────────

                Something is off with the body of the `mult` definition:

                1│  mult : Num.Num *, Num.F64 -> Num.F64
                2│  mult = \a, b -> a * b
                                    ^^^^^

                This `mul` call produces:

                    Num *

                But the type annotation on `mult` says it should be:

                    F64
            "#
            ),
        )
    }

    #[test]
    fn num_too_general_named() {
        report_problem_as(
            indoc!(
                r#"
                mult : Num.Num a, Num.F64 -> Num.F64
                mult = \a, b -> a * b

                mult 0 0
                "#
            ),
            indoc!(
                r#"
                ── TYPE MISMATCH ───────────────────────────────────────────────────────────────

                The 2nd argument to `mul` is not what I expect:

                2│  mult = \a, b -> a * b
                                        ^

                This `b` value is a:

                    F64

                But `mul` needs the 2nd argument to be:

                    Num a

                ── TYPE MISMATCH ───────────────────────────────────────────────────────────────

                Something is off with the body of the `mult` definition:

                1│  mult : Num.Num a, Num.F64 -> Num.F64
                2│  mult = \a, b -> a * b
                                    ^^^^^

                This `mul` call produces:

                    Num a

                But the type annotation on `mult` says it should be:

                    F64
            "#
            ),
        )
    }

    #[test]
    fn inference_var_not_enough_in_alias() {
        report_problem_as(
            indoc!(
                r#"
                Result a b : [ Ok a, Err b ]

                canIGo : _ -> Result _
                canIGo = \color ->
                    when color is
                        "green" -> Ok "go!"
                        "yellow" -> Err (SlowIt "whoa, let's slow down!")
                        "red" -> Err (StopIt "absolutely not")
                        _ -> Err (UnknownColor "this is a weird stoplight")
                canIGo
                "#
            ),
            indoc!(
                r#"
                ── TOO FEW TYPE ARGUMENTS ──────────────────────────────────────────────────────

                The `Result` alias expects 2 type arguments, but it got 1 instead:

                3│  canIGo : _ -> Result _
                                  ^^^^^^^^

                Are there missing parentheses?
                "#
            ),
        )
    }

    #[test]
    fn inference_var_too_many_in_alias() {
        report_problem_as(
            indoc!(
                r#"
                Result a b : [ Ok a, Err b ]

                canIGo : _ -> Result _ _ _
                canIGo = \color ->
                    when color is
                        "green" -> Ok "go!"
                        "yellow" -> Err (SlowIt "whoa, let's slow down!")
                        "red" -> Err (StopIt "absolutely not")
                        _ -> Err (UnknownColor "this is a weird stoplight")
                canIGo
                "#
            ),
            indoc!(
                r#"
                ── TOO MANY TYPE ARGUMENTS ─────────────────────────────────────────────────────

                The `Result` alias expects 2 type arguments, but it got 3 instead:

                3│  canIGo : _ -> Result _ _ _
                                  ^^^^^^^^^^^^

                Are there missing parentheses?
                "#
            ),
        )
    }

    #[test]
    fn inference_var_conflict_in_rigid_links() {
        report_problem_as(
            indoc!(
                r#"
                f : a -> (_ -> b)
                f = \x -> \y -> if x == y then x else y
                f
                "#
            ),
            // TODO: We should tell the user that we inferred `_` as `a`
            indoc!(
                r#"
                ── TYPE MISMATCH ───────────────────────────────────────────────────────────────

                Something is off with the body of the `f` definition:

                1│  f : a -> (_ -> b)
                2│  f = \x -> \y -> if x == y then x else y
                              ^^^^^^^^^^^^^^^^^^^^^^^^^^^^^

                The body is an anonymous function of type:

                    a -> a

                But the type annotation on `f` says it should be:

                    a -> b

                Tip: Your type annotation uses `a` and `b` as separate type variables.
                Your code seems to be saying they are the same though. Maybe they
                should be the same in your type annotation? Maybe your code uses them
                in a weird way?
                "#
            ),
        )
    }

    #[test]
    fn error_wildcards_are_related() {
        report_problem_as(
            indoc!(
                r#"
                f : * -> *
                f = \x -> x

                f
                "#
            ),
            indoc!(
                r#"
                ── TYPE MISMATCH ───────────────────────────────────────────────────────────────

                Something is off with the body of the `f` definition:

                1│  f : * -> *
                2│  f = \x -> x
                              ^

                The type annotation on `f` says this `x` value should have the type:

                    *

                However, the type of this `x` value is connected to another type in a
                way that isn't reflected in this annotation.

                Tip: Any connection between types must use a named type variable, not
                a `*`! Maybe the annotation  on `f` should have a named type variable in
                place of the `*`?
                "#
            ),
        )
    }

    #[test]
    fn error_nested_wildcards_are_related() {
        report_problem_as(
            indoc!(
                r#"
                f : a, b, * -> {x: a, y: b, z: *}
                f = \x, y, z -> {x, y, z}

                f
                "#
            ),
            indoc!(
                r#"
                ── TYPE MISMATCH ───────────────────────────────────────────────────────────────

                Something is off with the body of the `f` definition:

                1│  f : a, b, * -> {x: a, y: b, z: *}
                2│  f = \x, y, z -> {x, y, z}
                                    ^^^^^^^^^

                The type annotation on `f` says the body is a record should have the
                type:

                    { x : a, y : b, z : * }

                However, the type of the body is a record is connected to another type
                in a way that isn't reflected in this annotation.

                Tip: Any connection between types must use a named type variable, not
                a `*`! Maybe the annotation  on `f` should have a named type variable in
                place of the `*`?
                "#
            ),
        )
    }

    #[test]
    fn error_wildcards_are_related_in_nested_defs() {
        report_problem_as(
            indoc!(
                r#"
                f : a, b, * -> *
                f = \_, _, x2 ->
                    inner : * -> *
                    inner = \y -> y
                    inner x2

                f
                "#
            ),
            indoc!(
                r#"
                ── TYPE MISMATCH ───────────────────────────────────────────────────────────────

                Something is off with the body of the `f` definition:

                1│  f : a, b, * -> *
                2│  f = \_, _, x2 ->
                3│      inner : * -> *
                4│      inner = \y -> y
                5│      inner x2
                        ^^^^^^^^

                The type annotation on `f` says this `inner` call should have the type:

                    *

                However, the type of this `inner` call is connected to another type in a
                way that isn't reflected in this annotation.

                Tip: Any connection between types must use a named type variable, not
                a `*`! Maybe the annotation  on `f` should have a named type variable in
                place of the `*`?
                "#
            ),
        )
    }

    #[test]
    fn error_inline_alias_not_an_alias() {
        report_problem_as(
            indoc!(
                r#"
                f : List elem -> [ Nil, Cons elem a ] as a
                "#
            ),
            indoc!(
                r#"
                ── NOT AN INLINE ALIAS ─────────────────────────────────────────────────────────

                The inline type after this `as` is not a type alias:

                1│  f : List elem -> [ Nil, Cons elem a ] as a
                                                             ^

                Inline alias types must start with an uppercase identifier and be
                followed by zero or more type arguments, like Point or List a.
                "#
            ),
        )
    }

    #[test]
    fn error_inline_alias_qualified() {
        report_problem_as(
            indoc!(
                r#"
                f : List elem -> [ Nil, Cons elem a ] as Module.LinkedList a
                "#
            ),
            indoc!(
                r#"
                ── QUALIFIED ALIAS NAME ────────────────────────────────────────────────────────

                This type alias has a qualified name:

                1│  f : List elem -> [ Nil, Cons elem a ] as Module.LinkedList a
                                                             ^

                An alias introduces a new name to the current scope, so it must be
                unqualified.
                "#
            ),
        )
    }

    #[test]
    fn error_inline_alias_argument_uppercase() {
        report_problem_as(
            indoc!(
                r#"
                f : List elem -> [ Nil, Cons elem a ] as LinkedList U
                "#
            ),
            indoc!(
                r#"
                ── TYPE ARGUMENT NOT LOWERCASE ─────────────────────────────────────────────────

                This alias type argument is not lowercase:

                1│  f : List elem -> [ Nil, Cons elem a ] as LinkedList U
                                                                        ^

                All type arguments must be lowercase.
                "#
            ),
        )
    }

    #[test]
    fn mismatched_single_tag_arg() {
        report_problem_as(
            indoc!(
                r#"
                isEmpty =
                    \email ->
                        Email str = email
                        Str.isEmpty str

                isEmpty (Name "boo")
                "#
            ),
            indoc!(
                r#"
                ── TYPE MISMATCH ───────────────────────────────────────────────────────────────

                The 1st argument to `isEmpty` is not what I expect:

                6│  isEmpty (Name "boo")
                             ^^^^^^^^^^

                This `Name` global tag application has the type:

                    [ Name Str ]a

                But `isEmpty` needs the 1st argument to be:

                    [ Email Str ]

                Tip: Seems like a tag typo. Maybe `Name` should be `Email`?

                Tip: Can more type annotations be added? Type annotations always help
                me give more specific messages, and I think they could help a lot in
                this case
                "#
            ),
        )
    }

    #[test]
    fn issue_2326() {
        report_problem_as(
            indoc!(
                r#"
                C a b : a -> D a b
                D a b : { a, b }

                f : C a Num.Nat -> D a Num.Nat
                f = \c -> c 6
                f
                "#
            ),
            indoc!(
                r#"
                ── TYPE MISMATCH ───────────────────────────────────────────────────────────────

                The 1st argument to `c` is not what I expect:

                5│  f = \c -> c 6
                                ^

                This argument is a number of type:

                    Num a

                But `c` needs the 1st argument to be:

                    a

                Tip: The type annotation uses the type variable `a` to say that this
                definition can produce any type of value. But in the body I see that
                it will only produce a `Num` value of a single specific type. Maybe
                change the type annotation to be more specific? Maybe change the code
                to be more general?
                "#
            ),
        )
    }

    #[test]
    fn issue_2380_annotations_only() {
        report_problem_as(
            indoc!(
                r#"
                F : F
                a : F
                a
                "#
            ),
            indoc!(
                r#"
                ── CYCLIC ALIAS ────────────────────────────────────────────────────────────────

                The `F` alias is self-recursive in an invalid way:

                1│  F : F
                    ^

                Recursion in aliases is only allowed if recursion happens behind a
                tagged union, at least one variant of which is not recursive.
                "#
            ),
        )
    }

    #[test]
    fn issue_2380_typed_body() {
        report_problem_as(
            indoc!(
                r#"
                F : F
                a : F
                a = 1
                a
                "#
            ),
            indoc!(
                r#"
                ── CYCLIC ALIAS ────────────────────────────────────────────────────────────────

                The `F` alias is self-recursive in an invalid way:

                1│  F : F
                    ^

                Recursion in aliases is only allowed if recursion happens behind a
                tagged union, at least one variant of which is not recursive.
                "#
            ),
        )
    }

    #[test]
    fn issue_2380_alias_with_vars() {
        report_problem_as(
            indoc!(
                r#"
                F a b : F a b
                a : F Str Str
                a
                "#
            ),
            indoc!(
                r#"
                ── CYCLIC ALIAS ────────────────────────────────────────────────────────────────

                The `F` alias is self-recursive in an invalid way:

                1│  F a b : F a b
                    ^

                Recursion in aliases is only allowed if recursion happens behind a
                tagged union, at least one variant of which is not recursive.
                "#
            ),
        )
    }

    #[test]
    fn issue_2167_record_field_optional_and_required_mismatch() {
        report_problem_as(
            indoc!(
                r#"
                Job : [ @Job { inputs : List Str } ]
                job : { inputs ? List Str } -> Job
                job = \{ inputs } ->
                    @Job { inputs }

                job { inputs: [ "build", "test" ] }
                "#
            ),
            indoc!(
                r#"
                ── TYPE MISMATCH ───────────────────────────────────────────────────────────────

                The 1st argument to `job` is weird:

                3│  job = \{ inputs } ->
                           ^^^^^^^^^^

                The argument is a pattern that matches record values of type:

                    { inputs : List Str }

                But the annotation on `job` says the 1st argument should be:

                    { inputs ? List Str }

                Tip: To extract the `.inputs` field it must be non-optional, but the
                type says this field is optional. Learn more about optional fields at
                TODO.
                "#
            ),
        )
    }

    #[test]
    fn unify_recursive_with_nonrecursive() {
        report_problem_as(
            indoc!(
                r#"
                Job : [ @Job { inputs : List Job } ]

                job : { inputs : List Str } -> Job
                job = \{ inputs } ->
                    @Job { inputs }

                job { inputs: [ "build", "test" ] }
                "#
            ),
            indoc!(
                r#"
                ── TYPE MISMATCH ───────────────────────────────────────────────────────────────

                Something is off with the body of the `job` definition:

                3│  job : { inputs : List Str } -> Job
                4│  job = \{ inputs } ->
                5│      @Job { inputs }
                        ^^^^^^^^^^^^^^^

                This `@Job` private tag application has the type:

                    [ @Job { inputs : List Str } ]

                But the type annotation on `job` says it should be:

                    [ @Job { inputs : List a } ] as a
                "#
            ),
        )
    }

    #[test]
    fn nested_datatype() {
        report_problem_as(
            indoc!(
                r#"
                Nested a : [ Chain a (Nested (List a)), Term ]

                s : Nested Str

                s
                "#
            ),
            indoc!(
                r#"
                ── NESTED DATATYPE ─────────────────────────────────────────────────────────────

                `Nested` is a nested datatype. Here is one recursive usage of it:

                1│  Nested a : [ Chain a (Nested (List a)), Term ]
                                          ^^^^^^^^^^^^^^^

                But recursive usages of `Nested` must match its definition:

                1│  Nested a : [ Chain a (Nested (List a)), Term ]
                    ^^^^^^^^

                Nested datatypes are not supported in Roc.

                Hint: Consider rewriting the definition of `Nested` to use the recursive type with the same arguments.
                "#
            ),
        )
    }

    #[test]
    fn nested_datatype_inline() {
        report_problem_as(
            indoc!(
                r#"
                f : {} -> [ Chain a (Nested (List a)), Term ] as Nested a

                f
                "#
            ),
            indoc!(
                r#"
                ── NESTED DATATYPE ─────────────────────────────────────────────────────────────

                `Nested` is a nested datatype. Here is one recursive usage of it:

                1│  f : {} -> [ Chain a (Nested (List a)), Term ] as Nested a
                                         ^^^^^^^^^^^^^^^

                But recursive usages of `Nested` must match its definition:

                1│  f : {} -> [ Chain a (Nested (List a)), Term ] as Nested a
                                                                     ^^^^^^^^

                Nested datatypes are not supported in Roc.

                Hint: Consider rewriting the definition of `Nested` to use the recursive type with the same arguments.
                "#
            ),
        )
    }

    macro_rules! mismatched_suffix_tests {
        ($($number:expr, $suffix:expr, $name:ident)*) => {$(
            #[test]
            fn $name() {
                let number = $number.to_string();
                let mut typ = $suffix.to_string();
                typ.get_mut(0..1).unwrap().make_ascii_uppercase();
                let bad_type = if $suffix == "u8" { "I8" } else { "U8" };
                let carets = "^".repeat(number.len() + $suffix.len());
                let kind = match $suffix {
                    "dec"|"f32"|"f64" => "a float",
                    _ => "an integer",
                };

                report_problem_as(
                    &format!(indoc!(
                        r#"
                        use : Num.{} -> Num.U8
                        use {}{}
                        "#
                    ), bad_type, number, $suffix),
                    &format!(indoc!(
                        r#"
                        ── TYPE MISMATCH ───────────────────────────────────────────────────────────────

                        The 1st argument to `use` is not what I expect:

                        2│  use {}{}
                                {}

                        This argument is {} of type:

                            {}

                        But `use` needs the 1st argument to be:

                            {}
                        "#
                    ), number, $suffix, carets, kind, typ, bad_type),
                )
            }
        )*}
    }

    mismatched_suffix_tests! {
        1, "u8",   mismatched_suffix_u8
        1, "u16",  mismatched_suffix_u16
        1, "u32",  mismatched_suffix_u32
        1, "u64",  mismatched_suffix_u64
        1, "u128", mismatched_suffix_u128
        1, "i8",   mismatched_suffix_i8
        1, "i16",  mismatched_suffix_i16
        1, "i32",  mismatched_suffix_i32
        1, "i64",  mismatched_suffix_i64
        1, "i128", mismatched_suffix_i128
        1, "nat",  mismatched_suffix_nat
        1, "dec",  mismatched_suffix_dec
        1, "f32",  mismatched_suffix_f32
        1, "f64",  mismatched_suffix_f64
    }

    macro_rules! mismatched_suffix_tests_in_pattern {
        ($($number:expr, $suffix:expr, $name:ident)*) => {$(
            #[test]
            fn $name() {
                let number = $number.to_string();
                let mut typ = $suffix.to_string();
                typ.get_mut(0..1).unwrap().make_ascii_uppercase();
                let bad_suffix = if $suffix == "u8" { "i8" } else { "u8" };
                let bad_type = if $suffix == "u8" { "I8" } else { "U8" };
                let carets = "^".repeat(number.len() + $suffix.len());
                let kind = match $suffix {
                    "dec"|"f32"|"f64" => "floats",
                    _ => "integers",
                };

                report_problem_as(
                    &format!(indoc!(
                        r#"
                        when {}{} is
                            {}{} -> 1
                            _ -> 1
                        "#
                    ), number, bad_suffix, number, $suffix),
                    &format!(indoc!(
                        r#"
                        ── TYPE MISMATCH ───────────────────────────────────────────────────────────────

                        The 1st pattern in this `when` is causing a mismatch:

                        2│      {}{} -> 1
                                {}

                        The first pattern is trying to match {}:

                            {}

                        But the expression between `when` and `is` has the type:

                            {}
                        "#
                    ), number, $suffix, carets, kind, typ, bad_type),
                )
            }
        )*}
    }

    mismatched_suffix_tests_in_pattern! {
        1, "u8",   mismatched_suffix_u8_pattern
        1, "u16",  mismatched_suffix_u16_pattern
        1, "u32",  mismatched_suffix_u32_pattern
        1, "u64",  mismatched_suffix_u64_pattern
        1, "u128", mismatched_suffix_u128_pattern
        1, "i8",   mismatched_suffix_i8_pattern
        1, "i16",  mismatched_suffix_i16_pattern
        1, "i32",  mismatched_suffix_i32_pattern
        1, "i64",  mismatched_suffix_i64_pattern
        1, "i128", mismatched_suffix_i128_pattern
        1, "nat",  mismatched_suffix_nat_pattern
        1, "dec",  mismatched_suffix_dec_pattern
        1, "f32",  mismatched_suffix_f32_pattern
        1, "f64",  mismatched_suffix_f64_pattern
    }

    #[test]
    fn bad_numeric_literal_suffix() {
        report_problem_as(
            indoc!(
                r#"
                1u256
                "#
            ),
            // TODO: link to number suffixes
            indoc!(
                r#"
                ── SYNTAX PROBLEM ──────────────────────────────────────────────────────────────

                This integer literal contains an invalid digit:

                1│  1u256
                    ^^^^^

                Integer literals can only contain the digits
                0-9, or have an integer suffix.

                Tip: Learn more about number literals at TODO
                "#
            ),
        )
    }

    #[test]
    fn numer_literal_multi_suffix() {
        report_problem_as(
            indoc!(
                r#"
                1u8u8
                "#
            ),
            // TODO: link to number suffixes
            indoc!(
                r#"
                ── SYNTAX PROBLEM ──────────────────────────────────────────────────────────────

                This integer literal contains an invalid digit:

                1│  1u8u8
                    ^^^^^

                Integer literals can only contain the digits
                0-9, or have an integer suffix.

                Tip: Learn more about number literals at TODO
                "#
            ),
        )
    }

    #[test]
    fn int_literal_has_float_suffix() {
        report_problem_as(
            indoc!(
                r#"
                0b1f32
                "#
            ),
            indoc!(
                r#"
                ── CONFLICTING NUMBER SUFFIX ───────────────────────────────────────────────────

                This number literal is an integer, but it has a float suffix:

                1│  0b1f32
                    ^^^^^^
                "#
            ),
        )
    }

    #[test]
    fn float_literal_has_int_suffix() {
        report_problem_as(
            indoc!(
                r#"
                1.0u8
                "#
            ),
            indoc!(
                r#"
                ── CONFLICTING NUMBER SUFFIX ───────────────────────────────────────────────────

                This number literal is a float, but it has an integer suffix:

                1│  1.0u8
                    ^^^^^
                "#
            ),
        )
    }

    #[test]
    fn u8_overflow() {
        report_problem_as(
            "256u8",
            indoc!(
                r#"
                ── NUMBER OVERFLOWS SUFFIX ─────────────────────────────────────────────────────

                This integer literal overflows the type indicated by its suffix:

                1│  256u8
                    ^^^^^

                Tip: The suffix indicates this integer is a U8, whose maximum value is
                255.
                "#
            ),
        )
    }

    #[test]
    fn negative_u8() {
        report_problem_as(
            "-1u8",
            indoc!(
                r#"
                ── NUMBER UNDERFLOWS SUFFIX ────────────────────────────────────────────────────

                This integer literal underflows the type indicated by its suffix:

                1│  -1u8
                    ^^^^

                Tip: The suffix indicates this integer is a U8, whose minimum value is
                0.
                "#
            ),
        )
    }

    #[test]
    fn u16_overflow() {
        report_problem_as(
            "65536u16",
            indoc!(
                r#"
                ── NUMBER OVERFLOWS SUFFIX ─────────────────────────────────────────────────────

                This integer literal overflows the type indicated by its suffix:

                1│  65536u16
                    ^^^^^^^^

                Tip: The suffix indicates this integer is a U16, whose maximum value
                is 65535.
                "#
            ),
        )
    }

    #[test]
    fn negative_u16() {
        report_problem_as(
            "-1u16",
            indoc!(
                r#"
                ── NUMBER UNDERFLOWS SUFFIX ────────────────────────────────────────────────────

                This integer literal underflows the type indicated by its suffix:

                1│  -1u16
                    ^^^^^

                Tip: The suffix indicates this integer is a U16, whose minimum value
                is 0.
                "#
            ),
        )
    }

    #[test]
    fn u32_overflow() {
        report_problem_as(
            "4_294_967_296u32",
            indoc!(
                r#"
                ── NUMBER OVERFLOWS SUFFIX ─────────────────────────────────────────────────────

                This integer literal overflows the type indicated by its suffix:

                1│  4_294_967_296u32
                    ^^^^^^^^^^^^^^^^

                Tip: The suffix indicates this integer is a U32, whose maximum value
                is 4_294_967_295.
                "#
            ),
        )
    }

    #[test]
    fn negative_u32() {
        report_problem_as(
            "-1u32",
            indoc!(
                r#"
                ── NUMBER UNDERFLOWS SUFFIX ────────────────────────────────────────────────────

                This integer literal underflows the type indicated by its suffix:

                1│  -1u32
                    ^^^^^

                Tip: The suffix indicates this integer is a U32, whose minimum value
                is 0.
                "#
            ),
        )
    }

    #[test]
    fn u64_overflow() {
        report_problem_as(
            "18_446_744_073_709_551_616u64",
            indoc!(
                r#"
                ── NUMBER OVERFLOWS SUFFIX ─────────────────────────────────────────────────────

                This integer literal overflows the type indicated by its suffix:

                1│  18_446_744_073_709_551_616u64
                    ^^^^^^^^^^^^^^^^^^^^^^^^^^^^^

                Tip: The suffix indicates this integer is a U64, whose maximum value
                is 18_446_744_073_709_551_615.
                "#
            ),
        )
    }

    #[test]
    fn negative_u64() {
        report_problem_as(
            "-1u64",
            indoc!(
                r#"
                ── NUMBER UNDERFLOWS SUFFIX ────────────────────────────────────────────────────

                This integer literal underflows the type indicated by its suffix:

                1│  -1u64
                    ^^^^^

                Tip: The suffix indicates this integer is a U64, whose minimum value
                is 0.
                "#
            ),
        )
    }

    #[test]
    fn negative_u128() {
        report_problem_as(
            "-1u128",
            indoc!(
                r#"
                ── NUMBER UNDERFLOWS SUFFIX ────────────────────────────────────────────────────

                This integer literal underflows the type indicated by its suffix:

                1│  -1u128
                    ^^^^^^

                Tip: The suffix indicates this integer is a U128, whose minimum value
                is 0.
                "#
            ),
        )
    }

    #[test]
    fn i8_overflow() {
        report_problem_as(
            "128i8",
            indoc!(
                r#"
                ── NUMBER OVERFLOWS SUFFIX ─────────────────────────────────────────────────────

                This integer literal overflows the type indicated by its suffix:

                1│  128i8
                    ^^^^^

                Tip: The suffix indicates this integer is a I8, whose maximum value is
                127.
                "#
            ),
        )
    }

    #[test]
    fn i8_underflow() {
        report_problem_as(
            "-129i8",
            indoc!(
                r#"
                ── NUMBER UNDERFLOWS SUFFIX ────────────────────────────────────────────────────

                This integer literal underflows the type indicated by its suffix:

                1│  -129i8
                    ^^^^^^

                Tip: The suffix indicates this integer is a I8, whose minimum value is
                -128.
                "#
            ),
        )
    }

    #[test]
    fn i16_overflow() {
        report_problem_as(
            "32768i16",
            indoc!(
                r#"
                ── NUMBER OVERFLOWS SUFFIX ─────────────────────────────────────────────────────

                This integer literal overflows the type indicated by its suffix:

                1│  32768i16
                    ^^^^^^^^

                Tip: The suffix indicates this integer is a I16, whose maximum value
                is 32767.
                "#
            ),
        )
    }

    #[test]
    fn i16_underflow() {
        report_problem_as(
            "-32769i16",
            indoc!(
                r#"
                ── NUMBER UNDERFLOWS SUFFIX ────────────────────────────────────────────────────

                This integer literal underflows the type indicated by its suffix:

                1│  -32769i16
                    ^^^^^^^^^

                Tip: The suffix indicates this integer is a I16, whose minimum value
                is -32768.
                "#
            ),
        )
    }

    #[test]
    fn i32_overflow() {
        report_problem_as(
            "2_147_483_648i32",
            indoc!(
                r#"
                ── NUMBER OVERFLOWS SUFFIX ─────────────────────────────────────────────────────

                This integer literal overflows the type indicated by its suffix:

                1│  2_147_483_648i32
                    ^^^^^^^^^^^^^^^^

                Tip: The suffix indicates this integer is a I32, whose maximum value
                is 2_147_483_647.
                "#
            ),
        )
    }

    #[test]
    fn i32_underflow() {
        report_problem_as(
            "-2_147_483_649i32",
            indoc!(
                r#"
                ── NUMBER UNDERFLOWS SUFFIX ────────────────────────────────────────────────────

                This integer literal underflows the type indicated by its suffix:

                1│  -2_147_483_649i32
                    ^^^^^^^^^^^^^^^^^

                Tip: The suffix indicates this integer is a I32, whose minimum value
                is -2_147_483_648.
                "#
            ),
        )
    }

    #[test]
    fn i64_overflow() {
        report_problem_as(
            "9_223_372_036_854_775_808i64",
            indoc!(
                r#"
                ── NUMBER OVERFLOWS SUFFIX ─────────────────────────────────────────────────────

                This integer literal overflows the type indicated by its suffix:

                1│  9_223_372_036_854_775_808i64
                    ^^^^^^^^^^^^^^^^^^^^^^^^^^^^

                Tip: The suffix indicates this integer is a I64, whose maximum value
                is 9_223_372_036_854_775_807.
                "#
            ),
        )
    }

    #[test]
    fn i64_underflow() {
        report_problem_as(
            "-9_223_372_036_854_775_809i64",
            indoc!(
                r#"
                ── NUMBER UNDERFLOWS SUFFIX ────────────────────────────────────────────────────

                This integer literal underflows the type indicated by its suffix:

                1│  -9_223_372_036_854_775_809i64
                    ^^^^^^^^^^^^^^^^^^^^^^^^^^^^^

                Tip: The suffix indicates this integer is a I64, whose minimum value
                is -9_223_372_036_854_775_808.
                "#
            ),
        )
    }

    #[test]
    fn i128_overflow() {
        report_problem_as(
            "170_141_183_460_469_231_731_687_303_715_884_105_728i128",
            indoc!(
                r#"
                ── NUMBER OVERFLOWS SUFFIX ─────────────────────────────────────────────────────

                This integer literal overflows the type indicated by its suffix:

                1│  170_141_183_460_469_231_731_687_303_715_884_105_728i128
                    ^^^^^^^^^^^^^^^^^^^^^^^^^^^^^^^^^^^^^^^^^^^^^^^^^^^^^^^

                Tip: The suffix indicates this integer is a I128, whose maximum value
                is 170_141_183_460_469_231_731_687_303_715_884_105_727.
                "#
            ),
        )
    }

    #[test]
    fn list_get_negative_number() {
        report_problem_as(
            indoc!(
                r#"
                 List.get [1,2,3] -1
                 "#
            ),
            // TODO: this error message could be improved, e.g. something like "This argument can
            // be used as ... because of its literal value"
            indoc!(
                r#"
                ── TYPE MISMATCH ───────────────────────────────────────────────────────────────

                The 2nd argument to `get` is not what I expect:

                1│  List.get [1,2,3] -1
                                     ^^

                This argument is a number of type:

                    I8, I16, I32, I64, I128, F32, F64, or Dec

                But `get` needs the 2nd argument to be:

                    Nat
                "#
            ),
        )
    }

    #[test]
    fn list_get_negative_number_indirect() {
        report_problem_as(
            indoc!(
                r#"
                 a = -9_223_372_036_854
                 List.get [1,2,3] a
                 "#
            ),
            indoc!(
                r#"
                ── TYPE MISMATCH ───────────────────────────────────────────────────────────────

                The 2nd argument to `get` is not what I expect:

                2│  List.get [1,2,3] a
                                     ^

                This `a` value is a:

                    I64, I128, F32, F64, or Dec

                But `get` needs the 2nd argument to be:

                    Nat
                "#
            ),
        )
    }

    #[test]
    fn list_get_negative_number_double_indirect() {
        report_problem_as(
            indoc!(
                r#"
                 a = -9_223_372_036_854
                 b = a
                 List.get [1,2,3] b
                 "#
            ),
            indoc!(
                r#"
                ── TYPE MISMATCH ───────────────────────────────────────────────────────────────

                The 2nd argument to `get` is not what I expect:

                3│  List.get [1,2,3] b
                                     ^

                This `b` value is a:

                    I64, I128, F32, F64, or Dec

                But `get` needs the 2nd argument to be:

                    Nat
                "#
            ),
        )
    }

    #[test]
    fn compare_unsigned_to_signed() {
        report_problem_as(
            indoc!(
                r#"
                when -1 is
                   1u8 -> 1
                   _ -> 1
                "#
            ),
            indoc!(
                r#"
                ── TYPE MISMATCH ───────────────────────────────────────────────────────────────

                The 1st pattern in this `when` is causing a mismatch:

                2│     1u8 -> 1
                       ^^^

                The first pattern is trying to match integers:

                    U8

                But the expression between `when` and `is` has the type:

                    I8, I16, I32, I64, I128, F32, F64, or Dec
                "#
            ),
        )
    }

    #[test]
    fn recursive_type_alias_is_newtype() {
        report_problem_as(
            indoc!(
                r#"
                R a : [ Only (R a) ]

                v : R Str
                v
                "#
            ),
            indoc!(
                r#"
                ── CYCLIC ALIAS ────────────────────────────────────────────────────────────────

                The `R` alias is self-recursive in an invalid way:

                1│  R a : [ Only (R a) ]
                    ^

                Recursion in aliases is only allowed if recursion happens behind a
                tagged union, at least one variant of which is not recursive.
                "#
            ),
        )
    }

    #[test]
    fn recursive_type_alias_is_newtype_deep() {
        report_problem_as(
            indoc!(
                r#"
                R a : [ Only { very: [ Deep (R a) ] } ]

                v : R Str
                v
                "#
            ),
            indoc!(
                r#"
                ── CYCLIC ALIAS ────────────────────────────────────────────────────────────────

                The `R` alias is self-recursive in an invalid way:

                1│  R a : [ Only { very: [ Deep (R a) ] } ]
                    ^

                Recursion in aliases is only allowed if recursion happens behind a
                tagged union, at least one variant of which is not recursive.
                "#
            ),
        )
    }

    #[test]
    fn recursive_type_alias_is_newtype_mutual() {
        report_problem_as(
            indoc!(
                r#"
                Foo a : [ Thing (Bar a) ]
                Bar a : [ Stuff (Foo a) ]

                v : Bar Str
                v
                "#
            ),
            indoc!(
                r#"
                ── CYCLIC ALIAS ────────────────────────────────────────────────────────────────
                
                The `Foo` alias is recursive in an invalid way:
                
                1│  Foo a : [ Thing (Bar a) ]
                    ^^^
                
                The `Foo` alias depends on itself through the following chain of
                definitions:
                
                    ┌─────┐
                    │     Foo
                    │     ↓
                    │     Bar
                    └─────┘
                
                Recursion in aliases is only allowed if recursion happens behind a
                tagged union, at least one variant of which is not recursive.
                "#
            ),
        )
    }

    #[test]
    fn issue_2458() {
        report_problem_as(
            indoc!(
                r#"
                Result a b : [ Ok a, Err b ]

                Foo a : [ Blah (Result (Bar a) []) ]
                Bar a : Foo a

                v : Bar Str
                v
                "#
            ),
            "",
        )
    }

    #[test]
    fn opaque_type_not_in_scope() {
        report_problem_as(
            indoc!(
                r#"
                $Age 21
                "#
            ),
            indoc!(
                r#"
                ── OPAQUE TYPE NOT DEFINED ─────────────────────────────────────────────────────

                The opaque type Age referenced here is not defined:

                1│  $Age 21
                    ^^^^

                Note: It looks like there are no opaque types declared in this scope yet!
                "#
            ),
        )
    }

    #[test]
    fn opaque_reference_not_opaque_type() {
        report_problem_as(
            indoc!(
                r#"
                Age : Num.U8

                $Age 21
                "#
            ),
            indoc!(
                r#"
                ── OPAQUE TYPE NOT DEFINED ─────────────────────────────────────────────────────

                The opaque type Age referenced here is not defined:

                3│  $Age 21
                    ^^^^

                Note: There is an alias of the same name:

                1│  Age : Num.U8
                    ^^^

                Note: It looks like there are no opaque types declared in this scope yet!

                ── UNUSED DEFINITION ───────────────────────────────────────────────────────────

                `Age` is not used anywhere in your code.

                1│  Age : Num.U8
                    ^^^^^^^^^^^^

                If you didn't intend on using `Age` then remove it so future readers of
                your code don't wonder why it is there.
                "#
            ),
        )
    }

    #[test]
    fn qualified_opaque_reference() {
        report_problem_as(
            indoc!(
                r#"
                OtherModule.$Age 21
                "#
            ),
            // TODO: get rid of the first error. Consider parsing OtherModule.$Age to completion
            // and checking it during can. The reason the error appears is because it is parsed as
            // Apply(Error(OtherModule), [ $Age, 21 ])
            indoc!(
                r#"
                ── OPAQUE TYPE NOT APPLIED ─────────────────────────────────────────────────────

                This opaque type is not applied to an argument:

                1│  OtherModule.$Age 21
                                ^^^^

                Note: Opaque types always wrap exactly one argument!

                ── SYNTAX PROBLEM ──────────────────────────────────────────────────────────────

                I am trying to parse a qualified name here:

                1│  OtherModule.$Age 21
                                ^

                I was expecting to see an identifier next, like height. A complete
                qualified name looks something like Json.Decode.string.
                "#
            ),
        )
    }

    #[test]
    fn opaque_used_outside_declaration_scope() {
        report_problem_as(
            indoc!(
                r#"
                age =
                    Age := Num.U8
                    21u8

                $Age age
                "#
            ),
            // TODO(opaques): there is a potential for a better error message here, if the usage of
            // `$Age` can be linked to the declaration of `Age` inside `age`, and a suggestion to
            // raise that declaration to the outer scope.
            indoc!(
                r#"
                ── UNUSED DEFINITION ───────────────────────────────────────────────────────────

                `Age` is not used anywhere in your code.

                2│      Age := Num.U8
                        ^^^^^^^^^^^^^

                If you didn't intend on using `Age` then remove it so future readers of
                your code don't wonder why it is there.

                ── OPAQUE TYPE NOT DEFINED ─────────────────────────────────────────────────────

                The opaque type Age referenced here is not defined:

                5│  $Age age
                    ^^^^

                Note: It looks like there are no opaque types declared in this scope yet!
                "#
            ),
        )
    }

    #[test]
    fn unimported_modules_reported() {
        report_problem_as(
            indoc!(
                r#"
                main : Task.Task {} []
                main = "whatever man you don't even know my type"
                main
                "#
            ),
            indoc!(
                r#"
                ── MODULE NOT IMPORTED ─────────────────────────────────────────────────────────

                The `Task` module is not imported:

                1│  main : Task.Task {} []
                           ^^^^^^^^^^^^^^^

                Is there an import missing? Perhaps there is a typo. Did you mean one
                of these?

                    Test
                    List
                    Num
                    Box
                "#
            ),
        )
    }

    #[test]
    fn opaque_mismatch_check() {
        report_problem_as(
            indoc!(
                r#"
                Age := Num.U8

                n : Age
                n = $Age ""

                n
                "#
            ),
            // TODO(opaques): error could be improved by saying that the opaque definition demands
            // that the argument be a U8, and linking to the definitin!
            indoc!(
                r#"
                ── TYPE MISMATCH ───────────────────────────────────────────────────────────────

                This expression is used in an unexpected way:

                4│  n = $Age ""
                             ^^

                This argument to an opaque type has type:

                    Str

                But you are trying to use it as:

                    U8
                "#
            ),
        )
    }

    #[test]
    fn opaque_mismatch_infer() {
        report_problem_as(
            indoc!(
                r#"
                F n := n

                if True
                then $F ""
                else $F {}
                "#
            ),
            indoc!(
                r#"
                ── TYPE MISMATCH ───────────────────────────────────────────────────────────────

                This expression is used in an unexpected way:

                5│  else $F {}
                            ^^

                This argument to an opaque type has type:

                    {}

                But you are trying to use it as:

                    Str
                "#
            ),
        )
    }

    #[test]
    fn opaque_creation_is_not_wrapped() {
        report_problem_as(
            indoc!(
                r#"
                F n := n

                v : F Str
                v = ""

                v
                "#
            ),
            indoc!(
                r#"
                ── TYPE MISMATCH ───────────────────────────────────────────────────────────────

                Something is off with the body of the `v` definition:

                3│  v : F Str
                4│  v = ""
                        ^^

                The body is a string of type:

                    Str

                But the type annotation on `v` says it should be:

                    F Str

                Tip: Type comparisons between an opaque type are only ever equal if
                both types are the same opaque type. Did you mean to create an opaque
                type by wrapping it? If I have an opaque type Age := U32 I can create
                an instance of this opaque type by doing @Age 23.
                "#
            ),
        )
    }

    #[test]
    fn opaque_mismatch_pattern_check() {
        report_problem_as(
            indoc!(
                r#"
                Age := Num.U8

                f : Age -> Num.U8
                f = \Age n -> n

                f
                "#
            ),
            // TODO(opaques): error could be improved by saying that the user-provided pattern
            // probably wants to change "Age" to "@Age"!
            indoc!(
                r#"
                ── TYPE MISMATCH ───────────────────────────────────────────────────────────────

                This pattern is being used in an unexpected way:

                4│  f = \Age n -> n
                         ^^^^^

                It is a `Age` tag of type:

                    [ Age a ]

                But it needs to match:

                    Age

                Tip: Type comparisons between an opaque type are only ever equal if
                both types are the same opaque type. Did you mean to create an opaque
                type by wrapping it? If I have an opaque type Age := U32 I can create
                an instance of this opaque type by doing @Age 23.
                "#
            ),
        )
    }

    #[test]
    fn opaque_mismatch_pattern_infer() {
        report_problem_as(
            indoc!(
                r#"
                F n := n

                \x ->
                    when x is
                        $F A -> ""
                        $F {} -> ""
                "#
            ),
            indoc!(
                r#"
                ── TYPE MISMATCH ───────────────────────────────────────────────────────────────

                The 2nd pattern in this `when` does not match the previous ones:

                6│          $F {} -> ""
                            ^^^^^

                The 2nd pattern is trying to matchF unwrappings of type:

                    F {}a

                But all the previous branches match:

                    F [ A ]a
                "#
            ),
        )
    }

    #[test]
    fn opaque_pattern_match_not_exhaustive_tag() {
        report_problem_as(
            indoc!(
                r#"
                F n := n

                v : F [ A, B, C ]

                when v is
                    $F A -> ""
                    $F B -> ""
                "#
            ),
            indoc!(
                r#"
                ── UNSAFE PATTERN ──────────────────────────────────────────────────────────────

                This `when` does not cover all the possibilities:

                5│>  when v is
                6│>      $F A -> ""
                7│>      $F B -> ""

                Other possibilities include:

                    $F C

                I would have to crash if I saw one of those! Add branches for them!
                "#
            ),
        )
    }

    #[test]
    fn opaque_pattern_match_not_exhaustive_int() {
        report_problem_as(
            indoc!(
                r#"
                F n := n

                v : F Num.U8

                when v is
                    $F 1 -> ""
                    $F 2 -> ""
                "#
            ),
            indoc!(
                r#"
                ── UNSAFE PATTERN ──────────────────────────────────────────────────────────────

                This `when` does not cover all the possibilities:

                5│>  when v is
                6│>      $F 1 -> ""
                7│>      $F 2 -> ""

                Other possibilities include:

                    $F _

                I would have to crash if I saw one of those! Add branches for them!
                "#
            ),
        )
    }

    #[test]
    fn let_polymorphism_with_scoped_type_variables() {
        report_problem_as(
            indoc!(
                r#"
                f : a -> a
                f = \x ->
                    y : a -> a
                    y = \z -> z

                    n = y 1u8
                    x1 = y x
                    (\_ -> x1) n

                f
                "#
            ),
            indoc!(
                r#"
                ── TYPE MISMATCH ───────────────────────────────────────────────────────────────

                The 1st argument to `y` is not what I expect:

                6│      n = y 1u8
                              ^^^

                This argument is an integer of type:

                    U8

                But `y` needs the 1st argument to be:

                    a

                Tip: The type annotation uses the type variable `a` to say that this
                definition can produce any type of value. But in the body I see that
                it will only produce a `U8` value of a single specific type. Maybe
                change the type annotation to be more specific? Maybe change the code
                to be more general?
                "#
            ),
        )
    }

    #[test]
    fn non_exhaustive_with_guard() {
        report_problem_as(
            indoc!(
                r#"
                x : [A]
                when x is
                    A if True -> ""
                "#
            ),
            indoc!(
                r#"
                ── UNSAFE PATTERN ──────────────────────────────────────────────────────────────

                This `when` does not cover all the possibilities:

                2│>  when x is
                3│>      A if True -> ""

                Other possibilities include:

                    A    (note the lack of an if clause)

                I would have to crash if I saw one of those! Add branches for them!
                "#
            ),
        )
    }

    #[test]
    fn invalid_record_extension_type() {
        report_problem_as(
            indoc!(
                r#"
                f : { x : Num.Nat }[]
                f
                "#
            ),
            indoc!(
                r#"
                ── INVALID_EXTENSION_TYPE ──────────────────────────────────────────────────────

                This record extension type is invalid:

                1│  f : { x : Num.Nat }[]
                                       ^^

                Note: A record extension variable can only contain a type variable or
                another record.
                "#
            ),
        )
    }

    #[test]
    fn invalid_tag_extension_type() {
        report_problem_as(
            indoc!(
                r#"
                f : [ A ]Str
                f
                "#
            ),
            indoc!(
                r#"
                ── INVALID_EXTENSION_TYPE ──────────────────────────────────────────────────────

                This tag union extension type is invalid:

                1│  f : [ A ]Str
                             ^^^

                Note: A tag union extension variable can only contain a type variable
                or another tag union.
                "#
            ),
        )
    }

    #[test]
    fn unknown_type() {
        report_problem_as(
            indoc!(
                r#"
                Type : [ Constructor UnknownType ]
                
                insertHelper : UnknownType, Type -> Type
                insertHelper = \h, m ->
                    when m is
                        Constructor _ -> Constructor h 

                insertHelper
                "#
            ),
            indoc!(
                r#"
                ── UNRECOGNIZED NAME ───────────────────────────────────────────────────────────

                I cannot find a `UnknownType` value

                1│  Type : [ Constructor UnknownType ]
                                         ^^^^^^^^^^^

                Did you mean one of these?
                
                    Type
                    True
                    Box
                    Ok
                
                ── UNRECOGNIZED NAME ───────────────────────────────────────────────────────────
                
                I cannot find a `UnknownType` value
                
                3│  insertHelper : UnknownType, Type -> Type
                                                        ^^^^
                
                Did you mean one of these?
                
                    Type
                    True
                    insertHelper
                    Box
                "#
            ),
        )
    }

    #[test]
    fn ability_first_demand_not_indented_enough() {
        report_problem_as(
            indoc!(
                r#"
                Eq has
                eq : a, a -> U64 | a has Eq

                1
                "#
            ),
            indoc!(
                r#"
                ── UNFINISHED ABILITY ──────────────────────────────────────────────────────────

                I was partway through parsing an ability definition, but I got stuck
                here:

                1│  Eq has
                2│  eq : a, a -> U64 | a has Eq
                    ^

                I suspect this line is not indented enough (by 1 spaces)
                "#
            ),
        )
    }

    #[test]
    fn ability_demands_not_indented_with_first() {
        new_report_problem_as(
            indoc!(
                r#"
                Eq has
                    eq : a, a -> U64 | a has Eq
                        neq : a, a -> U64 | a has Eq

                1
                "#
            ),
            indoc!(
                r#"
                ── UNFINISHED ABILITY ──────────────────────────────────────────────────────────

                I was partway through parsing an ability definition, but I got stuck
                here:

                5│          eq : a, a -> U64 | a has Eq
                6│              neq : a, a -> U64 | a has Eq
                                ^

                I suspect this line is indented too much (by 4 spaces)"#
            ),
        )
    }

    #[test]
    fn ability_demand_value_has_args() {
        new_report_problem_as(
            indoc!(
                r#"
                Eq has
                    eq b c : a, a -> U64 | a has Eq

                1
                "#
            ),
            indoc!(
                r#"
                ── UNFINISHED ABILITY ──────────────────────────────────────────────────────────

                I was partway through parsing an ability definition, but I got stuck
                here:

                5│          eq b c : a, a -> U64 | a has Eq
                               ^

                I was expecting to see a : annotating the signature of this value
                next."#
            ),
        )
    }

    #[test]
    fn ability_non_signature_expression() {
        report_problem_as(
            indoc!(
                r#"
                Eq has
                    123

                1
                "#
            ),
            indoc!(
                r#"
                ── UNFINISHED ABILITY ──────────────────────────────────────────────────────────

                I was partway through parsing an ability definition, but I got stuck
                here:

                1│  Eq has
                2│      123
                        ^

                I was expecting to see a value signature next.
                "#
            ),
        )
    }

    #[test]
    fn wildcard_in_alias() {
        report_problem_as(
            indoc!(
                r#"
                I : Num.Int *
                a : I
                a
                "#
            ),
            indoc!(
                r#"
                ── UNBOUND TYPE VARIABLE ───────────────────────────────────────────────────────

                The definition of `I` has an unbound type variable:

                1│  I : Num.Int *
                                ^

                Tip: Type variables must be bound before the `:`. Perhaps you intended
                to add a type parameter to this type?
                "#
            ),
        )
    }

    #[test]
    fn wildcard_in_opaque() {
        report_problem_as(
            indoc!(
                r#"
                I := Num.Int *
                a : I
                a
                "#
            ),
            indoc!(
                r#"
                ── UNBOUND TYPE VARIABLE ───────────────────────────────────────────────────────

                The definition of `I` has an unbound type variable:

                1│  I := Num.Int *
                                 ^

                Tip: Type variables must be bound before the `:=`. Perhaps you intended
                to add a type parameter to this type?
                "#
            ),
        )
    }

    #[test]
    fn multiple_wildcards_in_alias() {
        report_problem_as(
            indoc!(
                r#"
                I : [ A (Num.Int *), B (Num.Int *) ]
                a : I
                a
                "#
            ),
            indoc!(
                r#"
                ── UNBOUND TYPE VARIABLE ───────────────────────────────────────────────────────

                The definition of `I` has 2 unbound type variables.

                Here is one occurrence:

                1│  I : [ A (Num.Int *), B (Num.Int *) ]
                                     ^

                Tip: Type variables must be bound before the `:`. Perhaps you intended
                to add a type parameter to this type?
                "#
            ),
        )
    }

    #[test]
    fn inference_var_in_alias() {
        report_problem_as(
            indoc!(
                r#"
                I : Num.Int _
                a : I
                a
                "#
            ),
            indoc!(
                r#"
                ── UNBOUND TYPE VARIABLE ───────────────────────────────────────────────────────

                The definition of `I` has an unbound type variable:

                1│  I : Num.Int _
                                ^

                Tip: Type variables must be bound before the `:`. Perhaps you intended
                to add a type parameter to this type?
                "#
            ),
        )
    }

    #[test]
    fn unbound_var_in_alias() {
        report_problem_as(
            indoc!(
                r#"
                I : Num.Int a
                a : I
                a
                "#
            ),
            indoc!(
                r#"
                ── UNBOUND TYPE VARIABLE ───────────────────────────────────────────────────────

                The definition of `I` has an unbound type variable:

                1│  I : Num.Int a
                                ^

                Tip: Type variables must be bound before the `:`. Perhaps you intended
                to add a type parameter to this type?
                "#
            ),
        )
    }

    #[test]
    fn ability_bad_type_parameter() {
        new_report_problem_as(
            indoc!(
                r#"
                app "test" provides [] to "./platform"

                Hash a b c has
                  hash : a -> U64 | a has Hash
                "#
            ),
            indoc!(
                r#"
                ── ABILITY HAS TYPE VARIABLES ──────────────────────────────────────────────────

                The definition of the `Hash` ability includes type variables:

                3│  Hash a b c has
                         ^^^^^

                Abilities cannot depend on type variables, but their member values
                can!

                ── UNUSED DEFINITION ───────────────────────────────────────────────────────────

                `Hash` is not used anywhere in your code.

                3│  Hash a b c has
                    ^^^^

                If you didn't intend on using `Hash` then remove it so future readers of
                your code don't wonder why it is there.
                "#
            ),
        )
    }

    #[test]
    fn alias_in_has_clause() {
        new_report_problem_as(
            indoc!(
                r#"
                app "test" provides [ hash ] to "./platform"

                Hash has hash : a, b -> Num.U64 | a has Hash, b has Bool.Bool
                "#
            ),
            indoc!(
                r#"
                ── HAS CLAUSE IS NOT AN ABILITY ────────────────────────────────────────────────

                The type referenced in this "has" clause is not an ability:

                3│  Hash has hash : a, b -> Num.U64 | a has Hash, b has Bool.Bool
                                                                        ^^^^^^^^^
                "#
            ),
        )
    }

    #[test]
    fn shadowed_type_variable_in_has_clause() {
        new_report_problem_as(
            indoc!(
                r#"
                app "test" provides [ ab1 ] to "./platform"

                Ab1 has ab1 : a -> {} | a has Ab1, a has Ab1
                "#
            ),
            indoc!(
                r#"
                ── DUPLICATE NAME ──────────────────────────────────────────────────────────────

                The `a` name is first defined here:

                3│  Ab1 has ab1 : a -> {} | a has Ab1, a has Ab1
                                            ^^^^^^^^^

                But then it's defined a second time here:

                3│  Ab1 has ab1 : a -> {} | a has Ab1, a has Ab1
                                                       ^^^^^^^^^

                Since these variables have the same name, it's easy to use the wrong
                one on accident. Give one of them a new name.
                "#
            ),
        )
    }

    #[test]
    fn alias_using_ability() {
        new_report_problem_as(
            indoc!(
                r#"
                app "test" provides [ a ] to "./platform"

                Ability has ab : a -> {} | a has Ability

                Alias : Ability

                a : Alias
                "#
            ),
            indoc!(
                r#"
                ── ALIAS USES ABILITY ──────────────────────────────────────────────────────────

                The definition of the `Alias` aliases references the ability `Ability`:

                5│  Alias : Ability
                    ^^^^^

                Abilities are not types, but you can add an ability constraint to a
                type variable `a` by writing

                    | a has Ability

                 at the end of the type.

                ── UNUSED DEFINITION ───────────────────────────────────────────────────────────

                `ab` is not used anywhere in your code.

                3│  Ability has ab : a -> {} | a has Ability
                                ^^

                If you didn't intend on using `ab` then remove it so future readers of
                your code don't wonder why it is there.
                "#
            ),
        )
    }

    #[test]
    fn ability_shadows_ability() {
        new_report_problem_as(
            indoc!(
                r#"
<<<<<<< HEAD
                app "test" provides [ ab ] to "./platform"

                Ability has ab : a -> U64 | a has Ability

                Ability has ab1 : a -> U64 | a has Ability
=======
                Ability has ab : a -> Num.U64 | a has Ability

                Ability has ab1 : a -> Num.U64 | a has Ability

                1
>>>>>>> 9343c680
                "#
            ),
            indoc!(
                r#"
                ── DUPLICATE NAME ──────────────────────────────────────────────────────────────
                
                The `Ability` name is first defined here:
<<<<<<< HEAD

                3│  Ability has ab : a -> U64 | a has Ability
                    ^^^^^^^

                But then it's defined a second time here:

                5│  Ability has ab1 : a -> U64 | a has Ability
                    ^^^^^^^

                Since these abilities have the same name, it's easy to use the wrong
                one on accident. Give one of them a new name.
=======
                
                4│      Ability has ab : a -> Num.U64 | a has Ability
                        ^^^^^^^
                
                But then it's defined a second time here:
                
                6│      Ability has ab1 : a -> Num.U64 | a has Ability
                        ^^^^^^^
                
                Since these abilities have the same name, it's easy to use the wrong
                one on accident. Give one of them a new name.
                
                ── UNUSED DEFINITION ───────────────────────────────────────────────────────────
                
                `ab` is not used anywhere in your code.
                
                4│      Ability has ab : a -> Num.U64 | a has Ability
                                    ^^
                
                If you didn't intend on using `ab` then remove it so future readers of
                your code don't wonder why it is there.
>>>>>>> 9343c680
                "#
            ),
        )
    }

    #[test]
    fn ability_member_does_not_bind_ability() {
        new_report_problem_as(
            indoc!(
                r#"
                app "test" provides [ ] to "./platform"

                Ability has ab : {} -> {}
                "#
            ),
            indoc!(
                r#"
                ── ABILITY MEMBER MISSING HAS CLAUSE ───────────────────────────────────────────

                The definition of the ability member `ab` does not include a `has` clause
                binding a type variable to the ability `Ability`:

                3│  Ability has ab : {} -> {}
                                ^^

                Ability members must include a `has` clause binding a type variable to
                an ability, like

                    a has Ability

                Otherwise, the function does not need to be part of the ability!

                ── UNUSED DEFINITION ───────────────────────────────────────────────────────────

                `Ability` is not used anywhere in your code.

                3│  Ability has ab : {} -> {}
                    ^^^^^^^

                If you didn't intend on using `Ability` then remove it so future readers
                of your code don't wonder why it is there.

                ── UNUSED DEFINITION ───────────────────────────────────────────────────────────

                `ab` is not used anywhere in your code.

                3│  Ability has ab : {} -> {}
                                ^^

                If you didn't intend on using `ab` then remove it so future readers of
                your code don't wonder why it is there.
                "#
            ),
        )
    }

    #[test]
    fn ability_member_binds_extra_ability() {
        new_report_problem_as(
            indoc!(
                r#"
                app "test" provides [ eq ] to "./platform"

                Eq has eq : a, a -> Bool.Bool | a has Eq
                Hash has hash : a, b -> Num.U64 | a has Eq, b has Hash
                "#
            ),
            indoc!(
                r#"
                ── ABILITY MEMBER HAS EXTRANEOUS HAS CLAUSE ────────────────────────────────────

                The definition of the ability member `hash` includes a has clause
                binding an ability it is not a part of:

                4│  Hash has hash : a, b -> Num.U64 | a has Eq, b has Hash
                                                      ^^^^^^^^

                Currently, ability members can only bind variables to the ability they
                are a part of.

                Hint: Did you mean to bind the `Hash` ability instead?

                ── UNUSED DEFINITION ───────────────────────────────────────────────────────────

                `hash` is not used anywhere in your code.

                4│  Hash has hash : a, b -> Num.U64 | a has Eq, b has Hash
                             ^^^^

                If you didn't intend on using `hash` then remove it so future readers of
                your code don't wonder why it is there.
                "#
            ),
        )
    }

    #[test]
    fn ability_member_binds_parent_twice() {
        new_report_problem_as(
            indoc!(
                r#"
                app "test" provides [ ] to "./platform"

                Eq has eq : a, b -> Bool.Bool | a has Eq, b has Eq
                "#
            ),
            indoc!(
                r#"
                ── ABILITY MEMBER BINDS MULTIPLE VARIABLES ─────────────────────────────────────

                The definition of the ability member `eq` includes multiple variables
                bound to the `Eq`` ability:`

                3│  Eq has eq : a, b -> Bool.Bool | a has Eq, b has Eq
                                                    ^^^^^^^^^^^^^^^^^^

                Ability members can only bind one type variable to their parent
                ability. Otherwise, I wouldn't know what type implements an ability by
                looking at specializations!

                Hint: Did you mean to only bind `a` to `Eq`?

                ── UNUSED DEFINITION ───────────────────────────────────────────────────────────

                `eq` is not used anywhere in your code.

                3│  Eq has eq : a, b -> Bool.Bool | a has Eq, b has Eq
                           ^^

                If you didn't intend on using `eq` then remove it so future readers of
                your code don't wonder why it is there.
                "#
            ),
        )
    }

    #[test]
    fn has_clause_outside_of_ability() {
        new_report_problem_as(
            indoc!(
                r#"
                app "test" provides [ hash, f ] to "./platform"

                Hash has hash : a -> Num.U64 | a has Hash

                f : a -> Num.U64 | a has Hash
                "#
            ),
            indoc!(
                r#"
                ── ILLEGAL HAS CLAUSE ──────────────────────────────────────────────────────────

                A `has` clause is not allowed here:

                5│  f : a -> Num.U64 | a has Hash
                                       ^^^^^^^^^^

                `has` clauses can only be specified on the top-level type annotation of
                an ability member.
                "#
            ),
        )
    }

    #[test]
    fn ability_specialization_with_non_implementing_type() {
        new_report_problem_as(
            indoc!(
                r#"
                app "test" provides [ hash ] to "./platform"

                Hash has hash : a -> Num.U64 | a has Hash

                hash = \{} -> 0u64
                "#
            ),
            indoc!(
                r#"
                ── TYPE MISMATCH ───────────────────────────────────────────────────────────────

                Something is off with this specialization of `hash`:

                5│  hash = \{} -> 0u64
                    ^^^^

                This value is a declared specialization of type:

                    {}a -> U64

                But the type annotation on `hash` says it must match:

                    a -> U64 | a has Hash

                Note: Some types in this specialization don't implement the abilities
                they are expected to. I found the following missing implementations:

                    {}a does not implement Hash
                "#
            ),
        )
    }

    #[test]
    fn ability_specialization_does_not_match_type() {
        new_report_problem_as(
            indoc!(
                r#"
                app "test" provides [ hash ] to "./platform"

                Hash has hash : a -> U64 | a has Hash

                Id := U32

                hash = \$Id n -> n
                "#
            ),
            indoc!(
                r#"
                ── TYPE MISMATCH ───────────────────────────────────────────────────────────────

                Something is off with this specialization of `hash`:

                7│  hash = \$Id n -> n
                    ^^^^

                This value is a declared specialization of type:

                    Id -> U32

                But the type annotation on `hash` says it must match:

                    Id -> U64
                "#
            ),
        )
    }

    #[test]
    fn ability_specialization_is_incomplete() {
        new_report_problem_as(
            indoc!(
                r#"
                app "test" provides [ eq, le ] to "./platform"

                Eq has
                    eq : a, a -> Bool | a has Eq
                    le : a, a -> Bool | a has Eq

                Id := U64

                eq = \$Id m, $Id n -> m == n
                "#
            ),
            indoc!(
                r#"
                ── INCOMPLETE ABILITY IMPLEMENTATION ───────────────────────────────────────────

                The type `Id` does not fully implement the ability `Eq`. The following
                specializations are missing:

                A specialization for `le`, which is defined here:

                5│      le : a, a -> Bool | a has Eq
                        ^^

                Note: `Id` specializes the following members of `Eq`:

                `eq`, specialized here:

                9│  eq = \$Id m, $Id n -> m == n
                    ^^
                "#
            ),
        )
    }

    #[test]
    fn ability_specialization_overly_generalized() {
        new_report_problem_as(
            indoc!(
                r#"
                app "test" provides [ hash ] to "./platform"

                Hash has
                    hash : a -> U64 | a has Hash

                hash = \_ -> 0u64
                "#
            ),
            indoc!(
                r#"
                ── TYPE MISMATCH ───────────────────────────────────────────────────────────────

                This specialization of `hash` is overly general:

                6│  hash = \_ -> 0u64
                    ^^^^

                This value is a declared specialization of type:

                    a -> U64

                But the type annotation on `hash` says it must match:

                    a -> U64 | a has Hash

                Note: The specialized type is too general, and does not provide a
                concrete type where a type variable is bound to an ability.

                Specializations can only be made for concrete types. If you have a
                generic implementation for this value, perhaps you don't need an
                ability?
                "#
            ),
        )
    }

    #[test]
    fn ability_specialization_conflicting_specialization_types() {
        new_report_problem_as(
            indoc!(
                r#"
                app "test" provides [ eq ] to "./platform"

                Eq has
                    eq : a, a -> Bool | a has Eq

                You := {}
                AndI := {}

                eq = \$You {}, $AndI {} -> False
                "#
            ),
            indoc!(
                r#"
                ── TYPE MISMATCH ───────────────────────────────────────────────────────────────

                Something is off with this specialization of `eq`:

                9│  eq = \$You {}, $AndI {} -> False
                    ^^

                This value is a declared specialization of type:

                    You, AndI -> [ False, True ]

                But the type annotation on `eq` says it must match:

                    You, You -> Bool

                Tip: Type comparisons between an opaque type are only ever equal if
                both types are the same opaque type. Did you mean to create an opaque
                type by wrapping it? If I have an opaque type Age := U32 I can create
                an instance of this opaque type by doing @Age 23.
                "#
            ),
        )
    }

    #[test]
    fn ability_specialization_checked_against_annotation() {
        new_report_problem_as(
            indoc!(
                r#"
                app "test" provides [ hash ] to "./platform"

                Hash has
                    hash : a -> U64 | a has Hash

                Id := U64

                hash : Id -> U32
                hash = \$Id n -> n
                "#
            ),
            indoc!(
                r#"
                ── TYPE MISMATCH ───────────────────────────────────────────────────────────────

                Something is off with the body of this definition:

                8│  hash : Id -> U32
                9│  hash = \$Id n -> n
                                     ^

                This `n` value is a:

                    U64

                But the type annotation says it should be:

                    U32

                ── TYPE MISMATCH ───────────────────────────────────────────────────────────────

                Something is off with this specialization of `hash`:

                9│  hash = \$Id n -> n
                    ^^^^

                This value is a declared specialization of type:

                    Id -> U32

                But the type annotation on `hash` says it must match:

                    Id -> U64
                "#
            ),
        )
    }

    #[test]
    fn ability_specialization_called_with_non_specializing() {
        new_report_problem_as(
            indoc!(
                r#"
                app "test" provides [ noGoodVeryBadTerrible ] to "./platform"

                Hash has
                    hash : a -> U64 | a has Hash

                Id := U64

                hash = \$Id n -> n

                User := {}

                noGoodVeryBadTerrible =
                    {
                        nope: hash ($User {}),
                        notYet: hash (A 1),
                    }
                "#
            ),
            indoc!(
                r#"
                ── TYPE MISMATCH ───────────────────────────────────────────────────────────────

                The 1st argument to `hash` is not what I expect:

                15│          notYet: hash (A 1),
                                           ^^^

                This `A` global tag application has the type:

                    [ A (Num a) ]b

                But `hash` needs the 1st argument to be:

                    a | a has Hash

                ── TYPE MISMATCH ───────────────────────────────────────────────────────────────

                This expression has a type that does not implement the abilities it's expected to:

                14│          nope: hash ($User {}),
                                         ^^^^^^^^

                This User opaque wrapping has the type:

                    User

                The ways this expression is used requires that the following types
                implement the following abilities, which they do not:

                    User does not implement Hash

                The type `User` does not fully implement the ability `Hash`. The following
                specializations are missing:

                A specialization for `hash`, which is defined here:

                4│      hash : a -> U64 | a has Hash
                        ^^^^
                "#
            ),
        )
    }

    #[test]
    fn ability_not_on_toplevel() {
        new_report_problem_as(
            indoc!(
                r#"
                app "test" provides [ main ] to "./platform"

                main =
                    Hash has
                        hash : a -> U64 | a has Hash

                    123
                "#
            ),
            indoc!(
                r#"
                ── ABILITY NOT ON TOP-LEVEL ────────────────────────────────────────────────────

                This ability definition is not on the top-level of a module:

                4│>      Hash has
                5│>          hash : a -> U64 | a has Hash

                Abilities can only be defined on the top-level of a Roc module.
                "#
            ),
        )
    }
}<|MERGE_RESOLUTION|>--- conflicted
+++ resolved
@@ -9278,19 +9278,11 @@
         new_report_problem_as(
             indoc!(
                 r#"
-<<<<<<< HEAD
                 app "test" provides [ ab ] to "./platform"
 
                 Ability has ab : a -> U64 | a has Ability
 
                 Ability has ab1 : a -> U64 | a has Ability
-=======
-                Ability has ab : a -> Num.U64 | a has Ability
-
-                Ability has ab1 : a -> Num.U64 | a has Ability
-
-                1
->>>>>>> 9343c680
                 "#
             ),
             indoc!(
@@ -9298,7 +9290,6 @@
                 ── DUPLICATE NAME ──────────────────────────────────────────────────────────────
                 
                 The `Ability` name is first defined here:
-<<<<<<< HEAD
 
                 3│  Ability has ab : a -> U64 | a has Ability
                     ^^^^^^^
@@ -9310,29 +9301,6 @@
 
                 Since these abilities have the same name, it's easy to use the wrong
                 one on accident. Give one of them a new name.
-=======
-                
-                4│      Ability has ab : a -> Num.U64 | a has Ability
-                        ^^^^^^^
-                
-                But then it's defined a second time here:
-                
-                6│      Ability has ab1 : a -> Num.U64 | a has Ability
-                        ^^^^^^^
-                
-                Since these abilities have the same name, it's easy to use the wrong
-                one on accident. Give one of them a new name.
-                
-                ── UNUSED DEFINITION ───────────────────────────────────────────────────────────
-                
-                `ab` is not used anywhere in your code.
-                
-                4│      Ability has ab : a -> Num.U64 | a has Ability
-                                    ^^
-                
-                If you didn't intend on using `ab` then remove it so future readers of
-                your code don't wonder why it is there.
->>>>>>> 9343c680
                 "#
             ),
         )
