--- conflicted
+++ resolved
@@ -1,11 +1,6 @@
 procedure Num.20 (#Attr.2, #Attr.3):
-<<<<<<< HEAD
-    let Num.257 : U64 = lowlevel NumSub #Attr.2 #Attr.3;
-    ret Num.257;
-=======
-    let Num.303 : U64 = lowlevel NumSub #Attr.2 #Attr.3;
-    ret Num.303;
->>>>>>> 5dbc16e3
+    let Num.267 : U64 = lowlevel NumSub #Attr.2 #Attr.3;
+    ret Num.267;
 
 procedure Test.1 (#Derived_gen.0, #Derived_gen.1):
     joinpoint Test.12 Test.2 Test.3:
