--- conflicted
+++ resolved
@@ -1,25 +1,13 @@
-<<<<<<< HEAD
-use crate::llvm::build::{
-    call_bitcode_fn, call_void_bitcode_fn, complex_bitcast, Env, InPlace, Scope,
-};
+use crate::llvm::bitcode::{call_bitcode_fn, call_void_bitcode_fn};
+use crate::llvm::build::{complex_bitcast, Env, InPlace, Scope};
 use crate::llvm::build_list::{
     allocate_list, build_basic_phi2, empty_polymorphic_list, list_len, load_list_ptr, store_list,
 };
 use crate::llvm::convert::{collection, get_ptr_type};
 use inkwell::builder::Builder;
 use inkwell::types::{BasicTypeEnum, StructType};
-use inkwell::values::{BasicValueEnum, FunctionValue, IntValue, StructValue};
+use inkwell::values::{BasicValueEnum, FunctionValue, IntValue, PointerValue, StructValue};
 use inkwell::{AddressSpace, IntPredicate};
-=======
-use crate::llvm::bitcode::{call_bitcode_fn, call_void_bitcode_fn};
-use crate::llvm::build::{complex_bitcast, Env, InPlace, Scope};
-use crate::llvm::build_list::{allocate_list, store_list};
-use crate::llvm::convert::collection;
-use inkwell::builder::Builder;
-use inkwell::types::BasicTypeEnum;
-use inkwell::values::{BasicValueEnum, IntValue, PointerValue, StructValue};
-use inkwell::AddressSpace;
->>>>>>> 2f479e9f
 use roc_builtins::bitcode;
 use roc_module::symbol::Symbol;
 use roc_mono::layout::{Builtin, Layout};
@@ -287,7 +275,6 @@
     zig_str_to_struct(env, zig_result).into()
 }
 
-<<<<<<< HEAD
 /// Str.fromUtf8 : List U8 -> { a : Bool, b : Str, c : Nat, d : I8 }
 pub fn str_from_utf8<'a, 'ctx, 'env>(
     env: &Env<'a, 'ctx, 'env>,
@@ -410,7 +397,8 @@
             .unwrap();
     }
     val.into_struct_value()
-=======
+}
+
 /// Str.fromInt : Int -> Str
 pub fn str_from_float<'a, 'ctx, 'env>(
     env: &Env<'a, 'ctx, 'env>,
@@ -422,7 +410,6 @@
     let zig_result = call_bitcode_fn(env, &[float], &bitcode::STR_FROM_FLOAT).into_struct_value();
 
     zig_str_to_struct(env, zig_result).into()
->>>>>>> 2f479e9f
 }
 
 /// Str.equal : Str, Str -> Bool
