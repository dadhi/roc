use serde::{Deserialize, Serialize};
use std::collections::HashMap;

use crate::colors::{from_hsb, RgbaTup};

#[derive(Hash, Eq, PartialEq, Copy, Clone, Debug, Deserialize, Serialize)]
pub enum HighlightStyle {
    Operator, // =+-<>...
    Comma,
    String,
    FunctionName,
    FunctionArgName,
    Type,
    Bracket,
    Number,
    PackageRelated, // app, packages, imports, exposes, provides...
    Value,
    RecordField,
    Import,
    Provides,
    Blank,
}

pub fn default_highlight_map() -> HashMap<HighlightStyle, RgbaTup> {
    use HighlightStyle::*;

    let almost_white = from_hsb(258, 5, 95);

    let mut highlight_map = HashMap::new();
    [
<<<<<<< HEAD
        (Operator, from_hsb(185, 50, 75)),
=======
        (Operator, colors::WHITE),
        (Comma, from_hsb(258, 50, 90)),
>>>>>>> 8a4975ee
        (String, from_hsb(346, 65, 97)),
        (FunctionName, almost_white),
        (FunctionArgName, from_hsb(225, 50, 100)),
        (Type, almost_white),
        (Bracket, from_hsb(347, 80, 100)),
        (Number, from_hsb(225, 50, 100)),
        (PackageRelated, almost_white),
        (Value, almost_white),
        (RecordField, from_hsb(258, 50, 90)),
        (Import, from_hsb(225, 50, 100)),
        (Provides, from_hsb(225, 50, 100)),
        (Blank, from_hsb(258, 50, 90)),
        // comment from_hsb(285, 6, 47) or 186, 35, 40
    ]
    .iter()
    .for_each(|tup| {
        highlight_map.insert(tup.0, tup.1);
    });

    highlight_map
}<|MERGE_RESOLUTION|>--- conflicted
+++ resolved
@@ -28,12 +28,8 @@
 
     let mut highlight_map = HashMap::new();
     [
-<<<<<<< HEAD
         (Operator, from_hsb(185, 50, 75)),
-=======
-        (Operator, colors::WHITE),
         (Comma, from_hsb(258, 50, 90)),
->>>>>>> 8a4975ee
         (String, from_hsb(346, 65, 97)),
         (FunctionName, almost_white),
         (FunctionArgName, from_hsb(225, 50, 100)),
