use bumpalo::collections::Vec;
use bumpalo::Bump;
use inkwell::builder::Builder;
use inkwell::context::Context;
use inkwell::module::{Linkage, Module};
use inkwell::types::BasicTypeEnum;
use inkwell::values::BasicValueEnum::{self, *};
use inkwell::values::{FunctionValue, IntValue, PointerValue};
use inkwell::{AddressSpace, FloatPredicate, IntPredicate};

use crate::llvm::convert::{
    basic_type_from_layout, collection_wrapper, get_array_type, get_fn_type,
};
use roc_collections::all::ImMap;
use roc_module::symbol::{Interns, Symbol};
use roc_mono::expr::{Expr, Proc, Procs};
use roc_mono::layout::{Builtin, Layout};

/// This is for Inkwell's FunctionValue::verify - we want to know the verification
/// output in debug builds, but we don't want it to print to stdout in release builds!
#[cfg(debug_assertions)]
const PRINT_FN_VERIFICATION_OUTPUT: bool = true;

#[cfg(not(debug_assertions))]
const PRINT_FN_VERIFICATION_OUTPUT: bool = false;

type Scope<'a, 'ctx> = ImMap<Symbol, (Layout<'a>, PointerValue<'ctx>)>;

pub struct Env<'a, 'ctx, 'env> {
    pub arena: &'a Bump,
    pub context: &'ctx Context,
    pub builder: &'env Builder<'ctx>,
    pub module: &'ctx Module<'ctx>,
    pub interns: Interns,
    pub pointer_bytes: u32,
}

pub fn build_expr<'a, 'ctx, 'env>(
    env: &Env<'a, 'ctx, 'env>,
    scope: &Scope<'a, 'ctx>,
    parent: FunctionValue<'ctx>,
    expr: &Expr<'a>,
    procs: &Procs<'a>,
) -> BasicValueEnum<'ctx> {
    use roc_mono::expr::Expr::*;

    match expr {
        Int(num) => env.context.i64_type().const_int(*num as u64, true).into(),
        Float(num) => env.context.f64_type().const_float(*num).into(),
        Cond {
            cond_lhs,
            cond_rhs,
            pass,
            fail,
            ret_layout,
            ..
        } => {
            let cond = Branch2 {
                cond_lhs,
                cond_rhs,
                pass,
                fail,
                ret_layout: ret_layout.clone(),
            };

            build_branch2(env, scope, parent, cond, procs)
        }
        Branches { .. } => {
            panic!("TODO build_branches(env, scope, parent, cond_lhs, branches, procs)");
        }
        Switch {
            cond,
            branches,
            default_branch,
            ret_layout,
            cond_layout,
        } => {
            let ret_type = basic_type_from_layout(env.context, &ret_layout);
            let switch_args = SwitchArgs {
                cond_layout: cond_layout.clone(),
                cond_expr: cond,
                branches,
                default_branch,
                ret_type,
            };

            build_switch(env, scope, parent, switch_args, procs)
        }
        Store(stores, ret) => {
            let mut scope = im_rc::HashMap::clone(scope);
            let context = &env.context;

            for (symbol, layout, expr) in stores.iter() {
                let val = build_expr(env, &scope, parent, &expr, procs);
                let expr_bt = basic_type_from_layout(context, &layout);
                let alloca = create_entry_block_alloca(
                    env,
                    parent,
                    expr_bt,
                    symbol.ident_string(&env.interns),
                );

                env.builder.build_store(alloca, val);

                // Make a new scope which includes the binding we just encountered.
                // This should be done *after* compiling the bound expr, since any
                // recursive (in the LetRec sense) bindings should already have
                // been extracted as procedures. Nothing in here should need to
                // access itself!
                scope = im_rc::HashMap::clone(&scope);

                scope.insert(*symbol, (layout.clone(), alloca));
            }

            build_expr(env, &scope, parent, ret, procs)
        }
        CallByName(symbol, args) => match *symbol {
            Symbol::BOOL_OR => {
                panic!("TODO create a phi node for ||");
            }
            Symbol::BOOL_AND => {
                panic!("TODO create a phi node for &&");
            }
            _ => {
                let mut arg_vals: Vec<BasicValueEnum> =
                    Vec::with_capacity_in(args.len(), env.arena);

                for (arg, _layout) in args.iter() {
                    arg_vals.push(build_expr(env, scope, parent, arg, procs));
                }

                call_with_args(*symbol, arg_vals.into_bump_slice(), env)
            }
        },
        FunctionPointer(symbol) => {
            let ptr = env
                .module
                .get_function(symbol.ident_string(&env.interns))
                .unwrap_or_else(|| panic!("Could not get pointer to unknown function {:?}", symbol))
                .as_global_value()
                .as_pointer_value();

            BasicValueEnum::PointerValue(ptr)
        }
        CallByPointer(sub_expr, args, _var) => {
            let mut arg_vals: Vec<BasicValueEnum> = Vec::with_capacity_in(args.len(), env.arena);

            for arg in args.iter() {
                arg_vals.push(build_expr(env, scope, parent, arg, procs));
            }

            let call = match build_expr(env, scope, parent, sub_expr, procs) {
                BasicValueEnum::PointerValue(ptr) => {
                    env.builder.build_call(ptr, arg_vals.as_slice(), "tmp")
                }
                non_ptr => {
                    panic!(
                        "Tried to call by pointer, but encountered a non-pointer: {:?}",
                        non_ptr
                    );
                }
            };

            call.try_as_basic_value()
                .left()
                .unwrap_or_else(|| panic!("LLVM error: Invalid call by pointer."))
        }

        Load(symbol) => match scope.get(symbol) {
            Some((_, ptr)) => env
                .builder
                .build_load(*ptr, symbol.ident_string(&env.interns)),
            None => panic!("Could not find a var for {:?} in scope {:?}", symbol, scope),
        },
        Str(str_literal) => {
            if str_literal.is_empty() {
                panic!("TODO build an empty string in LLVM");
            } else {
                let ctx = env.context;
                let builder = env.builder;
                let bytes_len = str_literal.len() + 1/* TODO drop the +1 when we have structs and this is no longer a NUL-terminated CString.*/;

                let byte_type = ctx.i8_type();
                let nul_terminator = byte_type.const_zero();
                let len = ctx.i32_type().const_int(bytes_len as u64, false);
                let ptr = env
                    .builder
                    .build_array_malloc(ctx.i8_type(), len, "str_ptr")
                    .unwrap();

                // Copy the bytes from the string literal into the array
                for (index, byte) in str_literal.bytes().enumerate() {
                    let index = ctx.i32_type().const_int(index as u64, false);
                    let elem_ptr = unsafe { builder.build_gep(ptr, &[index], "byte") };

                    builder.build_store(elem_ptr, byte_type.const_int(byte as u64, false));
                }

                // Add a NUL terminator at the end.
                // TODO: Instead of NUL-terminating, return a struct
                // with the pointer and also the length and capacity.
                let index = ctx.i32_type().const_int(bytes_len as u64 - 1, false);
                let elem_ptr = unsafe { builder.build_gep(ptr, &[index], "nul_terminator") };

                builder.build_store(elem_ptr, nul_terminator);

                BasicValueEnum::PointerValue(ptr)
            }
        }
        Array { elem_layout, elems } => {
            let ctx = env.context;
            let elem_type = basic_type_from_layout(ctx, elem_layout);
            let builder = env.builder;

            if elems.is_empty() {
                let array_type = get_array_type(&elem_type, 0);
                let ptr_type = array_type.ptr_type(AddressSpace::Generic);
                let struct_type = collection_wrapper(ctx, ptr_type);

                // The first field in the struct should be the pointer.
                let struct_val = builder
                    .build_insert_value(
                        struct_type.const_zero(),
                        BasicValueEnum::PointerValue(ptr_type.const_null()),
                        Builtin::WRAPPER_PTR,
                        "insert_ptr",
                    )
                    .unwrap();

                BasicValueEnum::StructValue(struct_val.into_struct_value())
            } else {
                let len_u64 = elems.len() as u64;
                let elem_bytes = elem_layout.stack_size(env.pointer_bytes) as u64;

                let ptr = {
                    let bytes_len = elem_bytes * len_u64;
                    let len = ctx.i32_type().const_int(bytes_len, false);

                    env.builder
                        .build_array_malloc(elem_type, len, "create_list_ptr")
                        .unwrap()
                };

                // Copy the elements from the list literal into the array
                for (index, elem) in elems.iter().enumerate() {
                    let offset = ctx.i32_type().const_int(elem_bytes * index as u64, false);
                    let elem_ptr = unsafe { builder.build_gep(ptr, &[offset], "elem") };

                    let val = build_expr(env, &scope, parent, &elem, procs);

                    builder.build_store(elem_ptr, val);
                }

                let ptr_val = BasicValueEnum::PointerValue(ptr);
                let struct_type = collection_wrapper(ctx, ptr.get_type());
                let len = BasicValueEnum::IntValue(ctx.i32_type().const_int(len_u64, false));
                let mut struct_val;

                // Field 0: pointer
                struct_val = builder
                    .build_insert_value(
                        struct_type.const_zero(),
                        ptr_val,
                        Builtin::WRAPPER_PTR,
                        "insert_ptr",
                    )
                    .unwrap();

                // Field 1: length
                struct_val = builder
                    .build_insert_value(struct_val, len, Builtin::WRAPPER_LEN, "insert_len")
                    .unwrap();

                // Field 2: capacity (initially set to length)
                struct_val = builder
                    .build_insert_value(
                        struct_val,
                        len,
                        Builtin::WRAPPER_CAPACITY,
                        "insert_capacity",
                    )
                    .unwrap();

                BasicValueEnum::StructValue(struct_val.into_struct_value())
            }
        }

        Struct { fields, .. } => {
            let ctx = env.context;
            let builder = env.builder;

            // Sort the fields
            let mut sorted_fields = Vec::with_capacity_in(fields.len(), env.arena);
            for field in fields.iter() {
                sorted_fields.push(field);
            }
            sorted_fields.sort_by_key(|k| &k.0);

            // Determine types
            let mut field_types = Vec::with_capacity_in(fields.len(), env.arena);
            let mut field_vals = Vec::with_capacity_in(fields.len(), env.arena);

            for (_, ref inner_expr) in sorted_fields.iter() {
                let val = build_expr(env, &scope, parent, inner_expr, procs);

                let field_type = match inner_expr {
                    Int(_) => BasicTypeEnum::IntType(ctx.i64_type()),
                    _ => panic!("I don't yet know how to get Inkwell type for {:?}", val),
                };

                field_types.push(field_type);
                field_vals.push(val);
            }

            // Create the struct_type
            let struct_type = ctx.struct_type(field_types.into_bump_slice(), false);
            let mut struct_val = struct_type.const_zero().into();

            // Insert field exprs into struct_val
            for (index, field_val) in field_vals.into_iter().enumerate() {
                struct_val = builder
                    .build_insert_value(struct_val, field_val, index as u32, "insert_field")
                    .unwrap();
            }

            BasicValueEnum::StructValue(struct_val.into_struct_value())
        }
        Access {
            label,
            field_layout,
            struct_layout: Layout::Struct(fields),
            record,
        } => {
            let builder = env.builder;

            // Reconstruct struct layout
            let mut reconstructed_struct_layout =
                Vec::with_capacity_in(fields.len() + 1, env.arena);
            for field in fields.iter() {
                reconstructed_struct_layout.push(field.clone());
            }
            reconstructed_struct_layout.push((label.clone(), field_layout.clone()));
            reconstructed_struct_layout.sort_by(|a, b| {
                a.0.partial_cmp(&b.0)
                    .expect("TODO: failed to sort struct fields in crane access")
            });

            // Get index
            let index = reconstructed_struct_layout
                .iter()
                .position(|(local_label, _)| local_label == label)
                .unwrap() as u32; // TODO

            // Get Struct val
            let struct_val = build_expr(env, &scope, parent, record, procs).into_struct_value();

            builder
                .build_extract_value(struct_val, index, "field_access")
                .unwrap()
        }
        _ => {
            panic!("I don't yet know how to LLVM build {:?}", expr);
        }
    }
}

struct Branch2<'a> {
    cond_lhs: &'a Expr<'a>,
    cond_rhs: &'a Expr<'a>,
    pass: &'a Expr<'a>,
    fail: &'a Expr<'a>,
    ret_layout: Layout<'a>,
}

fn build_branch2<'a, 'ctx, 'env>(
    env: &Env<'a, 'ctx, 'env>,
    scope: &Scope<'a, 'ctx>,
    parent: FunctionValue<'ctx>,
    cond: Branch2<'a>,
    procs: &Procs<'a>,
) -> BasicValueEnum<'ctx> {
    let builder = env.builder;
    let ret_layout = cond.ret_layout;
    let ret_type = basic_type_from_layout(env.context, &ret_layout);

    let lhs = build_expr(env, scope, parent, cond.cond_lhs, procs);
    let rhs = build_expr(env, scope, parent, cond.cond_rhs, procs);

    match (lhs, rhs) {
        (FloatValue(lhs_float), FloatValue(rhs_float)) => {
            let comparison =
                builder.build_float_compare(FloatPredicate::OEQ, lhs_float, rhs_float, "cond");

            build_phi2(
                env, scope, parent, comparison, cond.pass, cond.fail, ret_type, procs,
            )
        }

        (IntValue(lhs_int), IntValue(rhs_int)) => {
            let comparison = builder.build_int_compare(IntPredicate::EQ, lhs_int, rhs_int, "cond");

            build_phi2(
                env, scope, parent, comparison, cond.pass, cond.fail, ret_type, procs,
            )
        }
        _ => panic!(
            "Tried to make a branch out of incompatible conditions: lhs = {:?} and rhs = {:?}",
            cond.cond_lhs, cond.cond_rhs
        ),
    }
}

struct SwitchArgs<'a, 'ctx> {
    pub cond_expr: &'a Expr<'a>,
    pub cond_layout: Layout<'a>,
    pub branches: &'a [(u64, Expr<'a>)],
    pub default_branch: &'a Expr<'a>,
    pub ret_type: BasicTypeEnum<'ctx>,
}

fn build_switch<'a, 'ctx, 'env>(
    env: &Env<'a, 'ctx, 'env>,
    scope: &Scope<'a, 'ctx>,
    parent: FunctionValue<'ctx>,
    switch_args: SwitchArgs<'a, 'ctx>,
    procs: &Procs<'a>,
) -> BasicValueEnum<'ctx> {
    let arena = env.arena;
    let builder = env.builder;
    let context = env.context;
    let SwitchArgs {
        branches,
        cond_expr,
        default_branch,
        ret_type,
        ..
    } = switch_args;

    let cont_block = context.append_basic_block(parent, "cont");

    // Build the condition
    let cond = build_expr(env, scope, parent, cond_expr, procs).into_int_value();

    // Build the cases
    let mut incoming = Vec::with_capacity_in(branches.len(), arena);
    let mut cases = Vec::with_capacity_in(branches.len(), arena);

    for (int, _) in branches.iter() {
        let int_val = context.i64_type().const_int(*int as u64, false);
        let block = context.append_basic_block(parent, format!("branch{}", int).as_str());

        cases.push((int_val, block));
    }

    let default_block = context.append_basic_block(parent, "default");

    builder.build_switch(cond, default_block, &cases);

    for ((_, branch_expr), (_, block)) in branches.iter().zip(cases) {
        builder.position_at_end(block);

        let branch_val = build_expr(env, scope, parent, branch_expr, procs);

        builder.build_unconditional_branch(cont_block);

        incoming.push((branch_val, block));
    }

    // The block for the conditional's default branch.
    builder.position_at_end(default_block);

    let default_val = build_expr(env, scope, parent, default_branch, procs);

    builder.build_unconditional_branch(cont_block);

    incoming.push((default_val, default_block));

    // emit merge block
    builder.position_at_end(cont_block);

    let phi = builder.build_phi(ret_type, "branch");

    for (branch_val, block) in incoming {
        phi.add_incoming(&[(&Into::<BasicValueEnum>::into(branch_val), block)]);
    }

    phi.as_basic_value()
}

// TODO trim down these arguments
#[allow(clippy::too_many_arguments)]
fn build_phi2<'a, 'ctx, 'env>(
    env: &Env<'a, 'ctx, 'env>,
    scope: &Scope<'a, 'ctx>,
    parent: FunctionValue<'ctx>,
    comparison: IntValue<'ctx>,
    pass: &'a Expr<'a>,
    fail: &'a Expr<'a>,
    ret_type: BasicTypeEnum<'ctx>,
    procs: &Procs<'a>,
) -> BasicValueEnum<'ctx> {
    let builder = env.builder;
    let context = env.context;

    // build blocks
    let then_block = context.append_basic_block(parent, "then");
    let else_block = context.append_basic_block(parent, "else");
    let cont_block = context.append_basic_block(parent, "branchcont");

    builder.build_conditional_branch(comparison, then_block, else_block);

    // build then block
    builder.position_at_end(then_block);
    let then_val = build_expr(env, scope, parent, pass, procs);
    builder.build_unconditional_branch(cont_block);

    let then_block = builder.get_insert_block().unwrap();

    // build else block
    builder.position_at_end(else_block);
    let else_val = build_expr(env, scope, parent, fail, procs);
    builder.build_unconditional_branch(cont_block);

    let else_block = builder.get_insert_block().unwrap();

    // emit merge block
    builder.position_at_end(cont_block);

    let phi = builder.build_phi(ret_type, "branch");

    phi.add_incoming(&[
        (&Into::<BasicValueEnum>::into(then_val), then_block),
        (&Into::<BasicValueEnum>::into(else_val), else_block),
    ]);

    phi.as_basic_value()
}

/// TODO could this be added to Inkwell itself as a method on BasicValueEnum?
fn set_name(bv_enum: BasicValueEnum<'_>, name: &str) {
    match bv_enum {
        ArrayValue(val) => val.set_name(name),
        IntValue(val) => val.set_name(name),
        FloatValue(val) => val.set_name(name),
        PointerValue(val) => val.set_name(name),
        StructValue(val) => val.set_name(name),
        VectorValue(val) => val.set_name(name),
    }
}

/// Creates a new stack allocation instruction in the entry block of the function.
pub fn create_entry_block_alloca<'a, 'ctx>(
    env: &Env<'a, 'ctx, '_>,
    parent: FunctionValue<'_>,
    basic_type: BasicTypeEnum<'ctx>,
    name: &str,
) -> PointerValue<'ctx> {
    let builder = env.context.create_builder();
    let entry = parent.get_first_basic_block().unwrap();

    match entry.get_first_instruction() {
        Some(first_instr) => builder.position_before(&first_instr),
        None => builder.position_at_end(entry),
    }

    builder.build_alloca(basic_type, name)
}

pub fn build_proc_header<'a, 'ctx, 'env>(
    env: &Env<'a, 'ctx, 'env>,
    symbol: Symbol,
    proc: &Proc<'a>,
) -> (FunctionValue<'ctx>, Vec<'a, BasicTypeEnum<'ctx>>) {
    let args = proc.args;
    let arena = env.arena;
    let context = &env.context;
    let ret_type = basic_type_from_layout(context, &proc.ret_layout);
    let mut arg_basic_types = Vec::with_capacity_in(args.len(), arena);
    let mut arg_symbols = Vec::new_in(arena);

    for (layout, arg_symbol) in args.iter() {
        let arg_type = basic_type_from_layout(env.context, &layout);

        arg_basic_types.push(arg_type);
        arg_symbols.push(arg_symbol);
    }

    let fn_type = get_fn_type(&ret_type, &arg_basic_types);

    let fn_val = env.module.add_function(
        symbol.ident_string(&env.interns),
        fn_type,
        Some(Linkage::Private),
    );

    (fn_val, arg_basic_types)
}

pub fn build_proc<'a, 'ctx, 'env>(
    env: &Env<'a, 'ctx, 'env>,
    proc: Proc<'a>,
    procs: &Procs<'a>,
    fn_val: FunctionValue<'ctx>,
    arg_basic_types: Vec<'a, BasicTypeEnum<'ctx>>,
) {
    let args = proc.args;
    let context = &env.context;

    // Add a basic block for the entry point
    let entry = context.append_basic_block(fn_val, "entry");
    let builder = env.builder;

    builder.position_at_end(entry);

    let mut scope = ImMap::default();

    // Add args to scope
    for ((arg_val, arg_type), (layout, arg_symbol)) in
        fn_val.get_param_iter().zip(arg_basic_types).zip(args)
    {
        set_name(arg_val, arg_symbol.ident_string(&env.interns));

        let alloca =
            create_entry_block_alloca(env, fn_val, arg_type, arg_symbol.ident_string(&env.interns));

        builder.build_store(alloca, arg_val);

        scope.insert(*arg_symbol, (layout.clone(), alloca));
    }

    let body = build_expr(env, &scope, fn_val, &proc.body, procs);

    builder.build_return(Some(&body));
}

pub fn verify_fn(fn_val: FunctionValue<'_>) {
    if !fn_val.verify(PRINT_FN_VERIFICATION_OUTPUT) {
        unsafe {
            fn_val.delete();
        }

        panic!("Invalid generated fn_val.")
    }
}

#[inline(always)]
fn call_with_args<'a, 'ctx, 'env>(
    symbol: Symbol,
    args: &[BasicValueEnum<'ctx>],
    env: &Env<'a, 'ctx, 'env>,
) -> BasicValueEnum<'ctx> {
    match symbol {
        Symbol::INT_ADD | Symbol::NUM_ADD => {
            debug_assert!(args.len() == 2);

            let int_val = env.builder.build_int_add(
                args[0].into_int_value(),
                args[1].into_int_value(),
                "add_i64",
            );

            BasicValueEnum::IntValue(int_val)
        }
        Symbol::FLOAT_ADD => {
            debug_assert!(args.len() == 2);

            let float_val = env.builder.build_float_add(
                args[0].into_float_value(),
                args[1].into_float_value(),
                "add_f64",
            );

            BasicValueEnum::FloatValue(float_val)
        }
        Symbol::INT_SUB | Symbol::NUM_SUB => {
            debug_assert!(args.len() == 2);

            let int_val = env.builder.build_int_sub(
                args[0].into_int_value(),
                args[1].into_int_value(),
                "sub_I64",
            );

            BasicValueEnum::IntValue(int_val)
        }
        Symbol::FLOAT_SUB => {
            debug_assert!(args.len() == 2);

            let float_val = env.builder.build_float_sub(
                args[0].into_float_value(),
                args[1].into_float_value(),
                "sub_f64",
            );

            BasicValueEnum::FloatValue(float_val)
        }
        Symbol::NUM_MUL => {
            debug_assert!(args.len() == 2);

            let int_val = env.builder.build_int_mul(
                args[0].into_int_value(),
                args[1].into_int_value(),
                "mul_i64",
            );

            BasicValueEnum::IntValue(int_val)
        }
        Symbol::NUM_NEG => {
            debug_assert!(args.len() == 1);

            let int_val = env
                .builder
                .build_int_neg(args[0].into_int_value(), "negate_i64");

            BasicValueEnum::IntValue(int_val)
        }
        Symbol::LIST_LEN => {
            debug_assert!(args.len() == 1);

            let wrapper_struct = args[0].into_struct_value();
            let builder = env.builder;

            // Get the 32-bit int length
            let i32_val = builder.build_extract_value(wrapper_struct, Builtin::WRAPPER_LEN, "unwrapped_list_len").unwrap().into_int_value();

            // cast the 32-bit length to a 64-bit int
            BasicValueEnum::IntValue(builder.build_int_cast(i32_val, env.context.i64_type(), "i32_to_i64"))
        }
        Symbol::LIST_IS_EMPTY => {
            debug_assert!(args.len() == 1);

            let list_struct = args[0].into_struct_value();
            let builder = env.builder;
            let list_len = builder.build_extract_value(list_struct, 1, "unwrapped_list_len").unwrap().into_int_value();
            let zero = env.context.i32_type().const_zero();
            let answer = builder.build_int_compare(IntPredicate::EQ, list_len, zero, "is_zero");

            BasicValueEnum::IntValue(answer)
        }
        Symbol::LIST_GET_UNSAFE => {
            let builder = env.builder;

            // List.get : List elem, Int -> Result elem [ OutOfBounds ]*
            debug_assert!(args.len() == 2);

            let wrapper_struct = args[0].into_struct_value();
            let elem_index = args[1].into_int_value();

            // Slot 1 in the wrapper struct is the length
            let _list_len = builder.build_extract_value(wrapper_struct, Builtin::WRAPPER_LEN, "unwrapped_list_len").unwrap().into_int_value();

            // TODO here, check to see if the requested index exceeds the length of the array.

            // Slot 0 in the wrapper struct is the pointer to the array data
            let array_data_ptr = builder.build_extract_value(wrapper_struct, Builtin::WRAPPER_PTR, "unwrapped_list_ptr").unwrap().into_pointer_value();

            let elem_bytes = 8; // TODO Look this size up instead of hardcoding it!
            let elem_size = env.context.i64_type().const_int(elem_bytes, false);
<<<<<<< HEAD
=======
            let offset = builder.build_int_mul(elem_index, elem_size, "mul_offset");
>>>>>>> 41568e4f

            // Calculate the offset at runtime by multiplying the index by the size of an element.
            let offset_bytes = builder.build_int_mul(elem_index, elem_size, "mul_offset");

            // We already checked the bounds earlier.
            let elem_ptr = unsafe { builder.build_in_bounds_gep(array_data_ptr, &[offset_bytes], "elem") };

            builder.build_load(elem_ptr, "List.get")
        }
        Symbol::LIST_SET /* TODO clone first for LIST_SET! */ | Symbol::LIST_SET_IN_PLACE => {
            let builder = env.builder;

            debug_assert!(args.len() == 3);

            let wrapper_struct = args[0].into_struct_value();
            let elem_index = args[1].into_int_value();
            let elem = args[2];

            // Slot 1 in the wrapper struct is the length
            let _list_len = builder.build_extract_value(wrapper_struct, Builtin::WRAPPER_LEN, "unwrapped_list_len").unwrap().into_int_value();

            // TODO here, check to see if the requested index exceeds the length of the array.
            // If so, bail out and return the list unaltered.

            // Slot 0 in the wrapper struct is the pointer to the array data
            let array_data_ptr = builder.build_extract_value(wrapper_struct, Builtin::WRAPPER_PTR, "unwrapped_list_ptr").unwrap().into_pointer_value();

            let elem_bytes = 8; // TODO Look this size up instead of hardcoding it!
            let elem_size = env.context.i64_type().const_int(elem_bytes, false);

            // Calculate the offset at runtime by multiplying the index by the size of an element.
            let offset_bytes = builder.build_int_mul(elem_index, elem_size, "mul_offset");

            // We already checked the bounds earlier.
            let elem_ptr = unsafe { builder.build_in_bounds_gep(array_data_ptr, &[offset_bytes], "elem") };

            // Mutate the array in-place.
            builder.build_store(elem_ptr, elem);

            // Return the wrapper unchanged, since pointer, length and capacity are all unchanged
            wrapper_struct.into()
        }
        _ => {
            let fn_val = env
                .module
                .get_function(symbol.ident_string(&env.interns))
                .unwrap_or_else(|| panic!("Unrecognized function: {:?}", symbol));

            let call = env.builder.build_call(fn_val, args, "tmp");

            call.try_as_basic_value()
                .left()
                .unwrap_or_else(|| panic!("LLVM error: Invalid call by name for name {:?}", symbol))
        }
    }
}<|MERGE_RESOLUTION|>--- conflicted
+++ resolved
@@ -756,10 +756,6 @@
 
             let elem_bytes = 8; // TODO Look this size up instead of hardcoding it!
             let elem_size = env.context.i64_type().const_int(elem_bytes, false);
-<<<<<<< HEAD
-=======
-            let offset = builder.build_int_mul(elem_index, elem_size, "mul_offset");
->>>>>>> 41568e4f
 
             // Calculate the offset at runtime by multiplying the index by the size of an element.
             let offset_bytes = builder.build_int_mul(elem_index, elem_size, "mul_offset");
