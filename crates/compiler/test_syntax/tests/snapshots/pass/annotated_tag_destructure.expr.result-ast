--- conflicted
+++ resolved
@@ -1,54 +1,3 @@
-<<<<<<< HEAD
-Defs(
-    Defs {
-        tags: [
-            Index(2147483648),
-        ],
-        regions: [
-            @0-46,
-        ],
-        space_before: [
-            Slice(start = 0, length = 0),
-        ],
-        space_after: [
-            Slice(start = 0, length = 0),
-        ],
-        spaces: [],
-        type_defs: [],
-        value_defs: [
-            AnnotatedBody {
-                ann_pattern: @0-8 Apply(
-                    @0-6 Tag(
-                        "UserId",
-                    ),
-                    [
-                        @7-8 Identifier {
-                            ident: "x",
-                        },
-                    ],
-                ),
-                ann_type: @11-25 TagUnion {
-                    ext: None,
-                    tags: [
-                        @13-23 Apply {
-                            name: @13-19 "UserId",
-                            args: [
-                                @20-23 Apply(
-                                    "",
-                                    "I64",
-                                    [],
-                                ),
-                            ],
-                        },
-                    ],
-                },
-                comment: [
-                    Newline,
-                ],
-                body_pattern: @26-34 Apply(
-                    @26-32 Tag(
-                        "UserId",
-=======
 SpaceAfter(
     Defs(
         Defs {
@@ -77,7 +26,6 @@
                                 ident: "x",
                             },
                         ],
->>>>>>> e10448e9
                     ),
                     ann_type: @11-25 TagUnion {
                         ext: None,
@@ -94,7 +42,9 @@
                             },
                         ],
                     },
-                    comment: None,
+                    comment: [
+                        Newline,
+                    ],
                     body_pattern: @26-34 Apply(
                         @26-32 Tag(
                             "UserId",
