--- conflicted
+++ resolved
@@ -226,11 +226,10 @@
     ret List.650;
 
 procedure List.8 (#Attr.2, #Attr.3):
-<<<<<<< HEAD
     let List.658 : List U8 = lowlevel ListConcat #Attr.2 #Attr.3;
     ret List.658;
 
-procedure List.80 (#Derived_gen.25, #Derived_gen.26, #Derived_gen.27, #Derived_gen.28, #Derived_gen.29):
+procedure List.80 (#Derived_gen.30, #Derived_gen.31, #Derived_gen.32, #Derived_gen.33, #Derived_gen.34):
     joinpoint List.705 List.453 List.454 List.455 List.456 List.457:
         let List.707 : Int1 = CallByName Num.22 List.456 List.457;
         if List.707 then
@@ -249,45 +248,14 @@
                 let List.459 : {U64, Int1} = UnionAtIndex (Id 0) (Index 0) List.708;
                 let List.712 : [C {U64, Int1}, C {U64, Int1}] = TagId(0) List.459;
                 ret List.712;
-=======
-    let List.669 : List U8 = lowlevel ListConcat #Attr.2 #Attr.3;
-    ret List.669;
-
-procedure List.80 (#Derived_gen.20, #Derived_gen.21, #Derived_gen.22, #Derived_gen.23, #Derived_gen.24):
-    joinpoint List.557 List.440 List.441 List.442 List.443 List.444:
-        let List.559 : Int1 = CallByName Num.22 List.443 List.444;
-        if List.559 then
-            let List.566 : {Str, Str} = CallByName List.66 List.440 List.443;
-            inc List.566;
-            let List.560 : {List U8, U64} = CallByName List.145 List.441 List.566 List.442;
-            let List.563 : U64 = 1i64;
-            let List.562 : U64 = CallByName Num.51 List.443 List.563;
-            jump List.557 List.440 List.560 List.442 List.562 List.444;
-        else
-            dec List.440;
-            ret List.441;
-    in
-    jump List.557 #Derived_gen.20 #Derived_gen.21 #Derived_gen.22 #Derived_gen.23 #Derived_gen.24;
-
-procedure List.80 (#Derived_gen.25, #Derived_gen.26, #Derived_gen.27, #Derived_gen.28, #Derived_gen.29):
-    joinpoint List.645 List.440 List.441 List.442 List.443 List.444:
-        let List.647 : Int1 = CallByName Num.22 List.443 List.444;
-        if List.647 then
-            let List.654 : U8 = CallByName List.66 List.440 List.443;
-            let List.648 : List U8 = CallByName List.145 List.441 List.654 List.442;
-            let List.651 : U64 = 1i64;
-            let List.650 : U64 = CallByName Num.51 List.443 List.651;
-            jump List.645 List.440 List.648 List.442 List.650 List.444;
->>>>>>> 5ef2fc52
         else
             dec List.453;
             let List.706 : [C {U64, Int1}, C {U64, Int1}] = TagId(1) List.454;
             ret List.706;
     in
-<<<<<<< HEAD
-    jump List.705 #Derived_gen.25 #Derived_gen.26 #Derived_gen.27 #Derived_gen.28 #Derived_gen.29;
-
-procedure List.86 (#Derived_gen.30, #Derived_gen.31, #Derived_gen.32, #Derived_gen.33, #Derived_gen.34):
+    jump List.705 #Derived_gen.30 #Derived_gen.31 #Derived_gen.32 #Derived_gen.33 #Derived_gen.34;
+
+procedure List.86 (#Derived_gen.35, #Derived_gen.36, #Derived_gen.37, #Derived_gen.38, #Derived_gen.39):
     joinpoint List.567 List.148 List.149 List.150 List.151 List.152:
         let List.569 : Int1 = CallByName Num.22 List.151 List.152;
         if List.569 then
@@ -297,37 +265,13 @@
             let List.572 : U64 = 1i64;
             let List.571 : U64 = CallByName Num.51 List.151 List.572;
             jump List.567 List.148 List.153 List.150 List.571 List.152;
-=======
-    jump List.645 #Derived_gen.25 #Derived_gen.26 #Derived_gen.27 #Derived_gen.28 #Derived_gen.29;
-
-procedure List.80 (#Derived_gen.33, #Derived_gen.34, #Derived_gen.35, #Derived_gen.36, #Derived_gen.37):
-    joinpoint List.716 List.440 List.441 List.442 List.443 List.444:
-        let List.718 : Int1 = CallByName Num.22 List.443 List.444;
-        if List.718 then
-            let List.727 : U8 = CallByName List.66 List.440 List.443;
-            let List.719 : [C {U64, Int1}, C {U64, Int1}] = CallByName TotallyNotJson.189 List.441 List.727;
-            let List.724 : U8 = 1i64;
-            let List.725 : U8 = GetTagId List.719;
-            let List.726 : Int1 = lowlevel Eq List.724 List.725;
-            if List.726 then
-                let List.445 : {U64, Int1} = UnionAtIndex (Id 1) (Index 0) List.719;
-                let List.722 : U64 = 1i64;
-                let List.721 : U64 = CallByName Num.51 List.443 List.722;
-                jump List.716 List.440 List.445 List.442 List.721 List.444;
-            else
-                dec List.440;
-                let List.446 : {U64, Int1} = UnionAtIndex (Id 0) (Index 0) List.719;
-                let List.723 : [C {U64, Int1}, C {U64, Int1}] = TagId(0) List.446;
-                ret List.723;
->>>>>>> 5ef2fc52
         else
             dec List.148;
             ret List.149;
     in
-<<<<<<< HEAD
-    jump List.567 #Derived_gen.30 #Derived_gen.31 #Derived_gen.32 #Derived_gen.33 #Derived_gen.34;
-
-procedure List.86 (#Derived_gen.44, #Derived_gen.45, #Derived_gen.46, #Derived_gen.47, #Derived_gen.48):
+    jump List.567 #Derived_gen.35 #Derived_gen.36 #Derived_gen.37 #Derived_gen.38 #Derived_gen.39;
+
+procedure List.86 (#Derived_gen.46, #Derived_gen.47, #Derived_gen.48, #Derived_gen.49, #Derived_gen.50):
     joinpoint List.639 List.148 List.149 List.150 List.151 List.152:
         let List.641 : Int1 = CallByName Num.22 List.151 List.152;
         if List.641 then
@@ -336,28 +280,13 @@
             let List.644 : U64 = 1i64;
             let List.643 : U64 = CallByName Num.51 List.151 List.644;
             jump List.639 List.148 List.153 List.150 List.643 List.152;
-=======
-    jump List.716 #Derived_gen.33 #Derived_gen.34 #Derived_gen.35 #Derived_gen.36 #Derived_gen.37;
-
-procedure List.80 (#Derived_gen.48, #Derived_gen.49, #Derived_gen.50, #Derived_gen.51, #Derived_gen.52):
-    joinpoint List.625 List.440 List.441 List.442 List.443 List.444:
-        let List.627 : Int1 = CallByName Num.22 List.443 List.444;
-        if List.627 then
-            let List.634 : {Str, Str} = CallByName List.66 List.440 List.443;
-            inc List.634;
-            let List.628 : {List U8, U64} = CallByName List.145 List.441 List.634 List.442;
-            let List.631 : U64 = 1i64;
-            let List.630 : U64 = CallByName Num.51 List.443 List.631;
-            jump List.625 List.440 List.628 List.442 List.630 List.444;
->>>>>>> 5ef2fc52
         else
             dec List.148;
             ret List.149;
     in
-<<<<<<< HEAD
-    jump List.639 #Derived_gen.44 #Derived_gen.45 #Derived_gen.46 #Derived_gen.47 #Derived_gen.48;
-
-procedure List.86 (#Derived_gen.49, #Derived_gen.50, #Derived_gen.51, #Derived_gen.52, #Derived_gen.53):
+    jump List.639 #Derived_gen.46 #Derived_gen.47 #Derived_gen.48 #Derived_gen.49 #Derived_gen.50;
+
+procedure List.86 (#Derived_gen.52, #Derived_gen.53, #Derived_gen.54, #Derived_gen.55, #Derived_gen.56):
     joinpoint List.627 List.148 List.149 List.150 List.151 List.152:
         let List.629 : Int1 = CallByName Num.22 List.151 List.152;
         if List.629 then
@@ -371,40 +300,13 @@
             dec List.148;
             ret List.149;
     in
-    jump List.627 #Derived_gen.49 #Derived_gen.50 #Derived_gen.51 #Derived_gen.52 #Derived_gen.53;
+    jump List.627 #Derived_gen.52 #Derived_gen.53 #Derived_gen.54 #Derived_gen.55 #Derived_gen.56;
 
 procedure List.96 (List.450, List.451, List.452):
     let List.703 : U64 = 0i64;
     let List.704 : U64 = CallByName List.6 List.450;
     let List.702 : [C {U64, Int1}, C {U64, Int1}] = CallByName List.80 List.450 List.451 List.452 List.703 List.704;
     ret List.702;
-=======
-    jump List.625 #Derived_gen.48 #Derived_gen.49 #Derived_gen.50 #Derived_gen.51 #Derived_gen.52;
-
-procedure List.93 (List.437, List.438, List.439):
-    let List.555 : U64 = 0i64;
-    let List.556 : U64 = CallByName List.6 List.437;
-    let List.554 : {List U8, U64} = CallByName List.80 List.437 List.438 List.439 List.555 List.556;
-    ret List.554;
-
-procedure List.93 (List.437, List.438, List.439):
-    let List.623 : U64 = 0i64;
-    let List.624 : U64 = CallByName List.6 List.437;
-    let List.622 : {List U8, U64} = CallByName List.80 List.437 List.438 List.439 List.623 List.624;
-    ret List.622;
-
-procedure List.93 (List.437, List.438, List.439):
-    let List.643 : U64 = 0i64;
-    let List.644 : U64 = CallByName List.6 List.437;
-    let List.642 : List U8 = CallByName List.80 List.437 List.438 List.439 List.643 List.644;
-    ret List.642;
-
-procedure List.93 (List.437, List.438, List.439):
-    let List.714 : U64 = 0i64;
-    let List.715 : U64 = CallByName List.6 List.437;
-    let List.713 : [C {U64, Int1}, C {U64, Int1}] = CallByName List.80 List.437 List.438 List.439 List.714 List.715;
-    ret List.713;
->>>>>>> 5ef2fc52
 
 procedure Num.127 (#Attr.2):
     let Num.307 : U8 = lowlevel NumIntCast #Attr.2;
@@ -1475,11 +1377,7 @@
     dec TotallyNotJson.1840;
     ret TotallyNotJson.1839;
 
-<<<<<<< HEAD
-procedure TotallyNotJson.96 (#Derived_gen.23):
-=======
-procedure TotallyNotJson.96 (#Derived_gen.56):
->>>>>>> 5ef2fc52
+procedure TotallyNotJson.96 (#Derived_gen.51):
     joinpoint TotallyNotJson.1847 TotallyNotJson.1168:
         let TotallyNotJson.834 : List Str = StructAtIndex 0 TotallyNotJson.1168;
         let TotallyNotJson.833 : List Str = StructAtIndex 1 TotallyNotJson.1168;
@@ -1515,11 +1413,7 @@
             let TotallyNotJson.1848 : {List Str, List Str} = Struct {TotallyNotJson.834, TotallyNotJson.833};
             ret TotallyNotJson.1848;
     in
-<<<<<<< HEAD
-    jump TotallyNotJson.1847 #Derived_gen.23;
-=======
-    jump TotallyNotJson.1847 #Derived_gen.56;
->>>>>>> 5ef2fc52
+    jump TotallyNotJson.1847 #Derived_gen.51;
 
 procedure TotallyNotJson.97 (TotallyNotJson.837):
     let TotallyNotJson.838 : List Str = CallByName Str.55 TotallyNotJson.837;
@@ -1536,11 +1430,7 @@
     dec TotallyNotJson.1562;
     ret TotallyNotJson.1560;
 
-<<<<<<< HEAD
-procedure TotallyNotJson.98 (#Derived_gen.24):
-=======
-procedure TotallyNotJson.98 (#Derived_gen.41):
->>>>>>> 5ef2fc52
+procedure TotallyNotJson.98 (#Derived_gen.29):
     joinpoint TotallyNotJson.1568 TotallyNotJson.1169:
         let TotallyNotJson.842 : List Str = StructAtIndex 0 TotallyNotJson.1169;
         let TotallyNotJson.841 : List Str = StructAtIndex 1 TotallyNotJson.1169;
@@ -1576,11 +1466,7 @@
             let TotallyNotJson.1569 : {List Str, List Str} = Struct {TotallyNotJson.842, TotallyNotJson.841};
             ret TotallyNotJson.1569;
     in
-<<<<<<< HEAD
-    jump TotallyNotJson.1568 #Derived_gen.24;
-=======
-    jump TotallyNotJson.1568 #Derived_gen.41;
->>>>>>> 5ef2fc52
+    jump TotallyNotJson.1568 #Derived_gen.29;
 
 procedure Test.0 ():
     let Test.12 : Str = "bar";
