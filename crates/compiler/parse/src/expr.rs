use crate::ast::{
    is_expr_suffixed, AssignedField, Collection, CommentOrNewline, Defs, Expr, ExtractSpaces,
    Implements, ImplementsAbilities, ImportAlias, ImportAsKeyword, ImportExposingKeyword,
    ImportedModuleName, IngestedFileAnnotation, IngestedFileImport, ModuleImport,
    ModuleImportParams, Pattern, Spaceable, Spaced, Spaces, SpacesBefore, TryTarget,
    TypeAnnotation, TypeDef, TypeHeader, ValueDef,
};
use crate::blankspace::{
    eat_space, loc_space0_e, parse_space, space0_around_ee, space0_before_e, space0_e, with_spaces,
    with_spaces_after, with_spaces_before,
};
use crate::header::module_name_help;
use crate::ident::{
    integer_ident, lowercase_ident, parse_ident, parse_lowercase_ident, unqualified_ident,
    Accessor, Ident, Suffix,
};
use crate::number_literal::parse_number_base;
use crate::parser::{
    self, and, at_keyword, backtrackable, byte, collection_inner, collection_trailing_sep_e,
    increment_min_indent, loc, map, optional, set_min_indent, skip_first, skip_second,
    specialize_err, specialize_err_ref, then, EClosure, EExpect, EExpr, EIf, EImport,
    EImportParams, EInParens, EList, EPattern, ERecord, EType, EWhen, ParseResult, Parser,
    SpaceProblem,
};
use crate::pattern::parse_closure_param;
use crate::state::State;
use crate::string_literal::{self, parse_rest_of_str_like, StrLikeLiteral};
use crate::type_annotation;
use crate::{header, keyword};
use bumpalo::collections::Vec;
use bumpalo::Bump;
use roc_collections::soa::Slice;
use roc_error_macros::internal_error;
use roc_module::called_via::{BinOp, CalledVia, UnaryOp};
use roc_region::all::{Loc, Position, Region};

use crate::parser::Progress::{self, *};

pub fn test_parse_expr<'a>(
    min_indent: u32,
    arena: &'a bumpalo::Bump,
    state: State<'a>,
) -> Result<Loc<Expr<'a>>, EExpr<'a>> {
    let (_, spaces_before, state) =
        parse_space(EExpr::IndentStart, arena, state, min_indent).map_err(|(_, f)| f)?;

    let (expr, state) = match loc_expr_block(ExprParseOptions::ALL).parse(arena, state, min_indent)
    {
        Ok((_, out, state)) => (out, state),
        Err((_, f)) => return Err(f),
    };

    let (spaces_after, state) =
        match parse_space(EExpr::IndentEnd, arena, state.clone(), min_indent) {
            Ok((_, spaces_after, state)) => (spaces_after, state),
            Err(_) => (&[] as &[_], state),
        };

    if state.has_reached_end() {
        Ok(with_spaces(arena, spaces_before, expr, spaces_after))
    } else {
        Err(EExpr::BadExprEnd(state.pos()))
    }
}

#[derive(Debug, Clone, Copy, PartialEq, Eq)]
pub struct ExprParseOptions {
    /// Check for and accept multi-backpassing syntax
    /// This is usually true, but false within list/record literals
    /// because the comma separating backpassing arguments conflicts
    /// with the comma separating literal elements
    pub accept_multi_backpassing: bool,

    /// Check for the `->` token, and raise an error if found
    /// This is usually true, but false in if-guards
    ///
    /// > Just foo if foo == 2 -> ...
    pub check_for_arrow: bool,
}

impl ExprParseOptions {
    pub const ALL: ExprParseOptions = ExprParseOptions {
        accept_multi_backpassing: true,
        check_for_arrow: true,
    };

    pub const NO_BACK_ARROW: ExprParseOptions = ExprParseOptions {
        accept_multi_backpassing: false,
        check_for_arrow: true,
    };
}

fn parse_rest_of_expr_in_parens_etc<'a>(
    start: Position,
    arena: &'a Bump,
    state: State<'a>,
    min_indent: u32,
) -> ParseResult<'a, Loc<Expr<'a>>, EExpr<'a>> {
    let parser = collection_inner(
        specialize_err_ref(
            EInParens::Expr,
            loc_expr_block(ExprParseOptions::NO_BACK_ARROW),
        ),
        Expr::SpaceBefore,
    );

    let (_, elems, state) = parser
        .parse(arena, state.clone(), 0)
        .map_err(|(p, fail)| (p, EExpr::InParens(fail, start)))?;

    if state.bytes().first() != Some(&b')') {
        let fail = EInParens::End(state.pos());
        return Err((MadeProgress, EExpr::InParens(fail, start)));
    }
    let state = state.advance(1);

    if elems.is_empty() {
        let fail = EInParens::Empty(state.pos());
        return Err((NoProgress, EExpr::InParens(fail, start)));
    }

    let mut loc_elems = if elems.len() > 1 {
        Loc::pos(start, state.pos(), Expr::Tuple(elems.ptrify_items(arena)))
    } else {
        // TODO: don't discard comments before/after
        // (stored in the Collection)
        Loc::at(
            elems.items[0].region,
            Expr::ParensAround(&elems.items[0].value),
        )
    };

    let (field_accesses, state) = match parse_record_field_access_chain(arena, state, min_indent) {
        Ok((_, out, state)) => (out, state),
        Err((_, e)) => return Err((MadeProgress, e)),
    };

    // if there are field accesses, include the parentheses in the region
    // otherwise, don't include the parentheses
    if !field_accesses.is_empty() {
        let elems = apply_expr_access_chain(arena, loc_elems.value, field_accesses);
        loc_elems = Loc::pos(start, state.pos(), elems)
    };

    Ok((MadeProgress, loc_elems, state))
}

fn parse_record_field_access_chain<'a>(
    arena: &'a Bump,
    mut state: State<'a>,
    min_indent: u32,
) -> ParseResult<'a, Vec<'a, Suffix<'a>>, EExpr<'a>> {
    let mut fields = Vec::with_capacity_in(1, arena);
    loop {
        let prev_state = state.clone();
        let (next_field, next_state) = match state.bytes().first() {
            Some(b) => match b {
                b'.' => {
                    let state = state.inc();
                    let before_ident = state.pos();
                    match parse_lowercase_ident(state.clone()) {
                        Ok((_, x, state)) => (Suffix::Accessor(Accessor::RecordField(x)), state),
                        Err((NoProgress, _)) => {
                            match integer_ident().parse(arena, state, min_indent) {
                                Ok((_, x, state)) => {
                                    (Suffix::Accessor(Accessor::TupleIndex(x)), state)
                                }
                                Err(_) => return Err((MadeProgress, EExpr::Access(before_ident))),
                            }
                        }
                        Err(_) => return Err((MadeProgress, EExpr::Access(before_ident))),
                    }
                }
                b'!' => (Suffix::TrySuffix(TryTarget::Task), state.inc()),
                b'?' => (Suffix::TrySuffix(TryTarget::Result), state.inc()),
                _ => return Ok((Progress::when(fields.len() != 0), fields, prev_state)),
            },
            _ => return Ok((Progress::when(fields.len() != 0), fields, prev_state)),
        };

        state = next_state;
        fields.push(next_field);
    }
}

/// In some contexts we want to parse the `_` as an expression, so it can then be turned into a
/// pattern later
fn parse_underscore_or_term<'a>(
    options: ExprParseOptions,
    arena: &'a Bump,
    state: State<'a>,
    min_indent: u32,
) -> ParseResult<'a, Loc<Expr<'a>>, EExpr<'a>> {
    let start = state.pos();
    if state.column() < min_indent {
        return Err((NoProgress, EExpr::Start(start)));
    }

    if state.bytes().first() == Some(&b'_') {
        let state = state.inc();
        match parse_lowercase_ident(state.clone()) {
            Ok((_, name, state)) => {
                let expr = Loc::pos(start, state.pos(), Expr::Underscore(name));
                Ok((MadeProgress, expr, state))
            }
            Err((NoProgress, _)) => {
                let expr = Loc::pos(start, state.pos(), Expr::Underscore(""));
                Ok((MadeProgress, expr, state))
            }
            Err(_) => Err((MadeProgress, EExpr::End(start))),
        }
    } else {
        parse_term(options, arena, state, min_indent)
    }
}

fn parse_term<'a>(
    options: ExprParseOptions,
    arena: &'a Bump,
    state: State<'a>,
    min_indent: u32,
) -> ParseResult<'a, Loc<Expr<'a>>, EExpr<'a>> {
    let start = state.pos();
    if let Some(b) = state.bytes().first() {
        match b {
            b'\\' => match parse_rest_of_closure(options, arena, state.inc()) {
                Ok((p, expr, state)) => Ok((p, Loc::pos(start, state.pos(), expr), state)),
                Err((p, fail)) => Err((p, EExpr::Closure(fail, start))),
            },
            b'(' => parse_rest_of_expr_in_parens_etc(start, arena, state.inc(), min_indent),
            b'{' => parse_record_expr(start, arena, state, min_indent),
            b'[' => parse_rest_of_list_expr(start, arena, state.inc()),
            b'"' | b'\'' => {
                let column = state.column();
                match parse_rest_of_str_like(*b == b'\'', column, arena, state.inc(), min_indent) {
                    Ok((p, literal, state)) => {
                        let literal_expr = match literal {
                            StrLikeLiteral::Str(s) => Expr::Str(s),
                            StrLikeLiteral::SingleQuote(s) => Expr::SingleQuote(s.to_str_in(arena)),
                        };
                        Ok((p, Loc::pos(start, state.pos(), literal_expr), state))
                    }
                    Err((p, fail)) => Err((p, EExpr::Str(fail, start))),
                }
            }
            b'0'..=b'9' => match parse_number_base(false, state.bytes(), state) {
                Ok((p, literal, state)) => {
                    let expr = literal_to_expr(literal);
                    Ok((p, Loc::pos(start, state.pos(), expr), state))
                }
                Err((p, fail)) => Err((p, EExpr::Number(fail, start))),
            },
            _ => {
                if at_keyword(keyword::DBG, &state) {
                    let state = state.advance(keyword::DBG.len());
                    let dbg_expr = Loc::pos(start, state.pos(), Expr::Dbg);
                    return Ok((MadeProgress, dbg_expr, state));
                }

                let (_, ident, state) = parse_ident(arena, state, min_indent)?;
                let ident_end = state.pos();

                match parse_record_field_access_chain(arena, state, min_indent) {
                    Ok((_, suffixes, state)) => {
                        let ident = ident_to_expr(arena, ident);
                        let expr = apply_expr_access_chain(arena, ident, suffixes);
                        Ok((MadeProgress, Loc::pos(start, ident_end, expr), state))
                    }
                    Err((_, e)) => Err((MadeProgress, e)),
                }
            }
        }
    } else {
        Err((NoProgress, EExpr::Start(start)))
    }
}

fn parse_if_when_closure<'a>(
    options: ExprParseOptions,
    arena: &'a Bump,
    mut state: State<'a>,
    min_indent: u32,
) -> ParseResult<'a, Loc<Expr<'a>>, EExpr<'a>> {
    let start = state.pos();
    // All closures start with a '\' - e.g. (\x -> x + 1)
    if state.bytes().first() == Some(&b'\\') {
        match parse_rest_of_closure(options, arena, state.inc()) {
            Ok((p, expr, state)) => Ok((p, Loc::pos(start, state.pos(), expr), state)),
            Err((p, fail)) => Err((p, EExpr::Closure(fail, start))),
        }
    } else if at_keyword(keyword::IF, &state) {
        state.advance_mut(keyword::IF.len());
        match parse_rest_of_if_expr(options, arena, state, min_indent) {
            Ok((p, expr, state)) => Ok((p, Loc::pos(start, state.pos(), expr), state)),
            Err((p, err)) => Err((p, EExpr::If(err, start))),
        }
    } else if at_keyword(keyword::WHEN, &state) {
        state.advance_mut(keyword::WHEN.len());
        let indent = state.line_indent();
        match when::parse_rest_of_when_expr(options, arena, state, indent) {
            Ok((p, expr, state)) => Ok((p, Loc::pos(start, state.pos(), expr), state)),
            Err((p, err)) => Err((p, EExpr::When(err, start))),
        }
    } else {
        Err((NoProgress, EExpr::Start(start)))
    }
}

fn parse_negative_or_term<'a>(
    options: ExprParseOptions,
    arena: &'a Bump,
    state: State<'a>,
    min_indent: u32,
) -> ParseResult<'a, Loc<Expr<'a>>, EExpr<'a>> {
    let start = state.pos();
    if let Some(b) = state.bytes().first() {
        match b {
            b'_' => {
                let state = state.inc();
                match parse_lowercase_ident(state.clone()) {
                    Ok((_, name, state)) => {
                        let expr = Loc::pos(start, state.pos(), Expr::Underscore(name));
                        Ok((MadeProgress, expr, state))
                    }
                    Err((NoProgress, _)) => {
                        let expr = Loc::pos(start, state.pos(), Expr::Underscore(""));
                        Ok((MadeProgress, expr, state))
                    }
                    Err(_) => Err((MadeProgress, EExpr::End(start))),
                }
            }
            b'-' if !state
                .bytes()
                .get(1)
                .map(|b| b.is_ascii_whitespace() || *b == b'#')
                .unwrap_or(false) =>
            {
                parse_unary_minus(start, options, arena, state, min_indent)
            }
            b'-' => {
                // drop the minus
                match parse_number_base(true, &state.bytes()[1..], state) {
                    Ok((p, literal, state)) => {
                        let expr = literal_to_expr(literal);
                        Ok((p, Loc::pos(start, state.pos(), expr), state))
                    }
                    Err((MadeProgress, fail)) => Err((MadeProgress, EExpr::Number(fail, start))),
                    Err(_) => {
                        // it may be the case with split arrow `- >` or similar,
                        // so it should not considered as bad number, let's keep parsing until we find the closest error.
                        Err((NoProgress, EExpr::Start(start)))
                    }
                }
            }
            b'0'..=b'9' => {
                let (p, literal, state) = parse_number_base(false, state.bytes(), state)
                    .map_err(|(p, fail)| (p, EExpr::Number(fail, start)))?;
                let expr = literal_to_expr(literal);
                Ok((p, Loc::pos(start, state.pos(), expr), state))
            }
            b'!' => parse_rest_of_logical_not(start, options, arena, state.inc(), min_indent),
            b'(' => parse_rest_of_expr_in_parens_etc(start, arena, state.inc(), min_indent),
            b'{' => parse_record_expr(start, arena, state, min_indent),
            b'[' => parse_rest_of_list_expr(start, arena, state.inc()),
            b'"' | b'\'' => {
                let column = state.column();
                match parse_rest_of_str_like(*b == b'\'', column, arena, state.inc(), min_indent) {
                    Ok((p, literal, state)) => {
                        let literal_expr = match literal {
                            StrLikeLiteral::Str(s) => Expr::Str(s),
                            StrLikeLiteral::SingleQuote(s) => Expr::SingleQuote(s.to_str_in(arena)),
                        };
                        Ok((p, Loc::pos(start, state.pos(), literal_expr), state))
                    }
                    Err((p, fail)) => Err((p, EExpr::Str(fail, start))),
                }
            }
            _ => {
                if at_keyword(keyword::CRASH, &state) {
                    let state = state.advance(keyword::CRASH.len());
                    let expr = Loc::pos(start, state.pos(), Expr::Crash);
                    return Ok((MadeProgress, expr, state));
                }

                if at_keyword(keyword::DBG, &state) {
                    let state = state.advance(keyword::DBG.len());
                    let dbg_expr = Loc::pos(start, state.pos(), Expr::Dbg);
                    return Ok((MadeProgress, dbg_expr, state));
                }

                let (_, ident, state) = parse_ident(arena, state, min_indent)?;
                let ident_end = state.pos();

                match parse_record_field_access_chain(arena, state, min_indent) {
                    Ok((_, suffixes, state)) => {
                        let ident = ident_to_expr(arena, ident);
                        let expr = apply_expr_access_chain(arena, ident, suffixes);
                        Ok((MadeProgress, Loc::pos(start, ident_end, expr), state))
                    }
                    Err((_, e)) => Err((MadeProgress, e)),
                }
            }
        }
    } else {
        Err((NoProgress, EExpr::Start(start)))
    }
}

/// Entry point for parsing an expression.
/// If Ok it always returns MadeProgress
pub(crate) fn parse_expr_start<'a>(
    options: ExprParseOptions,
    arena: &'a Bump,
    state: State<'a>,
    min_indent: u32,
) -> ParseResult<'a, Loc<Expr<'a>>, EExpr<'a>> {
    match parse_if_when_closure(options, arena, state.clone(), min_indent) {
        Err((NoProgress, _)) => {}
        res => return res,
    }

    // Parse a chain of expressions separated by operators. Also handles function application.
    let start = state.pos();
    let call_min_indent = state.line_indent() + 1;

    let (_, term, state) = parse_negative_or_term(options, arena, state, min_indent)?;

    let mut prev_state = state.clone();
    let (spaces_before_op, state) =
        match parse_space(EExpr::IndentEnd, arena, state.clone(), min_indent) {
            Ok((_, spaces_before_op, state)) => (spaces_before_op, state),
            Err(_) => {
                let loc_term = Loc::pos(start, state.pos(), term.value);
                return Ok((MadeProgress, loc_term, state));
            }
        };

    let mut expr_state = ExprState {
        operators: Vec::new_in(arena),
        arguments: Vec::new_in(arena),
        expr: term,
        spaces_after: spaces_before_op,
        end: prev_state.pos(),
    };

    let mut state = state;
    loop {
        match parse_underscore_or_term(options, arena, state.clone(), call_min_indent) {
            Err((MadeProgress, f)) => return Err((MadeProgress, f)),
            Err((NoProgress, _)) => {
                let before_op = state.clone();
                // We're part way thru parsing an expression, e.g. `bar foo `.
                // We just tried parsing an argument and determined we couldn't -
                // so we're going to try parsing an operator.
                let op_res = match parse_bin_op(MadeProgress, state.clone()) {
                    Err((NoProgress, _)) => {
                        // roll back space parsing
                        let expr = parse_expr_final(expr_state, arena);
                        Ok((MadeProgress, expr, prev_state))
                    }
                    Err(fail) => Err(fail),
                    Ok((_, op, state)) => {
                        let op_start = before_op.pos();
                        let op_end = state.pos();

                        expr_state.consume_spaces(arena);
                        let (_, spaces_after_op, state) =
                            parse_space(EExpr::IndentEnd, arena, state, min_indent)?;

                        // a `-` is unary if it is preceded by a space and not followed by a space
                        let loc_op = Loc::pos(op_start, op_end, op);
                        match op {
                            BinOp::Minus if expr_state.end != op_start && op_end == state.pos() => {
                                parse_negated_term(
                                    arena,
                                    state,
                                    min_indent,
                                    call_min_indent,
                                    expr_state,
                                    options,
                                    before_op,
                                    loc_op,
                                )
                            }
                            _ => parse_after_binop(
                                arena,
                                state,
                                min_indent,
                                call_min_indent,
                                options,
                                true,
                                spaces_after_op,
                                expr_state,
                                loc_op,
                            ),
                        }
                    }
                };
                return op_res.map(|(_, expr, state)| {
                    (MadeProgress, Loc::pos(start, state.pos(), expr), state)
                });
            }
            Ok((_, mut arg, new_state)) => {
                state = new_state;
                prev_state = state.clone();

                if !expr_state.spaces_after.is_empty() {
                    arg = with_spaces_before(arena, arg, expr_state.spaces_after);
                    expr_state.spaces_after = &[];
                }
                expr_state.arguments.push(arena.alloc(arg));
                expr_state.end = state.pos();

                match parse_space(EExpr::IndentEnd, arena, state.clone(), min_indent) {
                    Err(_) => {
                        expr_state.spaces_after = &[];

                        let expr = parse_expr_final(expr_state, arena);
                        let expr = Loc::pos(start, state.pos(), expr);
                        return Ok((MadeProgress, expr, state));
                    }
                    Ok((_, new_spaces, new_state)) => {
                        expr_state.spaces_after = new_spaces;

                        state = new_state;
                    }
                }

                continue;
            }
        }
    }
}

pub fn parse_repl_defs_and_optional_expr<'a>(
    arena: &'a Bump,
    state: State<'a>,
) -> ParseResult<'a, (Defs<'a>, Option<Loc<Expr<'a>>>), EExpr<'a>> {
    let start = state.pos();
    let (spaces_before, state) = match parse_space(EExpr::IndentEnd, arena, state.clone(), 0) {
        Err((NoProgress, _)) => return Ok((NoProgress, (Defs::default(), None), state)),
        Err((MadeProgress, e)) => return Err((MadeProgress, e)),
        Ok((_, sp, state)) => (Loc::pos(start, state.pos(), sp), state),
    };

    let (_, stmts, state) = parse_stmt_seq(
        arena,
        state,
        |e, _| e.clone(),
        ExprParseOptions::ALL,
        0,
        spaces_before,
        EExpr::IndentEnd,
    )?;

    let state = match parse_space(EExpr::IndentEnd, arena, state.clone(), 0) {
        Err((NoProgress, _)) => state,
        Err((MadeProgress, e)) => return Err((MadeProgress, e)),
        Ok((_, _, state)) => state,
    };

    if !state.has_reached_end() {
        return Err((MadeProgress, EExpr::End(state.pos())));
    }

    let (defs, last_expr) =
        stmts_to_defs(&stmts, Defs::default(), false, arena).map_err(|e| (MadeProgress, e))?;

    Ok((MadeProgress, (defs, last_expr), state))
}

fn parse_stmt_start<'a>(
    options: ExprParseOptions,
    preceding_comment: Region,
    arena: &'a Bump,
    mut state: State<'a>,
    min_indent: u32,
) -> ParseResult<'a, Loc<Stmt<'a>>, EExpr<'a>> {
    match parse_if_when_closure(options, arena, state.clone(), min_indent) {
        Err((NoProgress, _)) => {}
        Ok((p, loc, state)) => return Ok((p, Loc::at(loc.region, Stmt::Expr(loc.value)), state)),
        Err(fail) => return Err(fail),
    }

    let start = state.pos();

    if at_keyword(keyword::EXPECT, &state) {
        state.advance_mut(keyword::EXPECT.len());
        parse_rest_of_expect_stmt(false, start, options, preceding_comment, arena, state)
    } else if at_keyword(&keyword::EXPECT_FX, &state) {
        state.advance_mut(keyword::EXPECT_FX.len());
        parse_rest_of_expect_stmt(true, start, options, preceding_comment, arena, state)
    } else if at_keyword(keyword::DBG, &state) {
        state.advance_mut(keyword::DBG.len());
        parse_rest_of_dbg_stmt(start, options, preceding_comment, arena, state)
    } else if at_keyword(keyword::IMPORT, &state) {
        state.advance_mut(keyword::IMPORT.len());
        parse_rest_of_import(start, arena, state, min_indent)
    } else {
        match parse_stmt_operator_chain(options, arena, state, min_indent) {
            Err((NoProgress, _)) => Err((NoProgress, EExpr::Start(start))),
            Ok((p, stmt, state)) => Ok((p, Loc::pos(start, state.pos(), stmt), state)),
            Err(fail) => Err(fail),
        }
    }
}

fn parse_stmt_operator_chain<'a>(
    options: ExprParseOptions,
    arena: &'a Bump,
    state: State<'a>,
    min_indent: u32,
) -> Result<(Progress, Stmt<'a>, State<'a>), (Progress, EExpr<'a>)> {
    let line_indent = state.line_indent();

    let (_, expr, state) = parse_negative_or_term(options, arena, state, min_indent)?;

    let mut prev_state = state.clone();
    let end = state.pos();

    let (spaces_before_op, state) =
        match parse_space(EExpr::IndentEnd, arena, state.clone(), min_indent) {
            Err(_) => return Ok((MadeProgress, Stmt::Expr(expr.value), state)),
            Ok((_, spaces_before_op, state)) => (spaces_before_op, state),
        };

    let mut expr_state = ExprState {
        operators: Vec::new_in(arena),
        arguments: Vec::new_in(arena),
        expr,
        spaces_after: spaces_before_op,
        end,
    };

    let call_min_indent = line_indent + 1;
    let mut state = state;
    loop {
        match parse_underscore_or_term(options, arena, state.clone(), call_min_indent) {
            Err((MadeProgress, f)) => return Err((MadeProgress, f)),
            Ok((
                _,
                implements @ Loc {
                    value:
                        Expr::Var {
                            module_name: "",
                            ident: keyword::IMPLEMENTS,
                            ..
                        },
                    ..
                },
                state,
            )) if matches!(expr_state.expr.value, Expr::Tag(..)) => {
                return parse_ability_def(expr_state, state, arena, implements, call_min_indent)
                    .map(|(td, s)| (MadeProgress, Stmt::TypeDef(td), s));
            }
            Err((NoProgress, _)) => {
                // We're part way thru parsing an expression, e.g. `bar foo `.
                // We just tried parsing an argument and determined we couldn't -
                // so we're going to try parsing an operator.
                //
                // This is very similar to the logic in `expr_operator_chain`, except
                // we handle the additional case of backpassing, which is valid
                // at the statement level but not at the expression level.
                let before_op = state.clone();
                let op_res = match parse_operator(EExpr::Start, EExpr::BadOperator, state.clone()) {
                    Err((MadeProgress, f)) => Err((MadeProgress, f)),
                    Ok((_, op, state)) => {
                        expr_state.consume_spaces(arena);
                        let loc_op = Loc::pos(before_op.pos(), state.pos(), op);
                        parse_stmt_operator(
                            arena,
                            state,
                            min_indent,
                            call_min_indent,
                            options,
                            expr_state,
                            loc_op,
                            before_op,
                        )
                    }
                    Err((NoProgress, _)) => {
                        // try multi-backpassing
                        if options.accept_multi_backpassing && state.bytes().starts_with(b",") {
                            state = state.advance(1);
                            parse_stmt_multi_backpassing(
                                expr_state, arena, state, min_indent, options,
                            )
                        } else if options.check_for_arrow && state.bytes().starts_with(b"->") {
                            Err((MadeProgress, EExpr::BadOperator("->", state.pos())))
                        } else {
                            // roll back space parsing
                            let expr = parse_expr_final(expr_state, arena);
                            Ok((MadeProgress, Stmt::Expr(expr), prev_state))
                        }
                    }
                };
                return op_res;
            }
            Ok((_, mut arg, new_state)) => {
                state = new_state;
                prev_state = state.clone();

                if !expr_state.spaces_after.is_empty() {
                    arg = with_spaces_before(arena, arg, expr_state.spaces_after);
                    expr_state.spaces_after = &[];
                }
                expr_state.arguments.push(arena.alloc(arg));
                expr_state.end = state.pos();

                match parse_space(EExpr::IndentEnd, arena, state.clone(), min_indent) {
                    Err(_) => {
                        expr_state.spaces_after = &[];

                        let expr = parse_expr_final(expr_state, arena);
                        return Ok((MadeProgress, Stmt::Expr(expr), state));
                    }
                    Ok((_, new_spaces, new_state)) => {
                        expr_state.spaces_after = new_spaces;

                        state = new_state;
                    }
                }

                continue;
            }
        }
    }
}

#[derive(Debug)]
struct ExprState<'a> {
    operators: Vec<'a, (Loc<Expr<'a>>, Loc<BinOp>)>,
    arguments: Vec<'a, &'a Loc<Expr<'a>>>,
    expr: Loc<Expr<'a>>,
    spaces_after: &'a [CommentOrNewline<'a>],
    end: Position,
}

impl<'a> ExprState<'a> {
    fn consume_spaces(&mut self, arena: &'a Bump) {
        if !self.spaces_after.is_empty() {
            if let Some(last) = self.arguments.pop() {
                let new = last.value.with_spaces_after(self.spaces_after, last.region);

                self.arguments.push(arena.alloc(new));
            } else {
                let region = self.expr.region;

                let mut value = Expr::Num("");
                std::mem::swap(&mut self.expr.value, &mut value);

                self.expr = arena
                    .alloc(value)
                    .with_spaces_after(self.spaces_after, region);
            };

            self.spaces_after = &[];
        }
    }

    fn validate_assignment_or_backpassing<F>(
        mut self,
        arena: &'a Bump,
        loc_op: Loc<OperatorOrDef>,
        argument_error: F,
    ) -> Result<Loc<Expr<'a>>, EExpr<'a>>
    where
        F: Fn(Region, Position) -> EExpr<'a>,
    {
        if !self.operators.is_empty() {
            // this `=` or `<-` likely occurred inline; treat it as an invalid operator
            let opchar = match loc_op.value {
                OperatorOrDef::Assignment => "=",
                OperatorOrDef::Backpassing => "<-",
                _ => unreachable!(),
            };

            let fail = EExpr::BadOperator(opchar, loc_op.region.start());

            Err(fail)
        } else if !self.expr.value.is_tag()
            && !self.expr.value.is_opaque()
            && !self.arguments.is_empty()
            && !is_expr_suffixed(&self.expr.value)
        {
            let region = Region::across_all(self.arguments.iter().map(|v| &v.region));

            Err(argument_error(region, loc_op.region.start()))
        } else {
            self.consume_spaces(arena);
            Ok(to_call(arena, self.arguments, self.expr))
        }
    }

    fn validate_is_type_def(
        mut self,
        arena: &'a Bump,
        kind: Loc<AliasOrOpaque>,
    ) -> Result<(Loc<Expr<'a>>, Vec<'a, &'a Loc<Expr<'a>>>), EExpr<'a>> {
        if !self.operators.is_empty() {
            // this `:`/`:=` likely occurred inline; treat it as an invalid operator
            let op = match kind.value {
                AliasOrOpaque::Alias => ":",
                AliasOrOpaque::Opaque => ":=",
            };
            let fail = EExpr::BadOperator(op, kind.region.start());

            Err(fail)
        } else {
            self.consume_spaces(arena);
            Ok((self.expr, self.arguments))
        }
    }
}

#[allow(clippy::unnecessary_wraps)]
fn parse_expr_final<'a>(expr_state: ExprState<'a>, arena: &'a Bump) -> Expr<'a> {
    let right_arg = to_call(arena, expr_state.arguments, expr_state.expr);
    if expr_state.operators.is_empty() {
        right_arg.value
    } else {
        Expr::BinOps(
            expr_state.operators.into_bump_slice(),
            arena.alloc(right_arg),
        )
    }
}

fn to_call<'a>(
    arena: &'a Bump,
    mut arguments: Vec<'a, &'a Loc<Expr<'a>>>,
    loc_expr1: Loc<Expr<'a>>,
) -> Loc<Expr<'a>> {
    if arguments.is_empty() {
        loc_expr1
    } else {
        let last = arguments.last().map(|x| x.region).unwrap_or_default();
        let region = Region::span_across(&loc_expr1.region, &last);

        let spaces = if let Some(last) = arguments.last_mut() {
            let spaces = last.value.extract_spaces();

            if spaces.after.is_empty() {
                &[]
            } else {
                let inner = if !spaces.before.is_empty() {
                    arena.alloc(spaces.item).before(spaces.before)
                } else {
                    spaces.item
                };
                *last = arena.alloc(Loc::at(last.region, inner));

                spaces.after
            }
        } else {
            &[]
        };

        let mut apply = Expr::Apply(
            arena.alloc(loc_expr1),
            arguments.into_bump_slice(),
            CalledVia::Space,
        );

        if !spaces.is_empty() {
            apply = arena.alloc(apply).after(spaces)
        }

        Loc::at(region, apply)
    }
}

fn numeric_negate_expression<'a>(
    arena: &'a Bump,
    state: &State<'a>,
    loc_op: Region,
    expr: Loc<Expr<'a>>,
    spaces: &'a [CommentOrNewline<'a>],
) -> Loc<Expr<'a>> {
    debug_assert_eq!(state.bytes().first(), Some(&b'-'));
    // for overflow reasons, we must make the unary minus part of the number literal.
    let start = state.pos();
    let region = Region::new(start, expr.region.end());

    let new_expr = match expr.value {
        Expr::Num(string) => {
            let new_string =
                unsafe { std::str::from_utf8_unchecked(&state.bytes()[..string.len() + 1]) };

            Expr::Num(new_string)
        }
        Expr::Float(string) => {
            let new_string =
                unsafe { std::str::from_utf8_unchecked(&state.bytes()[..string.len() + 1]) };

            Expr::Float(new_string)
        }
        Expr::NonBase10Int {
            string,
            base,
            is_negative,
        } => {
            // don't include the minus sign here; it will not be parsed right
            Expr::NonBase10Int {
                is_negative: !is_negative,
                string,
                base,
            }
        }
        _ => Expr::UnaryOp(arena.alloc(expr), Loc::at(loc_op, UnaryOp::Negate)),
    };

    let new_loc_expr = Loc::at(region, new_expr);
    with_spaces_before(arena, new_loc_expr, spaces)
}

fn import_params<'a>() -> impl Parser<'a, ModuleImportParams<'a>, EImportParams<'a>> {
    then(
        and(
            backtrackable(space0_e(EImportParams::Indent)),
            specialize_err(EImportParams::Record, loc(record_help())),
        ),
        |arena, state, _, (before, loc_record): (_, Loc<RecordHelp<'a>>)| {
            if let Some(prefix) = loc_record.value.prefix {
                match prefix {
                    (update, RecordHelpPrefix::Update) => {
                        return Err((
                            MadeProgress,
                            EImportParams::RecordUpdateFound(update.region),
                        ))
                    }
                    (mapper, RecordHelpPrefix::Mapper) => {
                        return Err((
                            MadeProgress,
                            EImportParams::RecordBuilderFound(mapper.region),
                        ))
                    }
                }
            }

            let params = loc_record
                .value
                .fields
                .map_items_result(arena, |loc_field| {
                    match loc_field.value.to_assigned_field(arena) {
                        AssignedField::IgnoredValue(_, _, _) => Err((
                            MadeProgress,
                            EImportParams::RecordIgnoredFieldFound(loc_field.region),
                        )),
                        field => Ok(Loc::at(loc_field.region, field)),
                    }
                })?;

            let import_params = ModuleImportParams {
                before,
                params: Loc::at(loc_record.region, params),
            };

            Ok((MadeProgress, import_params, state))
        },
    )
}

#[inline(always)]
fn imported_module_name<'a>() -> impl Parser<'a, ImportedModuleName<'a>, EImport<'a>> {
    record!(ImportedModuleName {
        package: optional(skip_second(
            specialize_err(|_, pos| EImport::PackageShorthand(pos), lowercase_ident()),
            byte(b'.', EImport::PackageShorthandDot)
        )),
        name: module_name_help(EImport::ModuleName)
    })
}

#[inline(always)]
fn import_as<'a>(
) -> impl Parser<'a, header::KeywordItem<'a, ImportAsKeyword, Loc<ImportAlias<'a>>>, EImport<'a>> {
    record!(header::KeywordItem {
        keyword: header::spaces_around_keyword(
            ImportAsKeyword,
            EImport::As,
            EImport::IndentAs,
            EImport::IndentAlias
        ),
        item: then(
            specialize_err(|_, pos| EImport::Alias(pos), loc(unqualified_ident())),
            |_arena, state, _progress, loc_ident| {
                match loc_ident.value.chars().next() {
                    Some(first) if first.is_uppercase() => Ok((
                        MadeProgress,
                        loc_ident.map(|ident| ImportAlias::new(ident)),
                        state,
                    )),
                    Some(_) => Err((MadeProgress, EImport::LowercaseAlias(loc_ident.region))),
                    None => Err((MadeProgress, EImport::Alias(state.pos()))),
                }
            }
        )
    })
}

#[inline(always)]
fn import_exposing<'a>() -> impl Parser<
    'a,
    header::KeywordItem<
        'a,
        ImportExposingKeyword,
        Collection<'a, Loc<Spaced<'a, header::ExposedName<'a>>>>,
    >,
    EImport<'a>,
> {
    record!(header::KeywordItem {
        keyword: header::spaces_around_keyword(
            ImportExposingKeyword,
            EImport::Exposing,
            EImport::IndentExposing,
            EImport::ExposingListStart,
        ),
        item: collection_trailing_sep_e(
            byte(b'[', EImport::ExposingListStart),
            loc(import_exposed_name()),
            byte(b']', EImport::ExposingListEnd),
            Spaced::SpaceBefore
        )
    })
}

#[inline(always)]
fn import_exposed_name<'a>(
) -> impl Parser<'a, crate::ast::Spaced<'a, crate::header::ExposedName<'a>>, EImport<'a>> {
    map(
        specialize_err(|_, pos| EImport::ExposedName(pos), unqualified_ident()),
        |n| Spaced::Item(crate::header::ExposedName::new(n)),
    )
}

#[inline(always)]
fn import_ingested_file_as<'a>(
) -> impl Parser<'a, header::KeywordItem<'a, ImportAsKeyword, Loc<&'a str>>, EImport<'a>> {
    record!(header::KeywordItem {
        keyword: header::spaces_around_keyword(
            ImportAsKeyword,
            EImport::As,
            EImport::IndentAs,
            EImport::IndentIngestedName
        ),
        item: specialize_err(|(), pos| EImport::IngestedName(pos), loc(lowercase_ident()))
    })
}

#[inline(always)]
fn import_ingested_file_annotation<'a>() -> impl Parser<'a, IngestedFileAnnotation<'a>, EImport<'a>>
{
    record!(IngestedFileAnnotation {
        before_colon: skip_second(
            backtrackable(space0_e(EImport::IndentColon)),
            byte(b':', EImport::Colon)
        ),
        annotation: specialize_err(EImport::Annotation, type_annotation::located(false))
    })
}

fn alias_signature<'a>() -> impl Parser<'a, Loc<TypeAnnotation<'a>>, EExpr<'a>> {
    increment_min_indent(specialize_err(EExpr::Type, type_annotation::located(false)))
}

fn opaque_signature<'a>() -> impl Parser<
    'a,
    (
        Loc<TypeAnnotation<'a>>,
        Option<Loc<ImplementsAbilities<'a>>>,
    ),
    EExpr<'a>,
> {
    and(
        specialize_err(EExpr::Type, type_annotation::type_expr(true, true)),
        optional(backtrackable(specialize_err(
            EExpr::Type,
            space0_before_e(type_annotation::implements_abilities(), EType::TIndentStart),
        ))),
    )
}

#[derive(Debug, Copy, Clone, PartialEq, Eq)]
enum AliasOrOpaque {
    Alias,  // ':'
    Opaque, // ':='
}

fn extract_tag_and_spaces<'a>(arena: &'a Bump, expr: Expr<'a>) -> Option<Spaces<'a, &'a str>> {
    let mut expr = expr.extract_spaces();

    loop {
        match &expr.item {
            Expr::ParensAround(inner_expr) => {
                let inner_expr = inner_expr.extract_spaces();
                expr.item = inner_expr.item;
                expr.before = merge_spaces(arena, expr.before, inner_expr.before);
                expr.after = merge_spaces(arena, inner_expr.after, expr.after);
            }
            Expr::Tag(tag) => {
                return Some(Spaces {
                    before: expr.before,
                    item: tag,
                    after: expr.after,
                });
            }
            _ => return None,
        }
    }
}

/// We just saw a ':' or ':=', and we're trying to parse an alias or opaque type definition.
#[allow(clippy::too_many_arguments)]
fn parse_stmt_alias_or_opaque<'a>(
    arena: &'a Bump,
    state: State<'a>,
    min_indent: u32,
    expr_state: ExprState<'a>,
    kind: Loc<AliasOrOpaque>,
    spaces_after_operator: &'a [CommentOrNewline<'a>],
) -> ParseResult<'a, Stmt<'a>, EExpr<'a>> {
    let indented_more = min_indent + 1;

    let expr_region = expr_state.expr.region;
    let (expr, arguments) = expr_state
        .validate_is_type_def(arena, kind)
        .map_err(|fail| (MadeProgress, fail))?;

    let (res, state) = if let Some(tag) = extract_tag_and_spaces(arena, expr.value) {
        let name = tag.item;
        let mut type_arguments = Vec::with_capacity_in(arguments.len(), arena);

        for argument in arguments {
            match expr_to_pattern_help(arena, &argument.value) {
                Ok(good) => {
                    type_arguments.push(Loc::at(argument.region, good));
                }
                Err(()) => {
                    let pos = state.pos();
                    let fail = EExpr::Pattern(arena.alloc(EPattern::NotAPattern(pos)), pos);
                    return Err((MadeProgress, fail));
                }
            }
        }

        match kind.value {
            AliasOrOpaque::Alias => {
                let (_, signature, state) = alias_signature().parse(arena, state, min_indent)?;

                // TODO: this code used to be broken and it dropped the spaces after the operator.
                // The formatter is not expecting this, so let's keep it as is for now.
                // let signature = signature.map(|v| v.maybe_before(arena, spaces_after_operator));

                let header = TypeHeader {
                    name: Loc::at(expr.region, name),
                    vars: type_arguments.into_bump_slice(),
                };

                let def = TypeDef::Alias {
                    header,
                    ann: signature,
                };

                (Stmt::TypeDef(def), state)
            }

            AliasOrOpaque::Opaque => {
                let (_, (signature, derived), state) =
                    opaque_signature().parse(arena, state, indented_more)?;

                // TODO: this code used to be broken and it dropped the spaces after the operator.
                // The formatter is not expecting this, so let's keep it as is for now.
                // let signature = signature.map(|v| v.maybe_before(arena, spaces_after_operator));

                let header = TypeHeader {
                    name: Loc::at(expr.region, name),
                    vars: type_arguments.into_bump_slice(),
                };

                let def = TypeDef::Opaque {
                    header,
                    typ: signature,
                    derived,
                };

                (Stmt::TypeDef(def), state)
            }
        }
    } else {
        let call = to_call(arena, arguments, expr);

        match expr_to_pattern_help(arena, &call.value) {
            Ok(good) => {
                let parser = specialize_err(
                    EExpr::Type,
                    space0_before_e(
                        set_min_indent(indented_more, type_annotation::located(false)),
                        EType::TIndentStart,
                    ),
                );

                match parser.parse(arena, state.clone(), min_indent) {
                    Err((_, fail)) => return Err((MadeProgress, fail)),
                    Ok((_, mut ann_type, state)) => {
                        // put the spaces from after the operator in front of the call
                        ann_type = with_spaces_before(arena, ann_type, spaces_after_operator);
                        let value_def = ValueDef::Annotation(Loc::at(expr_region, good), ann_type);
                        (Stmt::ValueDef(value_def), state)
                    }
                }
            }
            Err(_) => {
                // this `:`/`:=` likely occurred inline; treat it as an invalid operator
                let op = match kind.value {
                    AliasOrOpaque::Alias => ":",
                    AliasOrOpaque::Opaque => ":=",
                };
                let fail = EExpr::BadOperator(op, kind.region.start());
                return Err((MadeProgress, fail));
            }
        }
    };

    Ok((MadeProgress, res, state))
}

mod ability {
    use parser::absolute_indented_seq;

    use super::*;
    use crate::{
        ast::{AbilityMember, Spaced},
        parser::EAbility,
    };

    /// Parses a single ability demand line; see `parse_demand`.
    fn parse_demand_help<'a>() -> impl Parser<'a, AbilityMember<'a>, EAbility<'a>> {
        map(
            // Require the type to be more indented than the name
            absolute_indented_seq(
                specialize_err(|_, pos| EAbility::DemandName(pos), loc(lowercase_ident())),
                skip_first(
                    and(
                        // TODO: do we get anything from picking up spaces here?
                        space0_e(EAbility::DemandName),
                        byte(b':', EAbility::DemandColon),
                    ),
                    specialize_err(EAbility::Type, type_annotation::located(true)),
                ),
            ),
            |(name, typ): (Loc<&'a str>, Loc<TypeAnnotation<'a>>)| AbilityMember {
                name: name.map_owned(Spaced::Item),
                typ,
            },
        )
    }

    pub enum IndentLevel {
        PendingMin(u32),
        Exact(u32),
    }

    /// Parses an ability demand like `hash : a -> U64 where a implements Hash`, in the context of a larger
    /// ability definition.
    /// This is basically the same as parsing a free-floating annotation, but with stricter rules.
    pub fn parse_demand<'a>(
        indent: IndentLevel,
    ) -> impl Parser<'a, (u32, AbilityMember<'a>), EAbility<'a>> {
        move |arena, state: State<'a>, min_indent: u32| {
            // Put no restrictions on the indent after the spaces; we'll check it manually.
            match space0_e(EAbility::DemandName).parse(arena, state, 0) {
                Err((MadeProgress, fail)) => Err((NoProgress, fail)),
                Err((NoProgress, fail)) => Err((NoProgress, fail)),

                Ok((_progress, spaces, state)) => {
                    match indent {
                        IndentLevel::PendingMin(min_indent) if state.column() < min_indent => {
                            let indent_difference = state.column() as i32 - min_indent as i32;
                            Err((
                                MadeProgress,
                                EAbility::DemandAlignment(indent_difference, state.pos()),
                            ))
                        }
                        IndentLevel::Exact(wanted) if state.column() < wanted => {
                            // This demand is not indented correctly
                            let indent_difference = state.column() as i32 - wanted as i32;
                            Err((
                                // Rollback because the deindent may be because there is a next
                                // expression
                                NoProgress,
                                EAbility::DemandAlignment(indent_difference, state.pos()),
                            ))
                        }
                        IndentLevel::Exact(wanted) if state.column() > wanted => {
                            // This demand is not indented correctly
                            let indent_difference = state.column() as i32 - wanted as i32;

                            // We might be trying to parse at EOF, at which case the indent level
                            // will be off, but there is actually nothing left.
                            let progress = Progress::when(!state.has_reached_end());

                            Err((
                                progress,
                                EAbility::DemandAlignment(indent_difference, state.pos()),
                            ))
                        }
                        _ => {
                            let indent_column = state.column();

                            let parser = parse_demand_help();

                            match parser.parse(arena, state.clone(), min_indent) {
                                Err((MadeProgress, fail)) => Err((MadeProgress, fail)),
                                Err((NoProgress, fail)) => {
                                    // We made progress relative to the entire ability definition,
                                    // so this is an error.
                                    Err((MadeProgress, fail))
                                }

                                Ok((_, mut demand, state)) => {
                                    // Tag spaces onto the parsed demand name
                                    demand.name = with_spaces_before(arena, demand.name, spaces);
                                    Ok((MadeProgress, (indent_column, demand), state))
                                }
                            }
                        }
                    }
                }
            }
        }
    }
}

/// Parse the series of "demands" (e.g. similar to methods in a rust trait), for an ability definition.
fn finish_parsing_ability_def_help<'a>(
    call_min_indent: u32,
    name: Loc<&'a str>,
    args: &'a [Loc<Pattern<'a>>],
    loc_implements: Loc<Implements<'a>>,
    arena: &'a Bump,
    state: State<'a>,
) -> ParseResult<'a, (TypeDef<'a>, Region), EExpr<'a>> {
    let mut demands = Vec::with_capacity_in(2, arena);

    // Parse the first demand. This will determine the indentation level all the
    // other demands must observe.
    let start = state.pos();
    let (_, (demand_indent_level, first_demand), mut state) =
        ability::parse_demand(ability::IndentLevel::PendingMin(call_min_indent))
            .trace("ability_demand")
            .parse(arena, state, call_min_indent)
            .map_err(|(progress, err)| (progress, EExpr::Ability(err, start)))?;
    demands.push(first_demand);

    let demand_indent = ability::IndentLevel::Exact(demand_indent_level);
    let demand_parser = ability::parse_demand(demand_indent).trace("ability_demand");

    loop {
        match demand_parser.parse(arena, state.clone(), call_min_indent) {
            Ok((_, (_indent, demand), next_state)) => {
                state = next_state;
                demands.push(demand);
            }
            Err((MadeProgress, problem)) => {
                return Err((MadeProgress, EExpr::Ability(problem, state.pos())));
            }
            Err((NoProgress, _)) => {
                break;
            }
        }
    }

    let def_region = Region::span_across(&name.region, &demands.last().unwrap().typ.region);
    let type_def = TypeDef::Ability {
        header: TypeHeader { name, vars: args },
        loc_implements,
        members: demands.into_bump_slice(),
    };

    Ok((MadeProgress, (type_def, def_region), state))
}

/// A Stmt is an intermediate representation used only during parsing.
/// It consists of a fragment of code that hasn't been fully stitched together yet.
/// For example, each of the following lines is a Stmt:
/// - `foo bar` (Expr)
/// - `foo, bar <- baz` (Backpassing)
/// - `Foo : [A, B, C]` (TypeDef)
/// - `foo = \x -> x + 1` (ValueDef)
///
/// Note in particular that the Backpassing Stmt doesn't make any sense on its own;
/// we need to link it up with the following stmts to make a complete expression.
#[derive(Debug, Clone, Copy)]
pub enum Stmt<'a> {
    Expr(Expr<'a>),
    Backpassing(&'a [Loc<Pattern<'a>>], &'a Loc<Expr<'a>>),
    TypeDef(TypeDef<'a>),
    ValueDef(ValueDef<'a>),
}

/// Having just parsed an operator, we need to dispatch to the appropriate
/// parsing function based on the operator.
///
/// Note, this function is very similar to `parse_expr_operator`, but it
/// handles additional cases to allow assignments / type annotations / etc.
#[allow(clippy::too_many_arguments)]
fn parse_stmt_operator<'a>(
    arena: &'a Bump,
    state: State<'a>,
    min_indent: u32,
    call_min_indent: u32,
    options: ExprParseOptions,
    expr_state: ExprState<'a>,
    loc_op: Loc<OperatorOrDef>,
    initial_state: State<'a>,
) -> ParseResult<'a, Stmt<'a>, EExpr<'a>> {
    let (_, spaces_after_op, state) =
        loc_space0_e(EExpr::IndentEnd).parse(arena, state, min_indent)?;

    // a `-` is unary if it is preceded by a space and not followed by a space
    let op = loc_op.value;
    let op_start = loc_op.region.start();
    let op_end = loc_op.region.end();
    let new_start = state.pos();
    match op {
        OperatorOrDef::BinOp(BinOp::Minus) if expr_state.end != op_start && op_end == new_start => {
            parse_negated_term(
                arena,
                state,
                min_indent,
                call_min_indent,
                expr_state,
                options,
                initial_state,
                loc_op.with_value(BinOp::Minus),
            )
            .map(|(progress, expr, state)| (progress, Stmt::Expr(expr), state))
        }
        OperatorOrDef::BinOp(op) => parse_after_binop(
            arena,
            state,
            min_indent,
            call_min_indent,
            options,
            true,
            spaces_after_op.value,
            expr_state,
            loc_op.with_value(op),
        )
        .map(|(progress, expr, state)| (progress, Stmt::Expr(expr), state)),
        OperatorOrDef::Assignment => {
            // We just saw the '=' operator of an assignment stmt. Continue parsing from there.
            let call = expr_state
                .validate_assignment_or_backpassing(arena, loc_op, EExpr::ElmStyleFunction)
                .map_err(|fail| (MadeProgress, fail))?;
            let loc = call.region;

            let (value_def, state) = {
                match expr_to_pattern_help(arena, &call.value) {
                    Ok(pattern) => {
                        let (_, body, state) = parse_block_inner(
                            options,
                            arena,
                            state,
                            call_min_indent,
                            EExpr::IndentEnd,
                            |a, _| a.clone(),
                            spaces_after_op,
                            !spaces_after_op.value.is_empty(),
                        )?;

                        let alias =
                            ValueDef::Body(arena.alloc(Loc::at(loc, pattern)), arena.alloc(body));
                        (alias, state)
                    }
                    Err(_) => {
                        // this `=` likely occurred inline; treat it as an invalid operator
                        let fail = EExpr::BadOperator(arena.alloc("="), loc_op.region.start());
                        return Err((MadeProgress, fail));
                    }
                }
            };

            Ok((MadeProgress, Stmt::ValueDef(value_def), state))
        }
        OperatorOrDef::Backpassing => {
            // Parse the rest of a backpassing statement, after the <- operator
            let expr_region = expr_state.expr.region;
            let call = expr_state
                .validate_assignment_or_backpassing(arena, loc_op, |_, pos| {
                    EExpr::BadOperator("<-", pos)
                })
                .map_err(|fail| (MadeProgress, fail))?;

            let (loc_pattern, loc_body, state) = {
                match expr_to_pattern_help(arena, &call.value) {
                    Ok(good) => {
                        let (_, mut ann_type, state) =
                            parse_expr_start(options, arena, state, call_min_indent)?;

                        // put the spaces from after the operator in front of the call
                        ann_type = with_spaces_before(&arena, ann_type, spaces_after_op.value);
                        (Loc::at(expr_region, good), ann_type, state)
                    }
                    Err(_) => {
                        // this `=` likely occurred inline; treat it as an invalid operator
                        let fail = EExpr::BadOperator("=", loc_op.region.start());
                        return Err((MadeProgress, fail));
                    }
                }
            };

            let stmt = Stmt::Backpassing(arena.alloc([loc_pattern]), arena.alloc(loc_body));
            Ok((MadeProgress, stmt, state))
        }
        OperatorOrDef::AliasOrOpaque(kind) => parse_stmt_alias_or_opaque(
            arena,
            state,
            call_min_indent,
            expr_state,
            loc_op.with_value(kind),
            spaces_after_op.value,
        ),
    }
}

/// Continue parsing terms after we just parsed a binary operator
#[allow(clippy::too_many_arguments)]
fn parse_after_binop<'a>(
    arena: &'a Bump,
    state: State<'a>,
    min_indent: u32,
    call_min_indent: u32,
    options: ExprParseOptions,
    check_for_defs: bool,
    spaces_after_operator: &'a [CommentOrNewline],
    mut expr_state: ExprState<'a>,
    loc_op: Loc<BinOp>,
) -> ParseResult<'a, Expr<'a>, EExpr<'a>> {
    let res: Result<(Progress, Loc<Expr<'_>>, State<'_>), (Progress, EExpr<'_>)> =
        match parse_if_when_closure(options, arena, state.clone(), min_indent) {
            Err((NoProgress, _)) => {
                parse_negative_or_term(options, arena, state.clone(), min_indent)
            }
            res => res,
        };

    let (right_expr, state) = match res {
        Ok((_, expr, state)) => (expr, state),
        Err((NoProgress, _)) => return Err((MadeProgress, EExpr::TrailingOperator(state.pos()))),
        Err(fail) => return Err(fail),
    };

    // put the spaces from after the operator in front of the new_expr
    let right_expr = with_spaces_before(&arena, right_expr, spaces_after_operator);

    let args = std::mem::replace(&mut expr_state.arguments, Vec::new_in(arena));
    let call = to_call(arena, args, expr_state.expr);
    expr_state.operators.push((call, loc_op));
    expr_state.expr = right_expr;
    expr_state.end = state.pos();

    let initial_state = state.clone();
    match parse_space(EExpr::IndentEnd, arena, state.clone(), min_indent) {
        Err(_) => {
            expr_state.spaces_after = &[];
            let expr = parse_expr_final(expr_state, arena);
            Ok((MadeProgress, expr, state))
        }
        Ok((_, spaces_after, state)) => {
            expr_state.spaces_after = spaces_after;
            parse_expr_end(
                arena,
                state,
                min_indent,
                call_min_indent,
                options,
                check_for_defs,
                expr_state,
                initial_state,
            )
        }
    }
}

/// We just saw a `,` that we think is part of a backpassing statement.
/// Parse the rest of the statement.
fn parse_stmt_multi_backpassing<'a>(
    mut expr_state: ExprState<'a>,
    arena: &'a Bump,
    state: State<'a>,
    min_indent: u32,
    options: ExprParseOptions,
) -> ParseResult<'a, Stmt<'a>, EExpr<'a>> {
    // called after parsing the first , in `a, b <- c` (e.g.)
    let start = state.pos();

    let parser = space0_around_ee(
        crate::pattern::loc_pattern_help(),
        EPattern::Start,
        EPattern::IndentEnd,
    );

    let original_state = state.clone();
    let start_bytes_len = state.bytes().len();

    let (mut patterns, state) = match parser.parse(arena, state, min_indent) {
        Ok((_, first_pat, next_state)) => {
            let mut state = next_state;
            let mut pats = Vec::with_capacity_in(1, arena);
            pats.push(first_pat);

            let result = loop {
                if state.bytes().first() != Some(&b',') {
                    break (pats, state);
                }
                let next_state = state.inc();

                // If the delimiter passed, check the element parser.
                match parser.parse(arena, next_state.clone(), min_indent) {
                    Ok((_, next_pat, next_state)) => {
                        state = next_state;
                        pats.push(next_pat);
                    }
                    Err((_, fail)) => {
                        // If the delimiter parsed, but the following
                        // element did not, that's a fatal error.
                        let progress =
                            Progress::from_lengths(start_bytes_len, next_state.bytes().len());
                        let fail = if let EPattern::IndentEnd(_) = fail {
                            EExpr::UnexpectedComma(start.prev())
                        } else {
                            EExpr::Pattern(arena.alloc(fail), start)
                        };
                        return Err((progress, fail));
                    }
                }
            };
            result
        }
        Err((NoProgress, _)) => (Vec::new_in(arena), original_state),
        Err((p, fail)) => {
            let fail = if let EPattern::IndentEnd(_) = fail {
                EExpr::UnexpectedComma(start.prev())
            } else {
                EExpr::Pattern(arena.alloc(fail), start)
            };
            return Err((p, fail));
        }
    };

    expr_state.consume_spaces(arena);
    let call = to_call(arena, expr_state.arguments, expr_state.expr);

    let pattern = expr_to_pattern_help(arena, &call.value).map_err(|()| {
        (
            MadeProgress,
            EExpr::Pattern(arena.alloc(EPattern::NotAPattern(state.pos())), state.pos()),
        )
    })?;

    let loc_pattern = Loc::at(call.region, pattern);

    patterns.insert(0, loc_pattern);

    let line_indent = state.line_indent();

    if !state.bytes().starts_with(b"<-") {
        return Err((MadeProgress, EExpr::BackpassArrow(state.pos())));
    }
    let state = state.advance(2);

    let min_indent = line_indent + 1;
    let (ps, spaces_before, state) = parse_space(EExpr::IndentEnd, arena, state, min_indent)?;

    let (loc_body, state) = match parse_expr_start(options, arena, state, min_indent) {
        Ok((_, loc_body, state)) => (loc_body, state),
        Err((pe, fail)) => return Err((ps.or(pe), fail)),
    };

    let loc_body = with_spaces_before(arena, loc_body, spaces_before);

    let ret = Stmt::Backpassing(patterns.into_bump_slice(), arena.alloc(loc_body));
    Ok((MadeProgress, ret, state))
}

/// We just saw a unary negation operator, and now we need to parse the expression.
#[allow(clippy::too_many_arguments)]
fn parse_negated_term<'a>(
    arena: &'a Bump,
    state: State<'a>,
    min_indent: u32,
    call_min_indent: u32,
    mut expr_state: ExprState<'a>,
    options: ExprParseOptions,
    initial_state: State<'a>,
    loc_op: Loc<BinOp>,
) -> ParseResult<'a, Expr<'a>, EExpr<'a>> {
    let (_, negated_expr, state) = parse_term(options, arena, state, min_indent)?;

    let arg = numeric_negate_expression(
        arena,
        &initial_state,
        loc_op.region,
        negated_expr,
        expr_state.spaces_after,
    );
    expr_state.arguments.push(arena.alloc(arg));
    expr_state.end = state.pos();

    let initial_state = state.clone();
    let (spaces, state) = match parse_space(EExpr::IndentEnd, arena, state.clone(), min_indent) {
        Ok((_, spaces, state)) => (spaces, state),
        Err(_) => (&[] as &[_], state),
    };
    expr_state.spaces_after = spaces;

    // TODO: this should probably be handled in the caller, not here
    parse_expr_end(
        arena,
        state,
        min_indent,
        call_min_indent,
        options,
        true,
        expr_state,
        initial_state,
    )
}

/// Parse an expression, not allowing `if`/`when`/etc.
/// TODO: this should probably be subsumed into `expr_operator_chain`
/// If Ok always returns MadeProgress
#[allow(clippy::too_many_arguments)]
fn parse_expr_end<'a>(
    arena: &'a Bump,
    state: State<'a>,
    min_indent: u32,
    call_min_indent: u32,
    options: ExprParseOptions,
    check_for_defs: bool,
    mut expr_state: ExprState<'a>,
    initial_state: State<'a>,
) -> ParseResult<'a, Expr<'a>, EExpr<'a>> {
    match parse_underscore_or_term(options, arena, state.clone(), call_min_indent) {
        Err((MadeProgress, f)) => Err((MadeProgress, f)),
        Ok((_, mut arg, state)) => {
            // now that we have `function arg1 ... <spaces> argn`, attach the spaces to the `argn`
            if !expr_state.spaces_after.is_empty() {
                arg = with_spaces_before(arena, arg, expr_state.spaces_after);
                expr_state.spaces_after = &[];
            }
            expr_state.arguments.push(arena.alloc(arg));
            expr_state.end = state.pos();

            let initial_state = state.clone();
            match parse_space(EExpr::IndentEnd, arena, state.clone(), min_indent) {
                Err(_) => {
                    expr_state.spaces_after = &[];
                    let expr = parse_expr_final(expr_state, arena);
                    Ok((MadeProgress, expr, state))
                }
                Ok((_, spaces_after, state)) => {
                    expr_state.spaces_after = spaces_after;
                    parse_expr_end(
                        arena,
                        state,
                        min_indent,
                        call_min_indent,
                        options,
                        check_for_defs,
                        expr_state,
                        initial_state,
                    )
                }
            }
        }
        Err((NoProgress, _)) => {
            // We're part way thru parsing an expression, e.g. `bar foo `.
            // We just tried parsing an argument and determined we couldn't -
            // so we're going to try parsing an operator.
            let before_op = state.clone();
            let err_progress = if check_for_defs {
                MadeProgress
            } else {
                NoProgress
            };
            match parse_bin_op(err_progress, state.clone()) {
                Err((MadeProgress, f)) => Err((MadeProgress, f)),
                Ok((_, op, state)) => {
                    let op_start = before_op.pos();
                    let op_end = state.pos();

                    expr_state.consume_spaces(arena);
                    let (_, spaces_after_operator, state) =
                        parse_space(EExpr::IndentEnd, arena, state, min_indent)?;

                    // a `-` is unary if it is preceded by a space and not followed by a space
                    let loc_op = Loc::pos(op_start, op_end, op);
                    match op {
                        BinOp::Minus if expr_state.end != op_start && op_end == state.pos() => {
                            parse_negated_term(
                                arena,
                                state,
                                min_indent,
                                call_min_indent,
                                expr_state,
                                options,
                                before_op,
                                loc_op,
                            )
                        }
                        _ => parse_after_binop(
                            arena,
                            state,
                            min_indent,
                            call_min_indent,
                            options,
                            check_for_defs,
                            spaces_after_operator,
                            expr_state,
                            loc_op,
                        ),
                    }
                }
                Err((NoProgress, _)) => {
                    // roll back space parsing
                    let expr = parse_expr_final(expr_state, arena);
                    Ok((MadeProgress, expr, initial_state))
                }
            }
        }
    }
}

fn parse_ability_def<'a>(
    expr_state: ExprState<'a>,
    state: State<'a>,
    arena: &'a Bump,
    implements: Loc<Expr<'a>>,
    call_min_indent: u32,
) -> Result<(TypeDef<'a>, State<'a>), (Progress, EExpr<'a>)> {
    // This is an ability definition, `Ability arg1 ... implements ...`.

    let name = expr_state.expr.map_owned(|e| match e {
        Expr::Tag(name) => name,
        _ => unreachable!(),
    });

    let mut arguments = Vec::with_capacity_in(expr_state.arguments.len(), arena);
    for argument in expr_state.arguments {
        match expr_to_pattern_help(arena, &argument.value) {
            Ok(good) => {
                arguments.push(Loc::at(argument.region, good));
            }
            Err(_) => {
                let start = argument.region.start();
                let err = &*arena.alloc(EPattern::Start(start));
                return Err((MadeProgress, EExpr::Pattern(err, argument.region.start())));
            }
        }
    }

    // Attach any spaces to the `implements` keyword
    let implements = Loc::at(implements.region, Implements::Implements);
    let implements = with_spaces_before(arena, implements, expr_state.spaces_after);

    let args = arguments.into_bump_slice();
    let (_, (type_def, _), state) =
        finish_parsing_ability_def_help(call_min_indent, name, args, implements, arena, state)?;

    Ok((type_def, state))
}

pub fn loc_expr_block<'a>(options: ExprParseOptions) -> impl Parser<'a, Loc<Expr<'a>>, EExpr<'a>> {
    move |arena: &'a Bump, state: State<'a>, min_indent: u32| {
        let start = state.pos();
        let (_, stmts, state) = parse_stmt_seq(
            arena,
            state,
            |fail, _| fail.clone(),
            options,
            min_indent,
            Loc::pos(start, start, &[]),
            EExpr::IndentStart,
        )?;

        let err_pos = state.pos();
        if stmts.is_empty() {
            let fail = arena.alloc(EExpr::Start(err_pos)).clone();
            return Err((NoProgress, fail));
        }

        let expr =
            stmts_to_expr(&stmts, arena).map_err(|e| (MadeProgress, arena.alloc(e).clone()))?;

        match parse_space(EExpr::IndentEnd, arena, state, min_indent) {
            Ok((_, spaces_after, state)) => {
                let expr = with_spaces_after(arena, expr, spaces_after);
                Ok((MadeProgress, expr, state))
            }
            Err((_, fail)) => Err((MadeProgress, fail)),
        }
    }
}

pub fn merge_spaces<'a>(
    arena: &'a Bump,
    a: &'a [CommentOrNewline<'a>],
    b: &'a [CommentOrNewline<'a>],
) -> &'a [CommentOrNewline<'a>] {
    if a.is_empty() {
        b
    } else if b.is_empty() {
        a
    } else {
        let mut merged = Vec::with_capacity_in(a.len() + b.len(), arena);
        merged.extend_from_slice(a);
        merged.extend_from_slice(b);
        merged.into_bump_slice()
    }
}

/// If the given Expr would parse the same way as a valid Pattern, convert it.
/// Example: (foo) could be either an Expr::Var("foo") or Pattern::Identifier("foo")
fn expr_to_pattern_help<'a>(arena: &'a Bump, expr: &Expr<'a>) -> Result<Pattern<'a>, ()> {
    let mut expr = expr.extract_spaces();

    if let Expr::ParensAround(loc_expr) = &expr.item {
        let expr_inner = loc_expr.extract_spaces();

        expr.before = merge_spaces(arena, expr.before, expr_inner.before);
        expr.after = merge_spaces(arena, expr_inner.after, expr.after);
        expr.item = expr_inner.item;
    }

    let mut pat = match expr.item {
        Expr::Var { module_name, ident } => {
            if module_name.is_empty() {
                Pattern::Identifier { ident }
            } else {
                Pattern::QualifiedIdentifier { module_name, ident }
            }
        }
        Expr::Underscore(opt_name) => Pattern::Underscore(opt_name),
        Expr::Tag(value) => Pattern::Tag(value),
        Expr::OpaqueRef(value) => Pattern::OpaqueRef(value),
        Expr::Apply(loc_val, loc_args, _) => {
            let region = loc_val.region;
            let value = expr_to_pattern_help(arena, &loc_val.value)?;
            let val_pattern = arena.alloc(Loc { region, value });

            let mut arg_patterns = Vec::with_capacity_in(loc_args.len(), arena);

            for loc_arg in loc_args.iter() {
                let region = loc_arg.region;
                let value = expr_to_pattern_help(arena, &loc_arg.value)?;

                arg_patterns.push(Loc { region, value });
            }

            let pattern = Pattern::Apply(val_pattern, arg_patterns.into_bump_slice());

            pattern
        }

        Expr::SpaceBefore(..) | Expr::SpaceAfter(..) | Expr::ParensAround(..) => unreachable!(),

        Expr::Record(fields) => {
            let patterns = fields.map_items_result(arena, |loc_assigned_field| {
                let region = loc_assigned_field.region;
                let value = assigned_expr_field_to_pattern_help(arena, &loc_assigned_field.value)?;
                Ok(Loc { region, value })
            })?;

            Pattern::RecordDestructure(patterns)
        }

        Expr::Tuple(fields) => Pattern::Tuple(fields.map_items_result(arena, |loc_expr| {
            Ok(Loc {
                region: loc_expr.region,
                value: expr_to_pattern_help(arena, &loc_expr.value)?,
            })
        })?),

        Expr::Float(string) => Pattern::FloatLiteral(string),
        Expr::Num(string) => Pattern::NumLiteral(string),
        Expr::NonBase10Int {
            string,
            base,
            is_negative,
        } => Pattern::NonBase10Literal {
            string,
            base,
            is_negative,
        },
        // These would not have parsed as patterns
        Expr::AccessorFunction(_)
        | Expr::RecordAccess(_, _)
        | Expr::TupleAccess(_, _)
        | Expr::List { .. }
        | Expr::Closure(_, _, _)
        | Expr::Backpassing(_, _, _)
        | Expr::BinOps { .. }
        | Expr::Defs(_, _)
        | Expr::If { .. }
        | Expr::When(_, _)
        | Expr::Expect(_, _)
        | Expr::Dbg
        | Expr::DbgStmt(_, _)
        | Expr::LowLevelDbg(_, _, _)
        | Expr::MalformedClosure
        | Expr::MalformedSuffixed(..)
        | Expr::PrecedenceConflict { .. }
        | Expr::EmptyRecordBuilder(_)
        | Expr::SingleFieldRecordBuilder(_)
        | Expr::OptionalFieldInRecordBuilder(_, _)
        | Expr::RecordUpdate { .. }
        | Expr::RecordUpdater(_)
        | Expr::UnaryOp(_, _)
        | Expr::TrySuffix { .. }
        | Expr::Crash
        | Expr::RecordBuilder { .. } => return Err(()),

        Expr::Str(string) => Pattern::StrLiteral(string),
        Expr::SingleQuote(string) => Pattern::SingleQuote(string),
        Expr::MalformedIdent(string, problem) => Pattern::MalformedIdent(string, problem),
    };

    // Now we re-add the spaces

    if !expr.before.is_empty() {
        pat = Pattern::SpaceBefore(arena.alloc(pat), expr.before);
    }
    if !expr.after.is_empty() {
        pat = Pattern::SpaceAfter(arena.alloc(pat), expr.after);
    }

    Ok(pat)
}

fn assigned_expr_field_to_pattern_help<'a>(
    arena: &'a Bump,
    assigned_field: &AssignedField<'a, Expr<'a>>,
) -> Result<Pattern<'a>, ()> {
    // the assigned fields always store spaces, but this slice is often empty
    Ok(match assigned_field {
        AssignedField::RequiredValue(name, spaces, value) => {
            let pattern = expr_to_pattern_help(arena, &value.value)?;
            let result = arena.alloc(Loc {
                region: value.region,
                value: pattern,
            });
            if spaces.is_empty() {
                Pattern::RequiredField(name.value, result)
            } else {
                Pattern::SpaceAfter(
                    arena.alloc(Pattern::RequiredField(name.value, result)),
                    spaces,
                )
            }
        }
        AssignedField::OptionalValue(name, spaces, value) => {
            let result = arena.alloc(Loc {
                region: value.region,
                value: value.value,
            });
            if spaces.is_empty() {
                Pattern::OptionalField(name.value, result)
            } else {
                Pattern::SpaceAfter(
                    arena.alloc(Pattern::OptionalField(name.value, result)),
                    spaces,
                )
            }
        }
        AssignedField::LabelOnly(name) => Pattern::Identifier { ident: name.value },
        AssignedField::SpaceBefore(nested, spaces) => Pattern::SpaceBefore(
            arena.alloc(assigned_expr_field_to_pattern_help(arena, nested)?),
            spaces,
        ),
        AssignedField::SpaceAfter(nested, spaces) => Pattern::SpaceAfter(
            arena.alloc(assigned_expr_field_to_pattern_help(arena, nested)?),
            spaces,
        ),
        AssignedField::Malformed(string) => Pattern::Malformed(string),
        AssignedField::IgnoredValue(_, _, _) => return Err(()),
    })
}

// todo: @wip inline me
pub fn parse_top_level_defs<'a>(
    arena: &'a bumpalo::Bump,
    state: State<'a>,
    output: Defs<'a>,
) -> ParseResult<'a, Defs<'a>, EExpr<'a>> {
    let (_, loc_first_space, state) = loc_space0_e(EExpr::IndentStart).parse(arena, state, 0)?;

    let (_, stmts, state) = parse_stmt_seq(
        arena,
        state,
        |e, _| e.clone(),
        ExprParseOptions::ALL,
        0,
        loc_first_space,
        EExpr::IndentEnd,
    )?;

    let (_, last_space, state) = parse_space(EExpr::IndentStart, arena, state, 0)?;

    let existing_len = output.tags.len();

    let (mut output, last_expr) =
        stmts_to_defs(&stmts, output, false, arena).map_err(|e| (MadeProgress, e))?;

    if let Some(expr) = last_expr {
        return Err((
            MadeProgress,
            EExpr::UnexpectedTopLevelExpr(expr.region.start()),
        ));
    }

    if output.tags.len() > existing_len {
        let after = Slice::extend_new(&mut output.spaces, last_space.iter().copied());
        let last = output.tags.len() - 1;
        debug_assert!(output.space_after[last].is_empty() || after.is_empty());
        output.space_after[last] = after;
    }

    Ok((MadeProgress, output, state))
}

// todo: @wip is it possible to create a special unique name, like use some symbol at end, that normally rejected by ident names?
const CLOSURE_ARG_BINOP_LEFT: &str = "un";

/// If Ok it always returns MadeProgress
fn parse_rest_of_closure<'a>(
    options: ExprParseOptions,
    arena: &'a Bump,
    state: State<'a>,
) -> ParseResult<'a, Expr<'a>, EClosure<'a>> {
    // After the first token, all other tokens must be indented past the start of the line
    let slash_indent = state.line_indent();
    if slash_indent > state.column() {
        return Err((NoProgress, EClosure::Start(state.pos())));
    }

    // note: @feat closure+binop shortcut
    // todo: @wip Fun feature for expanding:
    // - [X] `\|> f` into the `\p -> p |> f`,
    // - [X] the rest of BinOp's, e.g. `\+ 1` into `\p -> p + 1`,
    // - [@wip] `\.foo.bar + 1` into `\p -> p.foo.bar + 1`
    // - [ ] `\?> Ok _ -> 1, Err _ -> 0` into ???
    //
    let after_slash = state.pos();
    if let Ok((_, binop, state)) = parse_bin_op(MadeProgress, state.clone()) {
        let after_binop = state.pos();

        let param = Pattern::Identifier {
            ident: &CLOSURE_ARG_BINOP_LEFT,
        };
        let loc_param = Loc::pos(after_slash, after_binop, param);
        let mut params = Vec::with_capacity_in(1, arena);
        params.push(loc_param);

        // the closure parameter is the left value of binary operator
        let term = Expr::Var {
            module_name: "",
            ident: CLOSURE_ARG_BINOP_LEFT,
        };
        let loc_term = Loc::pos(after_slash, after_binop, term);

        let expr_state = ExprState {
            operators: Vec::new_in(arena),
            arguments: Vec::new_in(arena),
            expr: loc_term,
            spaces_after: &[],
            end: after_slash,
        };

        let loc_op = Loc::pos(after_slash, after_binop, binop);

        let min_indent = slash_indent + 1;
        let (_, spaces_after_op, state) =
            parse_space(EExpr::IndentEnd, arena, state, min_indent)
                .map_err(|(_, e)| (MadeProgress, EClosure::Body(arena.alloc(e), after_binop)))?;

        let (_, body, state) = parse_after_binop(
            arena,
            state,
            min_indent,
            min_indent,
            options,
            true,
            spaces_after_op,
            expr_state,
            loc_op,
        )
        .map_err(|(_, e)| (MadeProgress, EClosure::Body(arena.alloc(e), after_binop)))?;

        let loc_body = Loc::pos(after_binop, state.pos(), body);

        let short_closure = Expr::Closure(params.into_bump_slice(), arena.alloc(loc_body), true);
        return Ok((MadeProgress, short_closure, state));
    }

    // Once we see the '\', we're committed to parsing this as a closure.
    // It may turn out to be malformed, but it is definitely a closure.
    let min_indent: u32 = slash_indent + 1;

    // Parse the params, params are comma-separated
    let param_pos = state.pos();
    let (spaces_before, state) = match parse_space(EClosure::IndentArg, arena, state, min_indent) {
        Ok((_, out, state)) => (out, state),
        Err((NoProgress, _)) => return Err((MadeProgress, EClosure::Arg(param_pos))),
        Err(fail) => return Err(fail),
    };

    let param_ident_pos = state.pos();
    let (param, state) = match parse_closure_param(arena, state, min_indent) {
        Ok((_, out, state)) => (out, state),
        Err((NoProgress, _)) => return Err((MadeProgress, EClosure::Arg(param_pos))),
        Err((_, fail)) => return Err((MadeProgress, EClosure::Pattern(fail, param_ident_pos))),
    };

    let (spaces_after, state) = match parse_space(EClosure::IndentArrow, arena, state, min_indent) {
        Ok((_, out, state)) => (out, state),
        Err((NoProgress, _)) => return Err((MadeProgress, EClosure::Arg(param_pos))),
        Err(fail) => return Err(fail),
    };

    let first_param = with_spaces(arena, spaces_before, param, spaces_after);
    let mut params = Vec::with_capacity_in(1, arena);
    params.push(first_param);

    let mut state = state;
    loop {
        let prev_state = state.clone();
        if state.bytes().first() == Some(&b',') {
            state.advance_mut(1);

            // After delimiter found, parse the parameter
            let param_pos = state.pos();
            let (spaces_before, next_state) =
                match parse_space(EClosure::IndentArg, arena, state, min_indent) {
                    Ok((_, out, state)) => (out, state),
                    Err((NoProgress, _)) => return Err((MadeProgress, EClosure::Arg(param_pos))),
                    Err(fail) => return Err(fail),
                };

            let param_ident_pos = next_state.pos();
            let (param, next_state) = match parse_closure_param(arena, next_state, min_indent) {
                Ok((_, out, state)) => (out, state),
                Err((NoProgress, _)) => return Err((MadeProgress, EClosure::Arg(param_pos))),
                Err((_, fail)) => {
                    return Err((MadeProgress, EClosure::Pattern(fail, param_ident_pos)))
                }
            };

            let (spaces_after, next_state) =
                match parse_space(EClosure::IndentArrow, arena, next_state, min_indent) {
                    Ok((_, out, state)) => (out, state),
                    Err((NoProgress, _)) => return Err((MadeProgress, EClosure::Arg(param_pos))),
                    Err(fail) => return Err(fail),
                };

            let next_param = with_spaces(arena, spaces_before, param, spaces_after);
            params.push(next_param);
            state = next_state;
        } else {
            // Successfully completed the loop if no more delimiters found, restoring the previous state
            state = prev_state;
            break;
        }
    }

    // Parse the arrow which separates params from body, only then parse the body
    if !state.bytes().starts_with(b"->") {
        return Err((MadeProgress, EClosure::Arrow(state.pos())));
    }
    state.advance_mut(2);

    let body_indent = state.line_indent() + 1;
    let (_, first_space, state) = loc_space0_e(EClosure::IndentBody)
        .parse(arena, state, body_indent)
        .map_err(|(_, fail)| (MadeProgress, fail))?;

    let (body, state) = if first_space.value.is_empty() {
        let err_pos = state.pos();
        let (_, body, state) = parse_expr_start(options, arena, state, min_indent)
            .map_err(|(_, e)| (MadeProgress, EClosure::Body(arena.alloc(e), err_pos)))?;
        (body, state)
    } else {
        let (_, stmts, state) = parse_stmt_seq(
            arena,
            state,
            EClosure::Body,
            options,
            min_indent,
            Loc::at(first_space.region, &[]),
            EClosure::IndentBody,
        )?;

        let err_pos = state.pos();
        if stmts.is_empty() {
            let fail = EClosure::Body(arena.alloc(EExpr::Start(err_pos)), err_pos);
            return Err((MadeProgress, fail));
        }

        let body = stmts_to_expr(&stmts, arena)
            .map_err(|e| (MadeProgress, EClosure::Body(arena.alloc(e), err_pos)))?;
        let body = with_spaces_before(arena, body, first_space.value);
        (body, state)
    };

    let closure = Expr::Closure(params.into_bump_slice(), arena.alloc(body), false);
    Ok((MadeProgress, closure, state))
}

mod when {
    use super::*;
    use crate::{
        ast::WhenBranch,
        blankspace::{eat_space, with_spaces, with_spaces_before},
    };

    /// If Ok it always returns MadeProgress
    pub fn parse_rest_of_when_expr<'a>(
        options: ExprParseOptions,
        arena: &'a Bump,
        state: State<'a>,
        min_indent: u32,
    ) -> ParseResult<'a, Expr<'a>, EWhen<'a>> {
        let (_, spaces_before, state) =
            parse_space(EWhen::IndentCondition, arena, state, min_indent)
                .map_err(|(_, fail)| (MadeProgress, fail))?;

        let at_cond = state.pos();
        let (_, cond, state) = parse_expr_start(options, arena, state, min_indent)
            .map_err(|(_, fail)| (MadeProgress, EWhen::Condition(arena.alloc(fail), at_cond)))?;

        let (_, (spaces_after, _), state) = eat_space(arena, state, true)?;

        if !at_keyword(keyword::IS, &state) {
            return Err((MadeProgress, EWhen::Is(state.pos())));
        }

        // Note that we allow the `is` to be at any indent level, since this doesn't introduce any
        // ambiguity. The formatter will fix it up.
        // We require that branches are indented relative to the line containing the `is`.
        let branch_indent = state.line_indent() + 1;
        let state = state.advance(keyword::IS.len());

        // 1. Parse the first branch and get its indentation level (it must be >= branch_indent).
        // 2. Parse the other branches. Their indentation levels must be == the first branch's.
        let (_, ((pattern_indent, first_patterns), guard), state) =
            parse_branch_alternatives(options, None, arena, state, branch_indent)
                .map_err(|(_, fail)| (MadeProgress, fail))?;

        // Parse the first "->" and the expression after it.
        let (_, value, mut state) = parse_branch_result(arena, state)?;

        // Record this as the first branch, then optionally parse additional branches.
        let mut branches: Vec<'a, &'a WhenBranch<'a>> = Vec::with_capacity_in(2, arena);
        branches.push(arena.alloc(WhenBranch {
            patterns: first_patterns.into_bump_slice(),
            value,
            guard,
        }));

        while !state.bytes().is_empty() {
            match parse_branch_alternatives(
                options,
                Some(pattern_indent),
                arena,
                state.clone(),
                branch_indent,
            ) {
                Ok((_, ((indent_column, patterns), guard), m_state)) => {
                    if pattern_indent == indent_column {
                        let (_, value, next_state) = parse_branch_result(arena, m_state)?;

                        let branch = WhenBranch {
                            patterns: patterns.into_bump_slice(),
                            value,
                            guard,
                        };
                        branches.push(arena.alloc(branch));
                        state = next_state;
                    } else {
                        let indent = pattern_indent - indent_column;
                        let fail = EWhen::PatternAlignment(indent, m_state.pos());
                        return Err((MadeProgress, fail));
                    }
                }
                Err((NoProgress, _)) => {
                    break;
                }
                Err(fail) => {
                    return Err(fail);
                }
            }
        }

        let cond = with_spaces(arena, spaces_before, cond, spaces_after);
        let when = Expr::When(arena.alloc(cond), branches.into_bump_slice());
        Ok((MadeProgress, when, state))
    }

    /// Parsing alternative patterns in `when` branches.
    fn parse_branch_alternatives<'a>(
        options: ExprParseOptions,
        pattern_indent: Option<u32>,
        arena: &'a Bump,
        state: State<'a>,
        min_indent: u32,
    ) -> ParseResult<'a, ((u32, Vec<'a, Loc<Pattern<'a>>>), Option<Loc<Expr<'a>>>), EWhen<'a>> {
        let options = ExprParseOptions {
            check_for_arrow: false,
            ..options
        };

        // put no restrictions on the indent after the spaces; we'll check it manually
        let (_, indent_spaces, state) = space0_e(EWhen::IndentPattern).parse(arena, state, 0)?;

        // the region is not reliable for the indent column in the case of
        // parentheses around patterns
        let pattern_column = state.column();

        if let Some(wanted) = pattern_indent {
            if pattern_column > wanted {
                let err_progress = if state.bytes().starts_with(b"->") {
                    MadeProgress
                } else {
                    NoProgress
                };
                return Err((err_progress, EWhen::IndentPattern(state.pos())));
            }
            if pattern_column < wanted {
                let indent = wanted - pattern_column;
                return Err((NoProgress, EWhen::PatternAlignment(indent, state.pos())));
            }
        }

        let pattern_indent = min_indent.max(pattern_indent.unwrap_or(min_indent));

        let (p1, spaces_before, state) =
            parse_space(EWhen::IndentPattern, arena, state, pattern_indent)
                .map_err(|(_, fail)| (NoProgress, fail))?;

        let pattern_pos = state.pos();
        let (_, pattern, state) = crate::pattern::loc_pattern_help()
            .parse(arena, state, pattern_indent)
            .map_err(|(p2, fail)| (p1.or(p2), EWhen::Pattern(fail, pattern_pos)))?;

        let (_, spaces_after, mut state) =
            parse_space(EWhen::IndentPattern, arena, state, pattern_indent)
                .map_err(|(_, fail)| (MadeProgress, fail))?;

        let first_pattern = with_spaces(arena, spaces_before, pattern, spaces_after);
        let mut patterns = Vec::with_capacity_in(1, arena);
        patterns.push(first_pattern);

        loop {
            let prev_state = state.clone();
            if state.bytes().first() == Some(&b'|') {
                state.advance_mut(1);

                let (_, spaces_before, next_state) =
                    parse_space(EWhen::IndentPattern, arena, state, pattern_indent)
                        .map_err(|(_, fail)| (MadeProgress, fail))?;

                let pattern_pos = next_state.pos();
                let (_, pat, next_state) = crate::pattern::loc_pattern_help()
                    .parse(arena, next_state, pattern_indent)
                    .map_err(|(_, fail)| (MadeProgress, EWhen::Pattern(fail, pattern_pos)))?;

                let (_, spaces_after, next_state) =
                    parse_space(EWhen::IndentPattern, arena, next_state, pattern_indent)
                        .map_err(|(_, fail)| (MadeProgress, fail))?;

                let pattern = with_spaces(arena, spaces_before, pat, spaces_after);
                state = next_state;
                patterns.push(pattern);
            } else {
                state = prev_state;
                break;
            }
        }

        // tag spaces onto the first parsed pattern
        if let Some(first) = patterns.get_mut(0) {
            *first = with_spaces_before(arena, *first, indent_spaces);
        }

        let column_patterns = (pattern_column, patterns);
        let original_state = state.clone();

        if !at_keyword(keyword::IF, &state) {
            return Ok((MadeProgress, (column_patterns, None), original_state));
        }
        state.advance_mut(keyword::IF.len());

        // TODO we should require space before the expression but not after
        let (_, spaces_before, state) = space0_e(EWhen::IndentIfGuard)
            .parse(arena, state, min_indent)
            .map_err(|(_, fail)| (MadeProgress, fail))?;

        let guard_pos = state.pos();
        let (_, guard, state) = parse_expr_start(options, arena, state, min_indent + 1)
            .map_err(|(_, fail)| (MadeProgress, EWhen::IfGuard(arena.alloc(fail), guard_pos)))?;

        let (_, spaces_after, state) = space0_e(EWhen::IndentArrow)
            .parse(arena, state, min_indent)
            .map_err(|(_, fail)| (MadeProgress, fail))?;

        let guard = with_spaces(arena, spaces_before, guard, spaces_after);
        Ok((MadeProgress, (column_patterns, Some(guard)), state))
    }

    /// Parsing the righthandside of a branch in a when conditional.
    /// Always makes progress because called in the middle of parsing when and does not make sense alone
    fn parse_branch_result<'a>(
        arena: &'a Bump,
        state: State<'a>,
    ) -> ParseResult<'a, Loc<Expr<'a>>, EWhen<'a>> {
        if !state.bytes().starts_with(b"->") {
            return Err((MadeProgress, EWhen::Arrow(state.pos())));
        }
        let state = state.advance(2);

        match parse_block(
            ExprParseOptions::ALL,
            arena,
            state,
            true,
            EWhen::IndentBranch,
            EWhen::Branch,
        ) {
            Ok((_, value, state)) => Ok((MadeProgress, value, state)),
            Err((_, fail)) => Err((MadeProgress, fail)),
        }
    }
}

fn parse_rest_of_expect_stmt<'a>(
    is_fx: bool,
    start: Position,
    options: ExprParseOptions,
    preceding_comment: Region,
    arena: &'a Bump,
    state: State<'a>,
) -> ParseResult<'a, Loc<Stmt<'a>>, EExpr<'a>> {
    match parse_block(
        options,
        arena,
        state,
        true,
        EExpect::IndentCondition,
        EExpect::Condition,
    ) {
        Ok((_, condition, state)) => {
            let vd = if !is_fx {
                ValueDef::Expect {
                    condition: arena.alloc(condition),
                    preceding_comment,
                }
            } else {
                ValueDef::ExpectFx {
                    condition: arena.alloc(condition),
                    preceding_comment,
                }
            };
            let stmt = Loc::pos(start, state.pos(), Stmt::ValueDef(vd));
            Ok((MadeProgress, stmt, state))
        }
        Err((_, fail)) => Err((MadeProgress, EExpr::Expect(fail, start))),
    }
}

fn parse_rest_of_dbg_stmt<'a>(
    start: Position,
    options: ExprParseOptions,
    preceding_comment: Region,
    arena: &'a Bump,
    state: State<'a>,
) -> ParseResult<'a, Loc<Stmt<'a>>, EExpr<'a>> {
    match parse_block(
        options,
        arena,
        state,
        true,
        EExpect::IndentCondition,
        EExpect::Condition,
    ) {
        Ok((_, condition, state)) => {
            let vd = ValueDef::Dbg {
                condition: arena.alloc(condition),
                preceding_comment,
            };
            let stmt = Loc::pos(start, state.pos(), Stmt::ValueDef(vd));
            Ok((MadeProgress, stmt, state))
        }
        Err((_, fail)) => Err((MadeProgress, EExpr::Dbg(fail, start))),
    }
}

fn parse_rest_of_import<'a>(
    start: Position,
    arena: &'a Bump,
    state: State<'a>,
    min_indent: u32,
) -> ParseResult<'a, Loc<Stmt<'a>>, EExpr<'a>> {
    let import_body = record!(ModuleImport {
        before_name: space0_e(EImport::IndentStart),
        name: loc(imported_module_name()),
        params: optional(specialize_err(EImport::Params, import_params())),
        alias: optional(import_as()),
        exposed: optional(import_exposing())
    });

    let (vd, state) = match import_body.parse(arena, state.clone(), min_indent + 1) {
        Ok((_, vd, state)) => (ValueDef::ModuleImport(vd), state),
        Err((MadeProgress, fail)) => return Err((MadeProgress, EExpr::Import(fail, start))),
        Err(_) => {
            let import_ingested_file_body = record!(IngestedFileImport {
                before_path: space0_e(EImport::IndentStart),
                path: loc(specialize_err(
                    |_, pos| EImport::IngestedPath(pos),
                    string_literal::parse_str_literal()
                )),
                name: import_ingested_file_as(),
                annotation: optional(import_ingested_file_annotation())
            });

            match import_ingested_file_body.parse(arena, state.clone(), min_indent + 1) {
                Ok((_, vd, state)) => (ValueDef::IngestedFileImport(vd), state),
                Err((_, fail)) => return Err((MadeProgress, EExpr::Import(fail, start))),
            }
        }
    };

    let has_reached_new_line_or_eof = state.has_reached_end();
    let (_, spaces_after, _) = parse_space(EImport::EndNewline, arena, state.clone(), min_indent)
        .map_err(|(_, fail)| (MadeProgress, EExpr::Import(fail, start)))?;

    if !has_reached_new_line_or_eof && spaces_after.is_empty() {
        return Err((
            MadeProgress,
            EExpr::Import(EImport::EndNewline(state.pos()), start),
        ));
    }

    let stmt = Loc::pos(start, state.pos(), Stmt::ValueDef(vd));
    Ok((MadeProgress, stmt, state))
}

/// If Ok it always returns MadeProgress
fn parse_rest_of_if_expr<'a>(
    options: ExprParseOptions,
    arena: &'a Bump,
    state: State<'a>,
    min_indent: u32,
) -> ParseResult<'a, Expr<'a>, EIf<'a>> {
    let if_indent = state.line_indent();

    let mut branches = Vec::with_capacity_in(1, arena);
    let mut loop_state = state;

    let state_final_else = loop {
        let (_, spaces_before_cond, state) =
            parse_space(EIf::IndentCondition, arena, loop_state.clone(), min_indent)?;

        let cond_pos = state.pos();
        let (cond, state) = match parse_expr_start(ExprParseOptions::ALL, arena, state, min_indent)
        {
            Ok((_, cond, state)) => (cond, state),
            Err((p, fail)) => return Err((p, EIf::Condition(arena.alloc(fail), cond_pos))),
        };

        let (spaces_after_cond, mut state) =
            match parse_space(EIf::IndentThenToken, arena, state.clone(), min_indent) {
                Ok((_, out, state)) => (out, state),
                Err((_, fail)) => return Err((MadeProgress, fail)),
            };

        if !at_keyword(keyword::THEN, &state) {
            return Err((MadeProgress, EIf::Then(state.pos())));
        }
        state.advance_mut(keyword::THEN.len());

        let cond = with_spaces(arena, spaces_before_cond, cond, spaces_after_cond);

        let (_, then_expr, state) = parse_block(
            ExprParseOptions::ALL,
            arena,
            state,
            false,
            EIf::IndentThenBranch,
            EIf::ThenBranch,
        )
        .map_err(|(_, fail)| (MadeProgress, fail))?;

        let (_, spaces_after_then, state) =
            parse_space(EIf::IndentElseToken, arena, state, min_indent)
                .map_err(|(_, fail)| (MadeProgress, fail))?;

        let then_expr = if spaces_after_then.is_empty() {
            then_expr
        } else {
            let expr = if let Expr::SpaceBefore(x, before) = then_expr.value {
                Expr::SpaceBefore(arena.alloc(Expr::SpaceAfter(x, spaces_after_then)), before)
            } else {
                Expr::SpaceAfter(arena.alloc(then_expr.value), spaces_after_then)
            };
            Loc::at(then_expr.region, expr)
        };

        if !at_keyword(keyword::ELSE, &state) {
            return Err((MadeProgress, EIf::Else(state.pos())));
        }
        let state = state.advance(keyword::ELSE.len());

        branches.push((cond, then_expr));

        // try to parse another `if`
        // NOTE this drops spaces between the `else` and the `if`
        if let Ok((_, _, state)) = parse_space(EIf::IndentIf, arena, state.clone(), min_indent) {
            if at_keyword(keyword::IF, &state) {
                loop_state = state.advance(keyword::IF.len());
                continue;
            }
        }
        break state;
    };

    let else_indent = state_final_else.line_indent();
    let indented_else = else_indent > if_indent;

    let min_indent = if !indented_else {
        else_indent + 1
    } else {
        if_indent
    };

    let (_, loc_first_space, state_final_else) =
        loc_space0_e(EIf::IndentElseBranch).parse(arena, state_final_else, min_indent)?;

    let allow_defs = !loc_first_space.value.is_empty();

    // use parse_block_inner so we can set min_indent
    let (_, else_branch, state) = parse_block_inner(
        options,
        arena,
        state_final_else,
        min_indent,
        EIf::IndentElseBranch,
        EIf::ElseBranch,
        loc_first_space,
        allow_defs,
    )?;

    let expr = Expr::If {
        if_thens: branches.into_bump_slice(),
        final_else: arena.alloc(else_branch),
        indented_else,
    };

    Ok((MadeProgress, expr, state))
}

/// Parse a block of statements.
/// For example, the then and else branches of an `if` expression are both blocks.
/// There are two cases here:
/// 1. If there is a preceding newline, then the block must be indented and is allowed to have definitions.
/// 2. If there is no preceding newline, then the block must consist of a single expression (no definitions).
fn parse_block<'a, E>(
    options: ExprParseOptions,
    arena: &'a Bump,
    state: State<'a>,
    require_indent: bool,
    indent_problem: fn(Position) -> E,
    wrap_error: fn(&'a EExpr<'a>, Position) -> E,
) -> ParseResult<'a, Loc<Expr<'a>>, E>
where
    E: 'a + SpaceProblem,
{
    let min_indent = if require_indent {
        state.line_indent() + 1
    } else {
        0
    };

    let (_, loc_first_space, state) =
        loc_space0_e(indent_problem).parse(arena, state, min_indent)?;

    let allow_defs = !loc_first_space.value.is_empty();
    parse_block_inner(
        options,
        arena,
        state,
        min_indent,
        indent_problem,
        wrap_error,
        loc_first_space,
        allow_defs,
    )
}

/// Parse a block of statements, and process that into an Expr.
/// Assumes the caller has already parsed the optional first "space" (newline),
/// and decided whether to allow definitions.
#[allow(clippy::too_many_arguments)]
fn parse_block_inner<'a, E>(
    options: ExprParseOptions,
    arena: &'a Bump,
    state: State<'a>,
    min_indent: u32,
    indent_problem: fn(Position) -> E,
    wrap_error: fn(&'a EExpr<'a>, Position) -> E,
    first_space: Loc<&'a [CommentOrNewline<'a>]>,
    allow_defs: bool,
) -> ParseResult<'a, Loc<Expr<'a>>, E>
where
    E: 'a + SpaceProblem,
{
    if allow_defs {
        let (_, stmts, state) = parse_stmt_seq(
            arena,
            state,
            wrap_error,
            options,
            min_indent,
            Loc::at(first_space.region, &[]),
            indent_problem,
        )?;

        let last_pos = state.pos();
        if stmts.is_empty() {
            let fail = wrap_error(arena.alloc(EExpr::Start(last_pos)), last_pos);
            return Err((NoProgress, fail));
        }

        match stmts_to_expr(&stmts, arena) {
            Ok(expr) => {
                let expr = with_spaces_before(arena, expr, first_space.value);
                Ok((MadeProgress, expr, state))
            }
            Err(e) => Err((MadeProgress, wrap_error(arena.alloc(e), last_pos))),
        }
    } else {
        let prev_pos = state.pos();
        match parse_expr_start(options, arena, state, min_indent) {
            Ok((_, expr, state)) => {
                let expr = with_spaces_before(arena, expr, first_space.value);
                Ok((MadeProgress, expr, state))
            }
            Err((_, e)) => Err((MadeProgress, wrap_error(arena.alloc(e), prev_pos))),
        }
    }
}

/// Parse a sequence of statements, which we'll later process into an expression.
/// Statements can include:
/// - assignments
/// - type annotations
/// - expressions
/// - [multi]backpassing
///
/// This function doesn't care about whether the order of those statements makes any sense.
/// e.g. it will happily parse two expressions in a row, or backpassing with nothing following it.
fn parse_stmt_seq<'a, E: SpaceProblem + 'a>(
    arena: &'a Bump,
    mut state: State<'a>,
    wrap_error: fn(&'a EExpr<'a>, Position) -> E,
    options: ExprParseOptions,
    min_indent: u32,
    mut last_space: Loc<&'a [CommentOrNewline<'a>]>,
    indent_problem: fn(Position) -> E,
) -> ParseResult<'a, Vec<'a, SpacesBefore<'a, Loc<Stmt<'a>>>>, E> {
    let mut stmts = Vec::new_in(arena);
    let mut state_before_space = state.clone();
    loop {
        if at_terminator(&state) {
            state = state_before_space;
            break;
        }
        let start = state.pos();
        let stmt =
            match parse_stmt_start(options, last_space.region, arena, state.clone(), min_indent) {
                Ok((_, stmt, new_state)) => {
                    state_before_space = new_state.clone();
                    state = new_state;
                    stmt
                }
                Err((NoProgress, _)) => {
                    if stmts.is_empty() {
                        let fail = wrap_error(arena.alloc(EExpr::Start(start)), start);
                        return Err((NoProgress, fail));
                    }

                    state = state_before_space;
                    break;
                }
                Err((_, fail)) => {
                    return Err((MadeProgress, wrap_error(arena.alloc(fail), start)));
                }
            };

        stmts.push(SpacesBefore {
            before: last_space.value,
            item: stmt,
        });

        match loc_space0_e(indent_problem).parse(arena, state.clone(), min_indent) {
            Ok((_, space, new_state)) => {
                if space.value.is_empty() {
                    // require a newline or a terminator after the statement
                    if at_terminator(&new_state) {
                        state = state_before_space;
                        break;
                    }
                    let last_pos = state.pos();
                    let fail = wrap_error(arena.alloc(EExpr::BadExprEnd(last_pos)), last_pos);
                    return Err((MadeProgress, fail));
                }
                last_space = space;
                state = new_state;
            }
            Err(_) => {
                break;
            }
        };
    }
    Ok((MadeProgress, stmts, state))
}

/// Check if the current byte is a terminator for a sequence of statements
fn at_terminator(state: &State<'_>) -> bool {
    matches!(
        state.bytes().first(),
        None | Some(b']' | b'}' | b')' | b',')
    )
}

/// Convert a sequence of statements into a `Expr::Defs` expression
/// (which is itself a Defs struct and final expr)
fn stmts_to_expr<'a>(
    stmts: &[SpacesBefore<'a, Loc<Stmt<'a>>>],
    arena: &'a Bump,
) -> Result<Loc<Expr<'a>>, EExpr<'a>> {
    if stmts.len() > 1 {
        let first_pos = stmts.first().unwrap().item.region.start();
        let last_pos = stmts.last().unwrap().item.region.end();

        let (defs, last_expr) = stmts_to_defs(stmts, Defs::default(), true, arena)?;

        let final_expr = match last_expr {
            Some(e) => e,
            None => return Err(EExpr::DefMissingFinalExpr(last_pos)),
        };

        let region = Region::new(first_pos, last_pos);

        if defs.is_empty() {
            Ok(final_expr)
        } else {
            Ok(Loc::at(
                region,
                Expr::Defs(arena.alloc(defs), arena.alloc(final_expr)),
            ))
        }
    } else {
        let SpacesBefore {
            before: space,
            item: loc_stmt,
        } = *stmts.last().unwrap();
        let expr = match loc_stmt.value {
            Stmt::Expr(e) => {
                if space.is_empty() {
                    e
                } else {
                    arena.alloc(e).before(space)
                }
            }
            Stmt::ValueDef(ValueDef::Dbg { condition, .. }) => {
                // If we parse a `dbg` as the last thing in a series of statements then it's
                // actually an expression.
                Expr::Apply(
                    arena.alloc(Loc {
                        value: Expr::Dbg,
                        region: loc_stmt.region,
                    }),
                    arena.alloc([condition]),
                    CalledVia::Space,
                )
            }
            Stmt::ValueDef(ValueDef::Expect { .. }) => {
                return Err(EExpr::Expect(
                    EExpect::Continuation(
                        arena.alloc(EExpr::IndentEnd(loc_stmt.region.end())),
                        loc_stmt.region.end(),
                    ),
                    loc_stmt.region.start(),
                ));
            }
            Stmt::Backpassing(..) | Stmt::TypeDef(_) | Stmt::ValueDef(_) => {
                return Err(EExpr::IndentEnd(loc_stmt.region.end()))
            }
        };

        Ok(loc_stmt.with_value(expr))
    }
}

/// Convert a sequence of `Stmt` into a Defs and an optional final expression.
/// Future refactoring opportunity: push this logic directly into where we're
/// parsing the statements.
fn stmts_to_defs<'a>(
    stmts: &[SpacesBefore<'a, Loc<Stmt<'a>>>],
    mut defs: Defs<'a>,
    exprify_dbg: bool,
    arena: &'a Bump,
) -> Result<(Defs<'a>, Option<Loc<Expr<'a>>>), EExpr<'a>> {
    let mut last_expr = None;
    let mut i = 0;
    while i < stmts.len() {
        let sp_stmt = stmts[i];
        match sp_stmt.item.value {
            Stmt::Expr(e) => {
                if is_expr_suffixed(&e) && i + 1 < stmts.len() {
                    defs.push_value_def(
                        ValueDef::Stmt(arena.alloc(Loc::at(sp_stmt.item.region, e))),
                        sp_stmt.item.region,
                        sp_stmt.before,
                        &[],
                    );
                } else {
                    if last_expr.is_some() {
                        return Err(EExpr::StmtAfterExpr(sp_stmt.item.region.start()));
                    }

                    let e = if sp_stmt.before.is_empty() {
                        e
                    } else {
                        arena.alloc(e).before(sp_stmt.before)
                    };

                    last_expr = Some(sp_stmt.item.with_value(e));
                }
            }
            Stmt::Backpassing(pats, call) => {
                if last_expr.is_some() {
                    return Err(EExpr::StmtAfterExpr(sp_stmt.item.region.start()));
                }

                if i + 1 >= stmts.len() {
                    return Err(EExpr::BackpassContinue(sp_stmt.item.region.end()));
                }

                let rest = stmts_to_expr(&stmts[i + 1..], arena)?;

                let e = Expr::Backpassing(arena.alloc(pats), arena.alloc(call), arena.alloc(rest));

                let e = if sp_stmt.before.is_empty() {
                    e
                } else {
                    arena.alloc(e).before(sp_stmt.before)
                };

                let region = Region::new(sp_stmt.item.region.start(), rest.region.end());

                last_expr = Some(Loc::at(region, e));

                // don't re-process the rest of the statements; they got consumed by the backpassing
                break;
            }

            Stmt::TypeDef(td) => {
                if last_expr.is_some() {
                    return Err(EExpr::StmtAfterExpr(sp_stmt.item.region.start()));
                }

                if let (
                    TypeDef::Alias {
                        header,
                        ann: ann_type,
                    },
                    Some((
                        spaces_middle,
                        Stmt::ValueDef(ValueDef::Body(loc_pattern, loc_def_expr)),
                    )),
                ) = (td, stmts.get(i + 1).map(|s| (s.before, s.item.value)))
                {
                    if spaces_middle.len() <= 1
                        || header
                            .vars
                            .first()
                            .map(|var| var.value.equivalent(&loc_pattern.value))
                            .unwrap_or(false)
                    {
                        // This is a case like
                        //   UserId x : [UserId Int]
                        //   UserId x = UserId 42
                        // We optimistically parsed the first line as an alias; we now turn it
                        // into an annotation.

                        let region = Region::span_across(&loc_pattern.region, &loc_def_expr.region);

                        let value_def = join_alias_to_body(
                            arena,
                            header,
                            ann_type,
                            spaces_middle,
                            loc_pattern,
                            loc_def_expr,
                        );

                        defs.push_value_def(
                            value_def,
                            Region::span_across(&header.name.region, &region),
                            sp_stmt.before,
                            &[],
                        );

                        i += 1;
                    } else {
                        defs.push_type_def(td, sp_stmt.item.region, sp_stmt.before, &[])
                    }
                } else {
                    defs.push_type_def(td, sp_stmt.item.region, sp_stmt.before, &[])
                }
            }
            Stmt::ValueDef(vd) => {
                if last_expr.is_some() {
                    return Err(EExpr::StmtAfterExpr(sp_stmt.item.region.start()));
                }

                // NOTE: it shouldn't be necessary to convert ValueDef::Dbg into an expr, but
                // it turns out that ValueDef::Dbg exposes some bugs in the rest of the compiler.
                // In particular, it seems that the solver thinks the dbg expr must be a bool.
                if let ValueDef::Dbg {
                    condition,
                    preceding_comment: _,
                } = vd
                {
                    if exprify_dbg {
                        let e = if i + 1 < stmts.len() {
                            let rest = stmts_to_expr(&stmts[i + 1..], arena)?;
                            Expr::DbgStmt(arena.alloc(condition), arena.alloc(rest))
                        } else {
                            Expr::Apply(
                                arena.alloc(Loc::at(sp_stmt.item.region, Expr::Dbg)),
                                arena.alloc([condition]),
                                CalledVia::Space,
                            )
                        };

                        let e = if sp_stmt.before.is_empty() {
                            e
                        } else {
                            arena.alloc(e).before(sp_stmt.before)
                        };

                        last_expr = Some(Loc::at(sp_stmt.item.region, e));

                        // don't re-process the rest of the statements; they got consumed by the dbg expr
                        break;
                    }
                }

                if let (
                    ValueDef::Annotation(ann_pattern, ann_type),
                    Some((
                        spaces_middle,
                        Stmt::ValueDef(ValueDef::Body(loc_pattern, loc_def_expr)),
                    )),
                ) = (vd, stmts.get(i + 1).map(|s| (s.before, s.item.value)))
                {
                    if spaces_middle.len() <= 1 || ann_pattern.value.equivalent(&loc_pattern.value)
                    {
                        let region = Region::span_across(&loc_pattern.region, &loc_def_expr.region);

                        let value_def = ValueDef::AnnotatedBody {
                            ann_pattern: arena.alloc(ann_pattern),
                            ann_type: arena.alloc(ann_type),
                            lines_between: spaces_middle,
                            body_pattern: loc_pattern,
                            body_expr: loc_def_expr,
                        };

                        defs.push_value_def(
                            value_def,
                            roc_region::all::Region::span_across(&ann_pattern.region, &region),
                            sp_stmt.before,
                            &[],
                        );
                        i += 1;
                    } else {
                        defs.push_value_def(vd, sp_stmt.item.region, sp_stmt.before, &[])
                    }
                } else {
                    defs.push_value_def(vd, sp_stmt.item.region, sp_stmt.before, &[])
                }
            }
        }

        i += 1;
    }
    Ok((defs, last_expr))
}

/// Given a type alias and a value definition, join them into a AnnotatedBody
pub fn join_alias_to_body<'a>(
    arena: &'a Bump,
    header: TypeHeader<'a>,
    ann_type: Loc<TypeAnnotation<'a>>,
    spaces_middle: &'a [CommentOrNewline<'a>],
    body_pattern: &'a Loc<Pattern<'a>>,
    body_expr: &'a Loc<Expr<'a>>,
) -> ValueDef<'a> {
    let loc_name = arena.alloc(header.name.map(|x| Pattern::Tag(x)));
    let ann_pattern = Pattern::Apply(loc_name, header.vars);

    let vars_region = Region::across_all(header.vars.iter().map(|v| &v.region));
    let region_ann_pattern = Region::span_across(&loc_name.region, &vars_region);
    let loc_ann_pattern = Loc::at(region_ann_pattern, ann_pattern);

    ValueDef::AnnotatedBody {
        ann_pattern: arena.alloc(loc_ann_pattern),
        ann_type: arena.alloc(ann_type),
        lines_between: spaces_middle,
        body_pattern,
        body_expr,
    }
}

#[allow(dead_code)]
fn with_indent<'a, E, T, P>(parser: P) -> impl Parser<'a, u32, E>
where
    P: Parser<'a, T, E>,
    E: 'a,
{
    move |arena, state: State<'a>, min_indent: u32| {
        let indent_column = state.column();

        let (progress, _, state) = parser.parse(arena, state, min_indent)?;

        Ok((progress, indent_column, state))
    }
}

fn ident_to_expr<'a>(arena: &'a Bump, src: Ident<'a>) -> Expr<'a> {
    match src {
        Ident::Tag(string) => Expr::Tag(string),
        Ident::OpaqueRef(string) => Expr::OpaqueRef(string),
        Ident::Access { module_name, parts } => {
            let mut iter = parts.iter();

            // The first value in the iterator is the variable name,
            // e.g. `foo` in `foo.bar.baz`
            let mut answer = match iter.next() {
                Some(Accessor::RecordField(ident)) => Expr::Var { module_name, ident },
                Some(Accessor::TupleIndex(_)) => {
                    // TODO: make this state impossible to represent in Ident::Access,
                    // by splitting out parts[0] into a separate field with a type of `&'a str`,
                    // rather than a `&'a [Accessor<'a>]`.
                    internal_error!("Parsed an Ident::Access with a first part of a tuple index");
                }
                None => {
                    internal_error!("Parsed an Ident::Access with no parts");
                }
            };

            // The remaining items in the iterator are record field accesses,
            // e.g. `bar` in `foo.bar.baz`, followed by `baz`
            for field in iter {
                // Wrap the previous answer in the new one, so we end up
                // with a nested Expr. That way, `foo.bar.baz` gets represented
                // in the AST as if it had been written (foo.bar).baz all along.
                match field {
                    Accessor::RecordField(field) => {
                        answer = Expr::RecordAccess(arena.alloc(answer), field);
                    }
                    Accessor::TupleIndex(index) => {
                        answer = Expr::TupleAccess(arena.alloc(answer), index);
                    }
                }
            }

            answer
        }
        Ident::AccessorFunction(string) => Expr::AccessorFunction(string),
        Ident::RecordUpdaterFunction(string) => Expr::RecordUpdater(string),
        Ident::Malformed(string, problem) => Expr::MalformedIdent(string, problem),
    }
}

fn parse_rest_of_list_expr<'a>(
    start: Position,
    arena: &'a Bump,
    state: State<'a>,
) -> ParseResult<'a, Loc<Expr<'a>>, EExpr<'a>> {
    let parser = move |arena, state: State<'a>, min_indent: u32| {
        parse_expr_start(ExprParseOptions::NO_BACK_ARROW, arena, state, min_indent)
    };

    let inner = collection_inner(specialize_err_ref(EList::Expr, parser), Expr::SpaceBefore);

    let (elems, state) = match inner.parse(arena, state, 0) {
        Ok((_, elems, state)) => (elems, state),
        Err((_, fail)) => return Err((MadeProgress, EExpr::List(fail, start))),
    };

    if state.bytes().first() != Some(&b']') {
        let fail = EList::End(state.pos());
        return Err((MadeProgress, EExpr::List(fail, start)));
    }
    let state = state.inc();

    let elems = elems.ptrify_items(arena);
    let elems = Loc::pos(start, state.pos(), Expr::List(elems));
    Ok((MadeProgress, elems, state))
}

#[derive(Debug, Clone, Copy, PartialEq)]
pub enum RecordField<'a> {
    RequiredValue(Loc<&'a str>, &'a [CommentOrNewline<'a>], &'a Loc<Expr<'a>>),
    OptionalValue(Loc<&'a str>, &'a [CommentOrNewline<'a>], &'a Loc<Expr<'a>>),
    IgnoredValue(Loc<&'a str>, &'a [CommentOrNewline<'a>], &'a Loc<Expr<'a>>),
    LabelOnly(Loc<&'a str>),
    SpaceBefore(&'a RecordField<'a>, &'a [CommentOrNewline<'a>]),
    SpaceAfter(&'a RecordField<'a>, &'a [CommentOrNewline<'a>]),
}

#[derive(Debug)]
pub struct FoundApplyValue;

impl<'a> RecordField<'a> {
    fn is_ignored_value(&self) -> bool {
        let mut current = self;

        loop {
            match current {
                RecordField::IgnoredValue(_, _, _) => break true,
                RecordField::SpaceBefore(field, _) | RecordField::SpaceAfter(field, _) => {
                    current = *field;
                }
                _ => break false,
            }
        }
    }

    pub fn to_assigned_field(self, arena: &'a Bump) -> AssignedField<'a, Expr<'a>> {
        use AssignedField::*;

        match self {
            RecordField::RequiredValue(loc_label, spaces, loc_expr) => {
                RequiredValue(loc_label, spaces, loc_expr)
            }

            RecordField::OptionalValue(loc_label, spaces, loc_expr) => {
                OptionalValue(loc_label, spaces, loc_expr)
            }

            RecordField::IgnoredValue(loc_label, spaces, loc_expr) => {
                IgnoredValue(loc_label, spaces, loc_expr)
            }

            RecordField::LabelOnly(loc_label) => LabelOnly(loc_label),

            RecordField::SpaceBefore(field, spaces) => {
                let assigned_field = field.to_assigned_field(arena);

                SpaceBefore(arena.alloc(assigned_field), spaces)
            }

            RecordField::SpaceAfter(field, spaces) => {
                let assigned_field = field.to_assigned_field(arena);

                SpaceAfter(arena.alloc(assigned_field), spaces)
            }
        }
    }
}

impl<'a> Spaceable<'a> for RecordField<'a> {
    fn before(&'a self, spaces: &'a [CommentOrNewline<'a>]) -> Self {
        RecordField::SpaceBefore(self, spaces)
    }
    fn after(&'a self, spaces: &'a [CommentOrNewline<'a>]) -> Self {
        RecordField::SpaceAfter(self, spaces)
    }
}

pub fn parse_record_field<'a>(
    arena: &'a Bump,
    state: State<'a>,
    min_indent: u32,
) -> ParseResult<'a, RecordField<'a>, ERecord<'a>> {
    use RecordField::*;
    let start = state.pos();
    match parse_lowercase_ident(state.clone()) {
        Err((NoProgress, _)) => { /* skip below */ }
        Err(_) => return Err((MadeProgress, ERecord::Field(start))),
        Ok((_, label, state)) => {
            let field_label = Loc::pos(start, state.pos(), label);

<<<<<<< HEAD
            let (_, (label_spaces, _), mut state) = eat_space(arena, state, true)?;

            if state.bytes().first() == Some(&b':') {
                state.advance_mut(1);

                let (_, (colon_spaces, _), mut state) = eat_space(arena, state, true)?;
=======
    map_with_arena(
        either(
            and(
                specialize_err(|_, pos| ERecord::Field(pos), loc(lowercase_ident())),
                and(
                    spaces(),
                    optional(either(
                        and(byte(b':', ERecord::Colon), record_field_expr()),
                        and(
                            byte(b'?', ERecord::QuestionMark),
                            spaces_before(specialize_err_ref(ERecord::Expr, loc_expr(false))),
                        ),
                    )),
                ),
            ),
            and(
                loc(skip_first(
                    byte(b'_', ERecord::UnderscoreField),
                    optional(specialize_err(
                        |_, pos| ERecord::Field(pos),
                        lowercase_ident(),
                    )),
                )),
                and(
                    spaces(),
                    skip_first(
                        byte(b':', ERecord::Colon),
                        spaces_before(specialize_err_ref(ERecord::Expr, loc_expr(false))),
                    ),
                ),
            ),
        ),
        |arena: &'a bumpalo::Bump, field_data| {
            match field_data {
                Either::First((loc_label, (spaces, opt_loc_val))) => {
                    match opt_loc_val {
                        Some(Either::First((_, loc_val))) => {
                            RequiredValue(loc_label, spaces, arena.alloc(loc_val))
                        }

                        Some(Either::Second((_, loc_val))) => {
                            OptionalValue(loc_label, spaces, arena.alloc(loc_val))
                        }
>>>>>>> 449a37ef

                let has_back_arrow = state.bytes().starts_with(b"<-");

                let (arrow_spaces, state) = if has_back_arrow {
                    state.advance_mut(2);

                    let back_arrow_pos = state.pos();
                    match parse_space(EExpr::IndentEnd, arena, state, min_indent) {
                        Ok((_, out, state)) => (out, state),
                        Err((_, fail)) => {
                            let fail = ERecord::Expr(arena.alloc(fail), back_arrow_pos);
                            return Err((MadeProgress, fail));
                        }
                    }
                } else {
                    (&[] as &[_], state)
                };

                let field_val_pos = state.pos();
                let (field_val, state) = match parse_expr_start(
                    ExprParseOptions::NO_BACK_ARROW,
                    arena,
                    state,
                    min_indent,
                ) {
                    Ok((_, expr, state)) => (expr, state),
                    Err((_, fail)) => {
                        let fail = ERecord::Expr(arena.alloc(fail), field_val_pos);
                        return Err((MadeProgress, fail));
                    }
                };

                let field = if has_back_arrow {
                    let field = with_spaces_before(arena, field_val, arrow_spaces);
                    ApplyValue(field_label, label_spaces, colon_spaces, arena.alloc(field))
                } else {
                    let field = with_spaces_before(arena, field_val, colon_spaces);
                    RequiredValue(field_label, label_spaces, arena.alloc(field))
                };
                return Ok((MadeProgress, field, state));
            }

            if state.bytes().first() == Some(&b'?') {
                state.advance_mut(1);

                let (_, (question_spaces, _), state) = eat_space(arena, state, true)?;

                let field_val_pos = state.pos();
                match parse_expr_start(ExprParseOptions::NO_BACK_ARROW, arena, state, min_indent) {
                    Ok((_, field_val, state)) => {
                        let field_val = with_spaces_before(arena, field_val, question_spaces);
                        let field =
                            OptionalValue(field_label, label_spaces, arena.alloc(field_val));
                        return Ok((MadeProgress, field, state));
                    }
                    Err((_, fail)) => {
                        let fail = ERecord::Expr(arena.alloc(fail), field_val_pos);
                        return Err((MadeProgress, fail));
                    }
                }
            }

<<<<<<< HEAD
            let field = if !label_spaces.is_empty() {
                SpaceAfter(arena.alloc(LabelOnly(field_label)), label_spaces)
            } else {
                LabelOnly(field_label)
            };
            return Ok((MadeProgress, field, state));
        }
    }

    // Or parse the ignored field, e.g. `_ : val_expr` or `_foo: val_expr`
    if state.bytes().first() != Some(&b'_') {
        return Err((NoProgress, ERecord::UnderscoreField(start)));
    }
    let state = state.inc();

    let after_underscore = state.pos();
    let (field_label, state) = match parse_lowercase_ident(state.clone()) {
        Ok((_, label, state)) => (label, state),
        Err((NoProgress, _)) => ("", state),
        Err(_) => return Err((MadeProgress, ERecord::Field(after_underscore))),
    };

    let field_label_end = state.pos();

    let (_, (label_spaces, _), mut state) = eat_space(arena, state, true)?;

    let colon_pos = state.pos();
    if state.bytes().first() != Some(&b':') {
        return Err((MadeProgress, ERecord::Colon(colon_pos)));
    }
    state.advance_mut(1);

    let (_, (colon_spaces, _), state) = eat_space(arena, state, true)?;

    let field_val_pos = state.pos();
    let (field_val, state) =
        match parse_expr_start(ExprParseOptions::NO_BACK_ARROW, arena, state, min_indent) {
            Ok((_, out, state)) => (out, state),
            Err((_, fail)) => {
                let fail = ERecord::Expr(arena.alloc(fail), field_val_pos);
                return Err((MadeProgress, fail));
=======
fn record_field_expr<'a>() -> impl Parser<'a, Loc<Expr<'a>>, ERecord<'a>> {
    map_with_arena(
        and(spaces(), specialize_err_ref(ERecord::Expr, loc_expr(false))),
        |arena: &'a bumpalo::Bump, (spaces, loc_expr)| {
            if spaces.is_empty() {
                loc_expr
            } else {
                arena
                    .alloc(loc_expr.value)
                    .with_spaces_before(spaces, loc_expr.region)
>>>>>>> 449a37ef
            }
        };

    let field_val = with_spaces_before(arena, field_val, colon_spaces);

    let field_label = Loc::pos(start, field_label_end, field_label);

    let field = IgnoredValue(field_label, label_spaces, arena.alloc(field_val));
    Ok((MadeProgress, field, state))
}

enum RecordHelpPrefix {
    Update,
    Mapper,
}

struct RecordHelp<'a> {
    prefix: Option<(Loc<Expr<'a>>, RecordHelpPrefix)>,
    fields: Collection<'a, Loc<RecordField<'a>>>,
}

fn record_help<'a>() -> impl Parser<'a, RecordHelp<'a>, ERecord<'a>> {
    let fields_parser = collection_inner(loc(parse_record_field), RecordField::SpaceBefore);

    move |arena: &'a Bump, state: State<'a>, _: u32| {
        let start = state.pos();
        if state.bytes().first() != Some(&b'{') {
            return Err((NoProgress, ERecord::Open(start)));
        }
        let state = state.inc();

        // You can optionally have an identifier followed by an '&' to
        // make this a record update, e.g. { Foo.user & username: "blah" }.

        // We wrap the ident in an Expr here,
        // so that we have a Spaceable value to work with,
        // and then in canonicalization verify that it's an Expr::Var
        // (and not e.g. an `Expr::Access`) and extract its string.
        let before_prefix = state.clone();
        let (prefix, state) = match eat_space::<'_, ERecord<'_>>(arena, state, false) {
            Err(_) => (None, before_prefix),
            Ok((_, (spaces_before, _), state)) => {
                let ident_at = state.pos();
                match parse_ident.parse(arena, state, 0) {
                    Err(_) => (None, before_prefix),
                    Ok((_, ident, state)) => {
                        let ident = Loc::pos(ident_at, state.pos(), ident_to_expr(arena, ident));
                        match eat_space::<'_, ERecord<'_>>(arena, state, false) {
                            Err(_) => (None, before_prefix),
                            Ok((_, (spaces_after, _), state)) => {
                                let ident = with_spaces(arena, spaces_before, ident, spaces_after);

                                if state.bytes().first() == Some(&b'&') {
                                    (Some((ident, RecordHelpPrefix::Update)), state.inc())
                                } else if state.bytes().starts_with(b"<-") {
                                    (Some((ident, RecordHelpPrefix::Mapper)), state.advance(2))
                                } else {
                                    (None, before_prefix)
                                }
                            }
                        }
                    }
                }
            }
        };

        let (fields, state) = match fields_parser.parse(arena, state, 0) {
            Ok((_, f, state)) => (f, state),
            Err((_, fail)) => return Err((MadeProgress, fail)),
        };

        if state.bytes().first() != Some(&b'}') {
            return Err((MadeProgress, ERecord::End(state.pos())));
        }
        let state = state.inc();

        let record = RecordHelp { prefix, fields };
        Ok((MadeProgress, record, state))
    }
}

<<<<<<< HEAD
fn parse_record_expr<'a>(
    start: Position,
    arena: &'a Bump,
    state: State<'a>,
    min_indent: u32,
) -> ParseResult<'a, Loc<Expr<'a>>, EExpr<'a>> {
    let (_, record, state) =
        specialize_err(EExpr::Record, record_help()).parse(arena, state, min_indent)?;

    let (accessors, state) = match parse_record_field_access_chain(arena, state, min_indent) {
        Ok((_, accessors, state)) => (accessors, state),
        Err((_, fail)) => return Err((MadeProgress, fail)),
    };
=======
fn record_literal_help<'a>() -> impl Parser<'a, Expr<'a>, EExpr<'a>> {
    then(
        and(
            specialize_err(EExpr::Record, record_help()),
            // there can be field access, e.g. `{ x : 4 }.x`
            record_field_access_chain(),
        ),
        move |arena, state, _, (record, accessors)| {
            let expr_result = match record.prefix {
                Some((update, RecordHelpPrefix::Update)) => {
                    record_update_help(arena, update, record.fields)
                }
                Some((mapper, RecordHelpPrefix::Mapper)) => {
                    record_builder_help(arena, mapper, record.fields)
                }
                None => {
                    let special_field_found = record.fields.iter().find_map(|field| {
                        if field.value.is_ignored_value() {
                            Some(Err(EExpr::RecordUpdateIgnoredField(field.region)))
                        } else {
                            None
                        }
                    });

                    special_field_found.unwrap_or_else(|| {
                        let fields = record.fields.map_items(arena, |loc_field| {
                            loc_field.map(|field| field.to_assigned_field(arena))
                        });
>>>>>>> 449a37ef

    let expr_res = match record.prefix {
        Some((update, RecordHelpPrefix::Update)) => {
            record_update_help(arena, update, record.fields)
        }
        Some((mapper, RecordHelpPrefix::Mapper)) => {
            new_record_builder_help(arena, mapper, record.fields)
        }
        None => {
            let special_field_found = record.fields.iter().find_map(|field| {
                if field.value.is_apply_value() {
                    Some(old_record_builder_help(arena, record.fields))
                } else if field.value.is_ignored_value() {
                    Some(Err(EExpr::RecordUpdateIgnoredField(field.region)))
                } else {
                    None
                }
            });

            special_field_found.unwrap_or_else(|| {
                let fields = record.fields.map_items(arena, |loc_field| {
                    loc_field.map(|field| field.to_assigned_field(arena).unwrap())
                });

                Ok(Expr::Record(fields))
            })
        }
    };

    match expr_res {
        Ok(expr) => {
            let expr = apply_expr_access_chain(arena, expr, accessors);
            Ok((MadeProgress, Loc::pos(start, state.pos(), expr), state))
        }
        Err(fail) => Err((MadeProgress, fail)),
    }
}

fn record_update_help<'a>(
    arena: &'a Bump,
    update: Loc<Expr<'a>>,
    fields: Collection<'a, Loc<RecordField<'a>>>,
) -> Result<Expr<'a>, EExpr<'a>> {
    let result = fields.map_items_result(arena, |loc_field| {
        match loc_field.value.to_assigned_field(arena) {
            AssignedField::IgnoredValue(_, _, _) => {
                Err(EExpr::RecordUpdateIgnoredField(loc_field.region))
            }
            builder_field => Ok(Loc {
                region: loc_field.region,
                value: builder_field,
            }),
        }
    });

    result.map(|fields| Expr::RecordUpdate {
        update: &*arena.alloc(update),
        fields,
    })
}

fn record_builder_help<'a>(
    arena: &'a Bump,
    mapper: Loc<Expr<'a>>,
    fields: Collection<'a, Loc<RecordField<'a>>>,
) -> Result<Expr<'a>, EExpr<'a>> {
    let result = fields.map_items_result(arena, |loc_field| {
        let builder_field = loc_field.value.to_assigned_field(arena);

        Ok(Loc {
            region: loc_field.region,
            value: builder_field,
        })
    });

    result.map(|fields| Expr::RecordBuilder {
        mapper: &*arena.alloc(mapper),
        fields,
    })
}

fn apply_expr_access_chain<'a>(
    arena: &'a Bump,
    value: Expr<'a>,
    accessors: Vec<'a, Suffix<'a>>,
) -> Expr<'a> {
    accessors
        .into_iter()
        .fold(value, |value, accessor| match accessor {
            Suffix::Accessor(Accessor::RecordField(field)) => {
                Expr::RecordAccess(arena.alloc(value), field)
            }
            Suffix::Accessor(Accessor::TupleIndex(field)) => {
                Expr::TupleAccess(arena.alloc(value), field)
            }
            Suffix::TrySuffix(target) => Expr::TrySuffix {
                target,
                expr: arena.alloc(value),
            },
        })
}

/// A minus is unary if:
/// - it is preceded by whitespace (spaces, newlines, comments)
/// - it is not followed by whitespace
fn parse_unary_minus<'a>(
    start: Position,
    options: ExprParseOptions,
    arena: &'a Bump,
    state: State<'a>,
    min_indent: u32,
) -> ParseResult<'a, Loc<Expr<'a>>, EExpr<'a>> {
    let initial = state.clone();
    let state = state.inc();
    let loc_op = Region::new(start, state.pos());

    let (_, loc_expr, state) =
        parse_term(options, arena, state, min_indent).map_err(|(_, fail)| (MadeProgress, fail))?;

    let expr = numeric_negate_expression(arena, &initial, loc_op, loc_expr, &[]);
    Ok((MadeProgress, expr, state))
}

fn literal_to_expr(literal: crate::number_literal::NumLiteral<'_>) -> Expr<'_> {
    use crate::number_literal::NumLiteral::*;
    match literal {
        Num(s) => Expr::Num(s),
        Float(s) => Expr::Float(s),
        NonBase10Int {
            string,
            base,
            is_negative,
        } => Expr::NonBase10Int {
            string,
            base,
            is_negative,
        },
    }
}

fn parse_rest_of_logical_not<'a>(
    start: Position,
    options: ExprParseOptions,
    arena: &'a Bump,
    state: State<'a>,
    min_indent: u32,
) -> ParseResult<'a, Loc<Expr<'a>>, EExpr<'a>> {
    let after_not = state.pos();
    return match parse_space(EExpr::IndentStart, arena, state, min_indent) {
        Ok((_, spaces_before, state)) => match parse_term(options, arena, state, min_indent) {
            Ok((_, loc_expr, state)) => {
                let loc_expr = with_spaces_before(arena, loc_expr, spaces_before);
                let op = Loc::pos(start, after_not, UnaryOp::Not);
                let op = Expr::UnaryOp(arena.alloc(loc_expr), op);
                let op = Loc::pos(start, state.pos(), op);
                Ok((MadeProgress, op, state))
            }
            Err((_, fail)) => Err((MadeProgress, fail)),
        },
        Err((_, fail)) => Err((MadeProgress, fail)),
    };
}

const BINOP_CHAR_SET: &[u8] = b"+-/*=.<>:&|^?%!";

const BINOP_CHAR_MASK: [bool; 125] = {
    let mut result = [false; 125];

    let mut i = 0;
    while i < BINOP_CHAR_SET.len() {
        let index = BINOP_CHAR_SET[i] as usize;

        result[index] = true;

        i += 1;
    }

    result
};

#[derive(Debug, Clone, Copy, Eq, PartialEq)]
enum OperatorOrDef {
    BinOp(BinOp),
    Assignment,
    AliasOrOpaque(AliasOrOpaque),
    Backpassing,
}

fn parse_bin_op<'a>(err_progress: Progress, state: State<'a>) -> ParseResult<'a, BinOp, EExpr<'a>> {
    let start = state.pos();
    let (_, op, state) = parse_operator(EExpr::Start, EExpr::BadOperator, state)?;
    match op {
        OperatorOrDef::BinOp(op) => Ok((MadeProgress, op, state)),
        OperatorOrDef::Assignment => Err((err_progress, EExpr::BadOperator("=", start))),
        OperatorOrDef::AliasOrOpaque(AliasOrOpaque::Alias) => {
            Err((err_progress, EExpr::BadOperator(":", start)))
        }
        OperatorOrDef::AliasOrOpaque(AliasOrOpaque::Opaque) => {
            Err((err_progress, EExpr::BadOperator(":=", start)))
        }
        OperatorOrDef::Backpassing => Err((err_progress, EExpr::BadOperator("<-", start))),
    }
}

fn parse_operator<'a, F, G, E>(
    to_expectation: F,
    to_error: G,
    mut state: State<'a>,
) -> ParseResult<'a, OperatorOrDef, E>
where
    F: Fn(Position) -> E,
    G: Fn(&'a str, Position) -> E,
    E: 'a,
{
    let chomped = chomp_ops(state.bytes());

    macro_rules! good {
        ($op:expr, $width:expr) => {{
            state = state.advance($width);

            Ok((MadeProgress, $op, state))
        }};
    }

    macro_rules! bad_made_progress {
        ($op:expr) => {{
            Err((MadeProgress, to_error($op, state.pos())))
        }};
    }

    match chomped {
        "" => Err((NoProgress, to_expectation(state.pos()))),
        "+" => good!(OperatorOrDef::BinOp(BinOp::Plus), 1),
        "-" => good!(OperatorOrDef::BinOp(BinOp::Minus), 1),
        "*" => good!(OperatorOrDef::BinOp(BinOp::Star), 1),
        "/" => good!(OperatorOrDef::BinOp(BinOp::Slash), 1),
        "%" => good!(OperatorOrDef::BinOp(BinOp::Percent), 1),
        "^" => good!(OperatorOrDef::BinOp(BinOp::Caret), 1),
        ">" => good!(OperatorOrDef::BinOp(BinOp::GreaterThan), 1),
        "<" => good!(OperatorOrDef::BinOp(BinOp::LessThan), 1),
        "." => {
            // a `.` makes no progress, so it does not interfere with `.foo` access(or)
            Err((NoProgress, to_error(".", state.pos())))
        }
        "=" => good!(OperatorOrDef::Assignment, 1),
        ":=" => good!(OperatorOrDef::AliasOrOpaque(AliasOrOpaque::Opaque), 2),
        ":" => good!(OperatorOrDef::AliasOrOpaque(AliasOrOpaque::Alias), 1),
        "|>" => good!(OperatorOrDef::BinOp(BinOp::Pizza), 2),
        "==" => good!(OperatorOrDef::BinOp(BinOp::Equals), 2),
        "!=" => good!(OperatorOrDef::BinOp(BinOp::NotEquals), 2),
        ">=" => good!(OperatorOrDef::BinOp(BinOp::GreaterThanOrEq), 2),
        "<=" => good!(OperatorOrDef::BinOp(BinOp::LessThanOrEq), 2),
        "&&" => good!(OperatorOrDef::BinOp(BinOp::And), 2),
        "||" => good!(OperatorOrDef::BinOp(BinOp::Or), 2),
        "//" => good!(OperatorOrDef::BinOp(BinOp::DoubleSlash), 2),
        "->" => {
            // makes no progress, so it does not interfere with `_ if isGood -> ...`
            Err((NoProgress, to_error("->", state.pos())))
        }
        "<-" => good!(OperatorOrDef::Backpassing, 2),
        "!" => Err((NoProgress, to_error("!", state.pos()))),
        _ => bad_made_progress!(chomped),
    }
}

fn chomp_ops(bytes: &[u8]) -> &str {
    let mut chomped = 0;

    for c in bytes.iter() {
        if let Some(true) = BINOP_CHAR_MASK.get(*c as usize) {
            chomped += 1;
        } else {
            break;
        }
    }

    unsafe {
        // Safe because BINOP_CHAR_SET only contains ascii chars
        std::str::from_utf8_unchecked(&bytes[..chomped])
    }
}<|MERGE_RESOLUTION|>--- conflicted
+++ resolved
@@ -84,7 +84,7 @@
         check_for_arrow: true,
     };
 
-    pub const NO_BACK_ARROW: ExprParseOptions = ExprParseOptions {
+    pub const NO_BACKPASSING: ExprParseOptions = ExprParseOptions {
         accept_multi_backpassing: false,
         check_for_arrow: true,
     };
@@ -99,7 +99,7 @@
     let parser = collection_inner(
         specialize_err_ref(
             EInParens::Expr,
-            loc_expr_block(ExprParseOptions::NO_BACK_ARROW),
+            loc_expr_block(ExprParseOptions::NO_BACKPASSING),
         ),
         Expr::SpaceBefore,
     );
@@ -3303,7 +3303,7 @@
     state: State<'a>,
 ) -> ParseResult<'a, Loc<Expr<'a>>, EExpr<'a>> {
     let parser = move |arena, state: State<'a>, min_indent: u32| {
-        parse_expr_start(ExprParseOptions::NO_BACK_ARROW, arena, state, min_indent)
+        parse_expr_start(ExprParseOptions::NO_BACKPASSING, arena, state, min_indent)
     };
 
     let inner = collection_inner(specialize_err_ref(EList::Expr, parser), Expr::SpaceBefore);
@@ -3400,6 +3400,7 @@
     min_indent: u32,
 ) -> ParseResult<'a, RecordField<'a>, ERecord<'a>> {
     use RecordField::*;
+
     let start = state.pos();
     match parse_lowercase_ident(state.clone()) {
         Err((NoProgress, _)) => { /* skip below */ }
@@ -3407,183 +3408,88 @@
         Ok((_, label, state)) => {
             let field_label = Loc::pos(start, state.pos(), label);
 
-<<<<<<< HEAD
-            let (_, (label_spaces, _), mut state) = eat_space(arena, state, true)?;
-
-            if state.bytes().first() == Some(&b':') {
-                state.advance_mut(1);
-
-                let (_, (colon_spaces, _), mut state) = eat_space(arena, state, true)?;
-=======
-    map_with_arena(
-        either(
-            and(
-                specialize_err(|_, pos| ERecord::Field(pos), loc(lowercase_ident())),
-                and(
-                    spaces(),
-                    optional(either(
-                        and(byte(b':', ERecord::Colon), record_field_expr()),
-                        and(
-                            byte(b'?', ERecord::QuestionMark),
-                            spaces_before(specialize_err_ref(ERecord::Expr, loc_expr(false))),
-                        ),
-                    )),
-                ),
-            ),
-            and(
-                loc(skip_first(
-                    byte(b'_', ERecord::UnderscoreField),
-                    optional(specialize_err(
-                        |_, pos| ERecord::Field(pos),
-                        lowercase_ident(),
-                    )),
-                )),
-                and(
-                    spaces(),
-                    skip_first(
-                        byte(b':', ERecord::Colon),
-                        spaces_before(specialize_err_ref(ERecord::Expr, loc_expr(false))),
-                    ),
-                ),
-            ),
-        ),
-        |arena: &'a bumpalo::Bump, field_data| {
-            match field_data {
-                Either::First((loc_label, (spaces, opt_loc_val))) => {
-                    match opt_loc_val {
-                        Some(Either::First((_, loc_val))) => {
-                            RequiredValue(loc_label, spaces, arena.alloc(loc_val))
-                        }
-
-                        Some(Either::Second((_, loc_val))) => {
-                            OptionalValue(loc_label, spaces, arena.alloc(loc_val))
-                        }
->>>>>>> 449a37ef
-
-                let has_back_arrow = state.bytes().starts_with(b"<-");
-
-                let (arrow_spaces, state) = if has_back_arrow {
-                    state.advance_mut(2);
-
-                    let back_arrow_pos = state.pos();
-                    match parse_space(EExpr::IndentEnd, arena, state, min_indent) {
+            let (_, (label_spaces, _), state) = eat_space(arena, state, true)?;
+
+            let olds = state.clone();
+            match state.bytes().first() {
+                Some(b @ (&b':' | &b'?')) => {
+                    let (_, (spaces, _), state) = eat_space(arena, state.inc(), true)?;
+
+                    let val_pos = state.pos();
+                    let (val_expr, state) = match parse_expr_start(
+                        ExprParseOptions::NO_BACKPASSING,
+                        arena,
+                        state,
+                        min_indent,
+                    ) {
                         Ok((_, out, state)) => (out, state),
                         Err((_, fail)) => {
-                            let fail = ERecord::Expr(arena.alloc(fail), back_arrow_pos);
-                            return Err((MadeProgress, fail));
+                            return Err((MadeProgress, ERecord::Expr(arena.alloc(fail), val_pos)))
                         }
-                    }
-                } else {
-                    (&[] as &[_], state)
-                };
-
-                let field_val_pos = state.pos();
-                let (field_val, state) = match parse_expr_start(
-                    ExprParseOptions::NO_BACK_ARROW,
-                    arena,
-                    state,
-                    min_indent,
-                ) {
-                    Ok((_, expr, state)) => (expr, state),
-                    Err((_, fail)) => {
-                        let fail = ERecord::Expr(arena.alloc(fail), field_val_pos);
-                        return Err((MadeProgress, fail));
-                    }
-                };
-
-                let field = if has_back_arrow {
-                    let field = with_spaces_before(arena, field_val, arrow_spaces);
-                    ApplyValue(field_label, label_spaces, colon_spaces, arena.alloc(field))
-                } else {
-                    let field = with_spaces_before(arena, field_val, colon_spaces);
-                    RequiredValue(field_label, label_spaces, arena.alloc(field))
-                };
-                return Ok((MadeProgress, field, state));
-            }
-
-            if state.bytes().first() == Some(&b'?') {
-                state.advance_mut(1);
-
-                let (_, (question_spaces, _), state) = eat_space(arena, state, true)?;
-
-                let field_val_pos = state.pos();
-                match parse_expr_start(ExprParseOptions::NO_BACK_ARROW, arena, state, min_indent) {
-                    Ok((_, field_val, state)) => {
-                        let field_val = with_spaces_before(arena, field_val, question_spaces);
-                        let field =
-                            OptionalValue(field_label, label_spaces, arena.alloc(field_val));
-                        return Ok((MadeProgress, field, state));
-                    }
-                    Err((_, fail)) => {
-                        let fail = ERecord::Expr(arena.alloc(fail), field_val_pos);
-                        return Err((MadeProgress, fail));
-                    }
-                }
-            }
-
-<<<<<<< HEAD
-            let field = if !label_spaces.is_empty() {
-                SpaceAfter(arena.alloc(LabelOnly(field_label)), label_spaces)
-            } else {
-                LabelOnly(field_label)
+                    };
+                    let val_expr = with_spaces_before(arena, val_expr, spaces);
+
+                    let out = if *b == b':' {
+                        RequiredValue(field_label, label_spaces, arena.alloc(val_expr))
+                    } else {
+                        OptionalValue(field_label, label_spaces, arena.alloc(val_expr))
+                    };
+
+                    return Ok((MadeProgress, out, state));
+                }
+                _ => {
+                    let out = if !label_spaces.is_empty() {
+                        SpaceAfter(arena.alloc(LabelOnly(field_label)), label_spaces)
+                    } else {
+                        LabelOnly(field_label)
+                    };
+                    return Ok((MadeProgress, out, olds));
+                }
             };
-            return Ok((MadeProgress, field, state));
-        }
-    }
-
-    // Or parse the ignored field, e.g. `_ : val_expr` or `_foo: val_expr`
-    if state.bytes().first() != Some(&b'_') {
-        return Err((NoProgress, ERecord::UnderscoreField(start)));
-    }
-    let state = state.inc();
-
-    let after_underscore = state.pos();
-    let (field_label, state) = match parse_lowercase_ident(state.clone()) {
-        Ok((_, label, state)) => (label, state),
-        Err((NoProgress, _)) => ("", state),
-        Err(_) => return Err((MadeProgress, ERecord::Field(after_underscore))),
-    };
-
-    let field_label_end = state.pos();
-
-    let (_, (label_spaces, _), mut state) = eat_space(arena, state, true)?;
-
-    let colon_pos = state.pos();
-    if state.bytes().first() != Some(&b':') {
-        return Err((MadeProgress, ERecord::Colon(colon_pos)));
-    }
-    state.advance_mut(1);
-
-    let (_, (colon_spaces, _), state) = eat_space(arena, state, true)?;
-
-    let field_val_pos = state.pos();
-    let (field_val, state) =
-        match parse_expr_start(ExprParseOptions::NO_BACK_ARROW, arena, state, min_indent) {
-            Ok((_, out, state)) => (out, state),
-            Err((_, fail)) => {
-                let fail = ERecord::Expr(arena.alloc(fail), field_val_pos);
-                return Err((MadeProgress, fail));
-=======
-fn record_field_expr<'a>() -> impl Parser<'a, Loc<Expr<'a>>, ERecord<'a>> {
-    map_with_arena(
-        and(spaces(), specialize_err_ref(ERecord::Expr, loc_expr(false))),
-        |arena: &'a bumpalo::Bump, (spaces, loc_expr)| {
-            if spaces.is_empty() {
-                loc_expr
-            } else {
-                arena
-                    .alloc(loc_expr.value)
-                    .with_spaces_before(spaces, loc_expr.region)
->>>>>>> 449a37ef
-            }
-        };
-
-    let field_val = with_spaces_before(arena, field_val, colon_spaces);
-
-    let field_label = Loc::pos(start, field_label_end, field_label);
-
-    let field = IgnoredValue(field_label, label_spaces, arena.alloc(field_val));
-    Ok((MadeProgress, field, state))
+        }
+    }
+
+    match state.bytes().first() {
+        Some(&b'_') => {
+            let state = state.inc();
+            let name_pos = state.pos();
+            let (opt_field_label, state) = match parse_lowercase_ident(state.clone()) {
+                Ok((_, name, state)) => (name, state),
+                Err((NoProgress, _)) => ("", state),
+                Err(_) => return Err((MadeProgress, ERecord::Field(name_pos))),
+            };
+
+            let opt_field_label = Loc::pos(start, state.pos(), opt_field_label);
+
+            let (_, (label_spaces, _), state) = eat_space(arena, state, true)?;
+
+            match state.bytes().first() {
+                Some(&b':') => {
+                    let (_, (colon_spaces, _), state) = eat_space(arena, state.inc(), true)?;
+
+                    let val_pos = state.pos();
+                    let (field_val, state) = match parse_expr_start(
+                        ExprParseOptions::NO_BACKPASSING,
+                        arena,
+                        state,
+                        min_indent,
+                    ) {
+                        Ok((_, out, state)) => (out, state),
+                        Err((_, fail)) => {
+                            return Err((MadeProgress, ERecord::Expr(arena.alloc(fail), val_pos)))
+                        }
+                    };
+
+                    let field_val = with_spaces_before(arena, field_val, colon_spaces);
+
+                    let out = IgnoredValue(opt_field_label, label_spaces, arena.alloc(field_val));
+                    Ok((MadeProgress, out, state))
+                }
+                _ => Err((MadeProgress, ERecord::Colon(start))),
+            }
+        }
+        _ => Err((NoProgress, ERecord::UnderscoreField(start))),
+    }
 }
 
 enum RecordHelpPrefix {
@@ -3656,63 +3562,33 @@
     }
 }
 
-<<<<<<< HEAD
 fn parse_record_expr<'a>(
     start: Position,
     arena: &'a Bump,
     state: State<'a>,
     min_indent: u32,
 ) -> ParseResult<'a, Loc<Expr<'a>>, EExpr<'a>> {
-    let (_, record, state) =
-        specialize_err(EExpr::Record, record_help()).parse(arena, state, min_indent)?;
-
+    let (record, state) = match record_help().parse(arena, state, min_indent) {
+        Ok((_, record, state)) => (record, state),
+        Err((p, fail)) => return Err((p, EExpr::Record(fail, start))),
+    };
+
+    // there can be field access, e.g. `{ x : 4 }.x`
     let (accessors, state) = match parse_record_field_access_chain(arena, state, min_indent) {
         Ok((_, accessors, state)) => (accessors, state),
         Err((_, fail)) => return Err((MadeProgress, fail)),
     };
-=======
-fn record_literal_help<'a>() -> impl Parser<'a, Expr<'a>, EExpr<'a>> {
-    then(
-        and(
-            specialize_err(EExpr::Record, record_help()),
-            // there can be field access, e.g. `{ x : 4 }.x`
-            record_field_access_chain(),
-        ),
-        move |arena, state, _, (record, accessors)| {
-            let expr_result = match record.prefix {
-                Some((update, RecordHelpPrefix::Update)) => {
-                    record_update_help(arena, update, record.fields)
-                }
-                Some((mapper, RecordHelpPrefix::Mapper)) => {
-                    record_builder_help(arena, mapper, record.fields)
-                }
-                None => {
-                    let special_field_found = record.fields.iter().find_map(|field| {
-                        if field.value.is_ignored_value() {
-                            Some(Err(EExpr::RecordUpdateIgnoredField(field.region)))
-                        } else {
-                            None
-                        }
-                    });
-
-                    special_field_found.unwrap_or_else(|| {
-                        let fields = record.fields.map_items(arena, |loc_field| {
-                            loc_field.map(|field| field.to_assigned_field(arena))
-                        });
->>>>>>> 449a37ef
-
-    let expr_res = match record.prefix {
+
+    let expr_result = match record.prefix {
         Some((update, RecordHelpPrefix::Update)) => {
             record_update_help(arena, update, record.fields)
         }
         Some((mapper, RecordHelpPrefix::Mapper)) => {
-            new_record_builder_help(arena, mapper, record.fields)
+            record_builder_help(arena, mapper, record.fields)
         }
         None => {
             let special_field_found = record.fields.iter().find_map(|field| {
-                if field.value.is_apply_value() {
-                    Some(old_record_builder_help(arena, record.fields))
-                } else if field.value.is_ignored_value() {
+                if field.value.is_ignored_value() {
                     Some(Err(EExpr::RecordUpdateIgnoredField(field.region)))
                 } else {
                     None
@@ -3721,7 +3597,7 @@
 
             special_field_found.unwrap_or_else(|| {
                 let fields = record.fields.map_items(arena, |loc_field| {
-                    loc_field.map(|field| field.to_assigned_field(arena).unwrap())
+                    loc_field.map(|field| field.to_assigned_field(arena))
                 });
 
                 Ok(Expr::Record(fields))
@@ -3729,15 +3605,19 @@
         }
     };
 
-    match expr_res {
+    match expr_result {
         Ok(expr) => {
             let expr = apply_expr_access_chain(arena, expr, accessors);
             Ok((MadeProgress, Loc::pos(start, state.pos(), expr), state))
         }
-        Err(fail) => Err((MadeProgress, fail)),
-    }
-}
-
+        Err(err) => Err((MadeProgress, err)),
+    }
+    //     },
+    // )
+    // .parse(arena, state, min_indent)
+}
+
+// todo: @wip: inline me
 fn record_update_help<'a>(
     arena: &'a Bump,
     update: Loc<Expr<'a>>,
@@ -3761,6 +3641,7 @@
     })
 }
 
+// todo: @wip: inline me
 fn record_builder_help<'a>(
     arena: &'a Bump,
     mapper: Loc<Expr<'a>>,
@@ -3768,7 +3649,6 @@
 ) -> Result<Expr<'a>, EExpr<'a>> {
     let result = fields.map_items_result(arena, |loc_field| {
         let builder_field = loc_field.value.to_assigned_field(arena);
-
         Ok(Loc {
             region: loc_field.region,
             value: builder_field,
