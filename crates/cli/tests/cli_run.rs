extern crate pretty_assertions;

extern crate bumpalo;
extern crate indoc;
extern crate roc_collections;
extern crate roc_load;
extern crate roc_module;

#[cfg(test)]
mod cli_run {
    use cli_utils::helpers::{dir_from_root, file_from_root, Run};
    use const_format::concatcp;
    use indoc::indoc;
    use roc_cli::{CMD_BUILD, CMD_CHECK, CMD_FORMAT, CMD_RUN, CMD_TEST};

    #[cfg(all(unix, not(target_os = "macos")))]
    const ALLOW_VALGRIND: bool = true;
    // Disallow valgrind on macOS by default, because it reports a ton
    // of false positives. For local development on macOS, feel free to
    // change this to true!
    #[cfg(target_os = "macos")]
    const ALLOW_VALGRIND: bool = false;

    #[cfg(windows)]
    const ALLOW_VALGRIND: bool = false;

    // use valgrind (if supported on the current platform)
    #[derive(Debug, Clone, Copy)]
    enum UseValgrind {
        Yes,
        No,
    }

    const OPTIMIZE_FLAG: &str = concatcp!("--", roc_cli::FLAG_OPTIMIZE);
    const LINKER_FLAG: &str = concatcp!("--", roc_cli::FLAG_LINKER, "=", "legacy");
    const BUILD_HOST_FLAG: &str = concatcp!("--", roc_cli::FLAG_BUILD_HOST);
    const SUPPRESS_BUILD_HOST_WARNING_FLAG: &str =
        concatcp!("--", roc_cli::FLAG_SUPPRESS_BUILD_HOST_WARNING);
    const CHECK_FLAG: &str = concatcp!("--", roc_cli::FLAG_CHECK);
    #[allow(dead_code)]
    const TARGET_FLAG: &str = concatcp!("--", roc_cli::FLAG_TARGET);

    #[cfg(all(target_os = "linux", target_arch = "x86_64"))]
    const TEST_LEGACY_LINKER: bool = true;

    // Surgical linker currently only supports linux x86_64,
    // so we're always testing the legacy linker on other targets.
    #[cfg(not(all(target_os = "linux", target_arch = "x86_64")))]
    const TEST_LEGACY_LINKER: bool = false;

    #[test]
    #[cfg_attr(windows, ignore)]
    fn platform_switching_rust() {
        let expected_ending = "Roc <3 Rust!\n🔨 Building host ...\n";
        let runner = Run::new_roc()
            .arg(CMD_RUN)
            .arg(BUILD_HOST_FLAG)
            .arg(SUPPRESS_BUILD_HOST_WARNING_FLAG)
            .add_arg_if(LINKER_FLAG, TEST_LEGACY_LINKER)
            .with_valgrind(ALLOW_VALGRIND)
            .arg(file_from_root("examples/platform-switching", "rocLovesRust.roc").as_path());

        let out = runner.run();
        out.assert_clean_success();
        out.assert_stdout_and_stderr_ends_with(expected_ending);
    }

    #[test]
    #[cfg_attr(windows, ignore)]
    fn platform_switching_zig() {
        let expected_ending = "Roc <3 Zig!\n🔨 Building host ...\n";
        let runner = Run::new_roc()
            .arg(CMD_RUN)
            .arg(BUILD_HOST_FLAG)
            .arg(SUPPRESS_BUILD_HOST_WARNING_FLAG)
            .add_arg_if(LINKER_FLAG, TEST_LEGACY_LINKER)
            .with_valgrind(ALLOW_VALGRIND)
            .arg(file_from_root("examples/platform-switching", "rocLovesZig.roc").as_path());

        let out = runner.run();
        out.assert_clean_success();
        out.assert_stdout_and_stderr_ends_with(expected_ending);
    }

    #[test]
    fn platform_switching_wasm() {
        // this is a web assembly example, but we don't test with JS at the moment
        // so let's just check it for now
        let runner = Run::new_roc().arg(CMD_CHECK).arg(
            file_from_root("examples/platform-switching", "rocLovesWebAssembly.roc").as_path(),
        );

        let out = runner.run();
        out.assert_clean_success();
    }

    #[test]
    #[cfg_attr(windows, ignore)]
    fn test_module_imports_pkg_w_flag() {
        let expected_ending = indoc!(
            r#"
            0 failed and 1 passed in <ignored for test> ms.
            "#
        );
        let runner = Run::new_roc()
            .arg(CMD_TEST)
            .with_valgrind(ALLOW_VALGRIND)
            .add_args(["--main", "tests/module_imports_pkg/app.roc"])
            .arg(file_from_root("crates/cli/tests/module_imports_pkg", "Module.roc").as_path());

        let out = runner.run();
        out.assert_stdout_and_stderr_ends_with(expected_ending);
    }

    #[test]
    #[cfg_attr(windows, ignore)]
    fn test_module_imports_pkg_no_flag() {
        let expected_ending = indoc!(
            r#"
            ── UNRECOGNIZED PACKAGE in tests/module_imports_pkg/Module.roc ─────────────────

            This module is trying to import from `pkg`:

            3│  import pkg.Foo
                       ^^^^^^^

            A lowercase name indicates a package shorthand, but I don't know which
            packages are available.

            When checking a module directly, I look for a `main.roc` app or
            package to resolve shorthands from.

            You can create it, or specify an existing one with the --main flag."#
        );
        let runner = Run::new_roc()
            .arg(CMD_TEST)
            .with_valgrind(ALLOW_VALGRIND)
            .arg(file_from_root("crates/cli/tests/module_imports_pkg", "Module.roc").as_path());

        let out = runner.run();
        out.assert_stdout_and_stderr_ends_with(expected_ending);
    }

    #[test]
    #[cfg_attr(windows, ignore)]
    fn test_module_imports_unknown_pkg() {
        let expected_ending = indoc!(
            r#"
            ── UNRECOGNIZED PACKAGE in tests/module_imports_pkg/ImportsUnknownPkg.roc ──────

            This module is trying to import from `cli`:

            3│  import cli.Foo
                       ^^^^^^^

            A lowercase name indicates a package shorthand, but I don't recognize
            this one. Did you mean one of these?

                pkg

            Note: I'm using the following module to resolve package shorthands:

                tests/module_imports_pkg/app.roc

            You can specify a different one with the --main flag."#
        );
        let runner = Run::new_roc()
            .arg(CMD_TEST)
            .with_valgrind(ALLOW_VALGRIND)
            .add_args(["--main", "tests/module_imports_pkg/app.roc"])
            .arg(
                file_from_root(
                    "crates/cli/tests/module_imports_pkg",
                    "ImportsUnknownPkg.roc",
                )
                .as_path(),
            );

        let out = runner.run();
        out.assert_stdout_and_stderr_ends_with(expected_ending);
    }

    #[test]
    #[cfg_attr(windows, ignore)]
    /// this tests that a platform can correctly import a package
    fn platform_requires_pkg() {
        let expected_ending = "from app from package🔨 Building host ...\n";
        let runner = Run::new_roc()
            .arg(CMD_RUN)
            .arg(BUILD_HOST_FLAG)
            .arg(SUPPRESS_BUILD_HOST_WARNING_FLAG)
            .add_arg_if(LINKER_FLAG, TEST_LEGACY_LINKER)
            .arg(file_from_root("crates/cli/tests/platform_requires_pkg", "app.roc").as_path());

        let out = runner.run();
        out.assert_clean_success();
        out.assert_stdout_and_stderr_ends_with(expected_ending);
    }

    #[test]
    #[cfg_attr(windows, ignore)]
    fn transitive_expects() {
        let expected_ending = indoc!(
            r#"
            0 failed and 3 passed in <ignored for test> ms.
            "#
        );
        let runner = Run::new_roc()
            .arg(CMD_TEST)
            .with_valgrind(ALLOW_VALGRIND)
            .arg(file_from_root("crates/cli/tests/expects_transitive", "main.roc").as_path());

        let out = runner.run();
        out.assert_stdout_and_stderr_ends_with(expected_ending);
    }

    #[test]
    #[cfg_attr(windows, ignore)]
    fn transitive_expects_verbose() {
        let expected_ending = indoc!(
            r#"
            Compiled in <ignored for test> ms.

            Direct.roc:
                0 failed and 2 passed in <ignored for test> ms.

            Transitive.roc:
                0 failed and 1 passed in <ignored for test> ms.
            "#
        );
        let runner = Run::new_roc()
            .arg(CMD_TEST)
            .with_valgrind(ALLOW_VALGRIND)
            .arg("--verbose")
            .arg(file_from_root("crates/cli/tests/expects_transitive", "main.roc").as_path());

        let out = runner.run();
        out.assert_stdout_and_stderr_ends_with(expected_ending);
    }

    #[test]
    #[cfg_attr(
        windows,
        ignore = "Flaky failure: Roc command failed with status ExitStatus(ExitStatus(3221225477))"
    )]
    fn fibonacci() {
        let expected_ending = "";
        let runner = Run::new_roc()
            .arg(CMD_RUN)
            .arg(BUILD_HOST_FLAG)
            .arg(SUPPRESS_BUILD_HOST_WARNING_FLAG)
            .add_arg_if(LINKER_FLAG, TEST_LEGACY_LINKER)
            .with_valgrind(ALLOW_VALGRIND)
            .arg(file_from_root("crates/cli/tests/algorithms", "fibonacci.roc").as_path());

        let out = runner.run();
        out.assert_clean_success();
        out.assert_stdout_and_stderr_ends_with(expected_ending);
    }

    #[test]
    #[cfg_attr(windows, ignore)]
    fn quicksort() {
        let expected_ending =
            "[0, 0, 0, 0, 0, 0, 0, 0, 0, 1, 1, 1, 1, 1, 1, 1, 1, 1, 2, 2]\n🔨 Building host ...\n";
        let runner = Run::new_roc()
            .arg(CMD_RUN)
            .arg(BUILD_HOST_FLAG)
            .arg(SUPPRESS_BUILD_HOST_WARNING_FLAG)
            .add_arg_if(LINKER_FLAG, TEST_LEGACY_LINKER)
            .with_valgrind(ALLOW_VALGRIND)
            .arg(file_from_root("crates/cli/tests/algorithms", "quicksort.roc").as_path());

        let out = runner.run();
        out.assert_clean_success();
        out.assert_stdout_and_stderr_ends_with(expected_ending);
    }

    // TODO: write a new test once mono bugs are resolved in investigation
    #[test]
    #[cfg(not(debug_assertions))] // https://github.com/roc-lang/roc/issues/4806
    fn check_virtual_dom_server() {
        Run::new_roc()
            .add_args([
                CMD_CHECK,
                file_from_root("examples/virtual-dom-wip", "example-server.roc")
                    .to_str()
                    .unwrap(),
            ])
            .run()
            .assert_clean_success();
    }

    // TODO: write a new test once mono bugs are resolved in investigation
    #[test]
    #[cfg(not(debug_assertions))] // https://github.com/roc-lang/roc/issues/4806
    fn check_virtual_dom_client() {
        Run::new_roc()
            .add_args([
                CMD_CHECK,
                file_from_root("examples/virtual-dom-wip", "example-client.roc")
                    .to_str()
                    .unwrap(),
            ])
            .run()
            .assert_clean_success();
    }

    #[test]
    #[cfg_attr(windows, ignore)]
    // tea = The Elm Architecture
    fn terminal_ui_tea() {
        let expected_ending = "Hello Worldfoo!\n🔨 Building host ...\n";
        let runner = Run::new_roc()
            .arg(CMD_RUN)
            .arg(BUILD_HOST_FLAG)
            .arg(SUPPRESS_BUILD_HOST_WARNING_FLAG)
            .add_arg_if(LINKER_FLAG, TEST_LEGACY_LINKER)
            .with_valgrind(ALLOW_VALGRIND)
            .arg(file_from_root("crates/cli/tests/tui", "main.roc").as_path())
            .with_stdin_vals(vec!["foo\n"]);

        let out = runner.run();
        out.assert_clean_success();
        out.assert_stdout_and_stderr_ends_with(expected_ending);
    }

    #[test]
    #[cfg_attr(
        any(target_os = "windows", target_os = "linux", target_os = "macos"),
        ignore = "Segfault, likely broken because of alias analysis: https://github.com/roc-lang/roc/issues/6544"
    )]
    fn false_interpreter() {
        // Test building
        let build_runner = Run::new_roc()
            .arg(CMD_BUILD)
            .arg(BUILD_HOST_FLAG)
            .arg(SUPPRESS_BUILD_HOST_WARNING_FLAG)
            .add_arg_if(LINKER_FLAG, TEST_LEGACY_LINKER)
            .arg(file_from_root("crates/cli/tests/false-interpreter", "False.roc").as_path())
            .run();

        build_runner.assert_clean_success();

        // Test running
        let runner = Run::new_roc()
            .arg(CMD_RUN)
            .add_arg_if(LINKER_FLAG, TEST_LEGACY_LINKER)
            .with_valgrind(ALLOW_VALGRIND)
            .arg(file_from_root("crates/cli/tests/false-interpreter", "False.roc").as_path())
            .add_args([
                "--",
                file_from_root("crates/cli/tests/false-interpreter/examples", "sqrt.false")
                    .as_path()
                    .to_str()
                    .unwrap(),
            ]);

        let expected_ending = "1414";

        let out = runner.run();
        out.assert_clean_success();
        out.assert_stdout_and_stderr_ends_with(expected_ending);
    }

    mod test_platform_effects_zig {
        use super::*;
        use cli_utils::helpers::{file_from_root, Run};
        use roc_cli::{CMD_BUILD, CMD_RUN};

        static BUILD_PLATFORM_HOST: std::sync::Once = std::sync::Once::new();

        /// Build the platform host once for all tests in this module
        fn build_platform_host() {
            BUILD_PLATFORM_HOST.call_once(|| {
                let out = Run::new_roc()
                    .arg(CMD_BUILD)
                    .arg(BUILD_HOST_FLAG)
                    .arg(OPTIMIZE_FLAG)
                    .arg(SUPPRESS_BUILD_HOST_WARNING_FLAG)
                    .add_arg_if(LINKER_FLAG, TEST_LEGACY_LINKER)
                    .arg(
                        file_from_root("crates/cli/tests/effects/platform/", "app-stub.roc")
                            .as_path(),
                    )
                    .run();
                out.assert_clean_success();
            });
        }

        #[test]
        #[cfg_attr(windows, ignore)]
        fn interactive_effects() {
            build_platform_host();

            let expected_ending = "hi there!\nIt is known\n";
            let runner = Run::new_roc()
                .arg(CMD_RUN)
                .add_arg_if(LINKER_FLAG, TEST_LEGACY_LINKER)
                .with_valgrind(ALLOW_VALGRIND)
                .arg(file_from_root("crates/cli/tests/effects", "print-line.roc").as_path())
                .with_stdin_vals(vec!["hi there!"]);

            let out = runner.run();
            out.assert_clean_success();
            out.assert_stdout_and_stderr_ends_with(expected_ending);
        }

        #[test]
        #[cfg_attr(windows, ignore)]
        fn combine_tasks_with_record_builder() {
            build_platform_host();

            let expected_ending = "For multiple tasks: {a: 123, b: \"abc\", c: [123]}\n";

            let runner = Run::new_roc()
                .arg(CMD_RUN)
                .add_arg_if(LINKER_FLAG, TEST_LEGACY_LINKER)
                .arg(file_from_root("crates/cli/tests/effects", "combine-tasks.roc").as_path());

            let out = runner.run();
            out.assert_clean_success();
            out.assert_stdout_and_stderr_ends_with(expected_ending);
        }

        #[test]
        #[cfg_attr(windows, ignore)]
        fn inspect_logging() {
            build_platform_host();

            let expected_ending = "(@Community {friends: [{2}, {2}, {0, 1}], people: [(@Person {age: 27, favoriteColor: Blue, firstName: \"John\", hasBeard: Bool.true, lastName: \"Smith\"}), (@Person {age: 47, favoriteColor: Green, firstName: \"Debby\", hasBeard: Bool.false, lastName: \"Johnson\"}), (@Person {age: 33, favoriteColor: (RGB (255, 255, 0)), firstName: \"Jane\", hasBeard: Bool.false, lastName: \"Doe\"})]})\n";
            let runner = Run::new_roc()
                .arg(CMD_RUN)
                .add_arg_if(LINKER_FLAG, TEST_LEGACY_LINKER)
                .with_valgrind(ALLOW_VALGRIND)
                .arg(file_from_root("crates/cli/tests/effects", "inspect-logging.roc").as_path());

            let out = runner.run();
            out.assert_clean_success();
            out.assert_stdout_and_stderr_ends_with(expected_ending);
        }

        #[test]
        #[cfg_attr(windows, ignore)]
        fn module_params_pass_task() {
            build_platform_host();

            let runner = Run::new_roc()
                .arg(CMD_RUN)
                .add_arg_if(LINKER_FLAG, TEST_LEGACY_LINKER)
                .with_valgrind(ALLOW_VALGRIND)
                .arg(file_from_root("crates/cli/tests/module_params", "pass_task.roc").as_path());

            let out = runner.run();
            out.assert_clean_success();
            out.assert_stdout_and_stderr_ends_with("Hi, Agus!\n");
        }
    }

    mod test_platform_simple_zig {
        use super::*;
        use cli_utils::helpers::{file_from_root, Run};
        use indoc::indoc;
        use roc_cli::{CMD_BUILD, CMD_DEV, CMD_RUN, CMD_TEST};

        static BUILD_PLATFORM_HOST: std::sync::Once = std::sync::Once::new();

        /// Build the platform host once for all tests in this module
        fn build_platform_host() {
            BUILD_PLATFORM_HOST.call_once(|| {
                let out = Run::new_roc()
                    .arg(CMD_BUILD)
                    .arg(BUILD_HOST_FLAG)
                    .arg(OPTIMIZE_FLAG)
                    .arg(SUPPRESS_BUILD_HOST_WARNING_FLAG)
                    .add_arg_if(LINKER_FLAG, TEST_LEGACY_LINKER)
                    .arg(
                        file_from_root("crates/cli/tests/test-platform-simple-zig", "app.roc")
                            .as_path(),
                    )
                    .run();
                out.assert_clean_success();
            });
        }

        #[test]
        #[cfg_attr(windows, ignore)]
        fn run_multi_dep_str_unoptimized() {
            build_platform_host();

            let expected_ending = "I am Dep2.str2\n";
            let runner = cli_utils::helpers::Run::new_roc()
                .arg(roc_cli::CMD_RUN)
                .add_arg_if(LINKER_FLAG, TEST_LEGACY_LINKER)
                .with_valgrind(ALLOW_VALGRIND)
                .arg(
                    file_from_root("crates/cli/tests/fixtures/multi-dep-str", "Main.roc").as_path(),
                );

            let out = runner.run();
            out.assert_clean_success();
            out.assert_stdout_and_stderr_ends_with(expected_ending);
        }

        #[test]
        #[cfg_attr(windows, ignore)]
        fn run_multi_dep_str_optimized() {
            build_platform_host();

            let expected_ending = "I am Dep2.str2\n";
            let runner = cli_utils::helpers::Run::new_roc()
                .arg(CMD_RUN)
                .arg(OPTIMIZE_FLAG)
                .add_arg_if(LINKER_FLAG, TEST_LEGACY_LINKER)
                .with_valgrind(ALLOW_VALGRIND)
                .arg(
                    file_from_root("crates/cli/tests/fixtures/multi-dep-str", "Main.roc").as_path(),
                );

            let out = runner.run();
            out.assert_clean_success();
            out.assert_stdout_and_stderr_ends_with(expected_ending);
        }

        #[test]
        #[cfg_attr(windows, ignore)]
        fn run_multi_dep_thunk_unoptimized() {
            build_platform_host();

            let expected_ending = "I am Dep2.value2\n";
            let runner = cli_utils::helpers::Run::new_roc()
                .arg(CMD_RUN)
                .add_arg_if(LINKER_FLAG, TEST_LEGACY_LINKER)
                .with_valgrind(ALLOW_VALGRIND)
                .arg(
                    file_from_root("crates/cli/tests/fixtures/multi-dep-thunk", "Main.roc")
                        .as_path(),
                );

            let out = runner.run();
            out.assert_clean_success();
            out.assert_stdout_and_stderr_ends_with(expected_ending);
        }

        #[test]
        #[cfg_attr(
            windows,
            ignore = "Flaky failure: Roc command failed with status ExitStatus(ExitStatus(3221225477))"
        )]
        fn run_multi_dep_thunk_optimized() {
            build_platform_host();

            let expected_ending = "I am Dep2.value2\n";
            let runner = cli_utils::helpers::Run::new_roc()
                .arg(CMD_RUN)
                .arg(OPTIMIZE_FLAG)
                .add_arg_if(LINKER_FLAG, TEST_LEGACY_LINKER)
                .with_valgrind(ALLOW_VALGRIND)
                .arg(
                    file_from_root("crates/cli/tests/fixtures/multi-dep-thunk", "Main.roc")
                        .as_path(),
                );

            let out = runner.run();
            out.assert_clean_success();
            out.assert_stdout_and_stderr_ends_with(expected_ending);
        }

        #[test]
        #[cfg_attr(windows, ignore)]
        fn run_packages_unoptimized() {
            build_platform_host();

            let expected_ending =
                "Hello, World! This text came from a package! This text came from a CSV package!\n";
            let runner = cli_utils::helpers::Run::new_roc()
                .arg(CMD_RUN)
                .add_arg_if(LINKER_FLAG, TEST_LEGACY_LINKER)
                .with_valgrind(ALLOW_VALGRIND)
                .arg(file_from_root("crates/cli/tests/fixtures/packages", "app.roc").as_path());

            let out = runner.run();
            out.assert_clean_success();
            out.assert_stdout_and_stderr_ends_with(expected_ending);
        }

        #[test]
        #[cfg_attr(windows, ignore)]
        fn run_packages_optimized() {
            build_platform_host();

            let expected_ending =
                "Hello, World! This text came from a package! This text came from a CSV package!\n";
            let runner = cli_utils::helpers::Run::new_roc()
                .arg(CMD_RUN)
                .arg(OPTIMIZE_FLAG)
                .add_arg_if(LINKER_FLAG, TEST_LEGACY_LINKER)
                .with_valgrind(ALLOW_VALGRIND)
                .arg(file_from_root("crates/cli/tests/fixtures/packages", "app.roc").as_path());

            let out = runner.run();
            out.assert_clean_success();
            out.assert_stdout_and_stderr_ends_with(expected_ending);
        }

        #[test]
        #[cfg_attr(windows, ignore)]
        fn run_transitive_deps_app() {
            build_platform_host();

            let file_path = file_from_root(
                "crates/cli/tests/fixtures/transitive-deps",
                "direct-one.roc",
            );

            let expected_ending = "[One imports Two: From two]\n";
            let runner = cli_utils::helpers::Run::new_roc()
                .arg(CMD_RUN)
                .add_arg_if(LINKER_FLAG, TEST_LEGACY_LINKER)
                .with_valgrind(ALLOW_VALGRIND)
                .arg(file_path.as_path());

            let out = runner.run();
            out.assert_clean_success();
            out.assert_stdout_and_stderr_ends_with(expected_ending);
        }

        #[test]
        #[cfg_attr(windows, ignore)]
        fn run_transitive_and_direct_dep_app() {
            build_platform_host();

            let file_path = file_from_root(
                "crates/cli/tests/fixtures/transitive-deps",
                "direct-one-and-two.roc",
            );

            let expected_ending = "[One imports Two: From two] | From two\n";
            let runner = cli_utils::helpers::Run::new_roc()
                .arg(CMD_RUN)
                .add_arg_if(LINKER_FLAG, TEST_LEGACY_LINKER)
                .with_valgrind(ALLOW_VALGRIND)
                .arg(file_path.as_path());

            let out = runner.run();
            out.assert_clean_success();
            out.assert_stdout_and_stderr_ends_with(expected_ending);
        }

        #[test]
        #[cfg_attr(windows, ignore)]
        fn run_double_transitive_dep_app() {
            build_platform_host();

            let file_path = file_from_root(
                "crates/cli/tests/fixtures/transitive-deps",
                "direct-zero.roc",
            );

            let expected_ending = "[Zero imports One: [One imports Two: From two]]\n";
            let runner = cli_utils::helpers::Run::new_roc()
                .arg(CMD_RUN)
                .add_arg_if(LINKER_FLAG, TEST_LEGACY_LINKER)
                .with_valgrind(ALLOW_VALGRIND)
                .arg(file_path.as_path());

            let out = runner.run();
            out.assert_clean_success();
            out.assert_stdout_and_stderr_ends_with(expected_ending);
        }

        #[test]
        fn expects_dev() {
            build_platform_host();

            let expected_ending = indoc!(
                r#"
                ── EXPECT FAILED in tests/expects/expects.roc ──────────────────────────────────

                This expectation failed:

                25│      expect words == []
                                ^^^^^^^^^^^

<<<<<<< HEAD
                When it failed, these variables had these values:
=======
    #[test]
    #[cfg_attr(windows, ignore)]
    fn module_params_multiline_pattern() {
        test_roc_app(
            "crates/cli/tests/module_params",
            "multiline_params.roc",
            &[],
            &[],
            &[],
            indoc!(
                r#"
                hi
                "#
            ),
            UseValgrind::No,
            TestCliCommands::Dev,
        );
    }

    #[test]
    #[cfg_attr(windows, ignore)]
    fn transitive_expects() {
        test_roc_expect(
            "crates/cli/tests/expects_transitive",
            "main.roc",
            &[],
            indoc!(
                r#"
                0 failed and 3 passed in <ignored for test> ms.
                "#
            ),
        );
    }
>>>>>>> 72011fba

                words : List Str
                words = ["this", "will", "for", "sure", "be", "a", "large", "string", "so", "when", "we", "split", "it", "it", "will", "use", "seamless", "slices", "which", "affect", "printing"]

                Program finished!

                [<ignored for tests>:28] x = 42
                [<ignored for tests>:30] "Fjoer en ferdjer frieten oan dyn geve lea" = "Fjoer en ferdjer frieten oan dyn geve lea"
                [<ignored for tests>:32] "this is line 24" = "this is line 24"
                [<ignored for tests>:18] x = "abc"
                [<ignored for tests>:18] x = 10
                [<ignored for tests>:18] x = (A (B C))
                "#
            );
            let runner = cli_utils::helpers::Run::new_roc()
                .arg(CMD_DEV)
                .add_arg_if(LINKER_FLAG, TEST_LEGACY_LINKER)
                .with_valgrind(ALLOW_VALGRIND)
                .arg(file_from_root("crates/cli/tests/expects", "expects.roc").as_path());

            let out = runner.run();
            out.assert_stdout_and_stderr_ends_with(expected_ending);
        }

        #[test]
        fn expects_test() {
            build_platform_host();

            let expected_ending = indoc!(
                r#"
                ── EXPECT FAILED in tests/expects/expects.roc ──────────────────────────────────

                This expectation failed:

                6│      expect a == 2
                               ^^^^^^

                When it failed, these variables had these values:

                a : Num *
                a = 1

                ── EXPECT FAILED in tests/expects/expects.roc ──────────────────────────────────

                This expectation failed:

                7│      expect a == 3
                               ^^^^^^

                When it failed, these variables had these values:

                a : Num *
                a = 1

                ── EXPECT FAILED in tests/expects/expects.roc ──────────────────────────────────

                This expectation failed:

                11│>  expect
                12│>      a = makeA
                13│>      b = 2i64
                14│>
                15│>      a == b

                When it failed, these variables had these values:

                a : Int Signed64
                a = 1

                b : I64
                b = 2


                1 failed and 0 passed in <ignored for test> ms.
                "#
            );
            let runner = cli_utils::helpers::Run::new_roc()
                .arg(CMD_TEST)
                .with_valgrind(ALLOW_VALGRIND)
                .arg(file_from_root("crates/cli/tests/expects", "expects.roc").as_path());

            let out = runner.run();
            out.assert_stdout_and_stderr_ends_with(expected_ending);
        }
    }

    // TODO not sure if this cfg should still be here: #[cfg(not(debug_assertions))]
    // this is for testing the benchmarks, to perform proper benchmarks see crates/cli/benches/README.md
    mod test_benchmarks {
        use super::{
            UseValgrind, ALLOW_VALGRIND, BUILD_HOST_FLAG, OPTIMIZE_FLAG,
            SUPPRESS_BUILD_HOST_WARNING_FLAG,
        };
        use cli_utils::helpers::{file_from_root, Run};
        use roc_cli::CMD_BUILD;

        // #[allow(unused_imports)]
        use std::sync::Once;

        static BUILD_PLATFORM_HOST: Once = Once::new();

        /// Build the platform host once for all tests in this module
        fn build_platform_host() {
            BUILD_PLATFORM_HOST.call_once(|| {
                let out = Run::new_roc()
                    .arg(CMD_BUILD)
                    .arg(BUILD_HOST_FLAG)
                    .arg(OPTIMIZE_FLAG)
                    .arg(SUPPRESS_BUILD_HOST_WARNING_FLAG)
                    .add_arg_if(super::LINKER_FLAG, super::TEST_LEGACY_LINKER)
                    .arg(
                        file_from_root("crates/cli/tests/benchmarks/platform", "app.roc").as_path(),
                    )
                    .run();
                out.assert_clean_success();
            });
        }

        fn test_benchmark(
            roc_filename: &str,
            stdin: Vec<&'static str>,
            expected_ending: &str,
            use_valgrind: UseValgrind,
        ) {
            let dir_name = "crates/cli/tests/benchmarks";
            let file_path = file_from_root(dir_name, roc_filename);

            build_platform_host();

            #[cfg(all(not(feature = "wasm32-cli-run"), not(feature = "i386-cli-run")))]
            {
                let runner = cli_utils::helpers::Run::new_roc()
                    .arg(roc_cli::CMD_RUN)
                    .add_arg_if(super::LINKER_FLAG, super::TEST_LEGACY_LINKER)
                    .arg(file_path.as_path())
                    .with_valgrind(matches!(use_valgrind, UseValgrind::Yes) && ALLOW_VALGRIND)
                    .with_stdin_vals(stdin);

                let out = runner.run();
                out.assert_clean_success();
                out.assert_stdout_and_stderr_ends_with(expected_ending);
            }

            #[cfg(feature = "wasm32-cli-run")]
            check_output_wasm(file_path.as_path(), stdin, expected_ending);

            #[cfg(feature = "i386-cli-run")]
            check_output_i386(file_path.as_path(), stdin, expected_ending);
        }

        #[cfg(feature = "wasm32-cli-run")]
        fn check_output_wasm(file_name: &std::path::Path, stdin: Vec<&str>, expected_ending: &str) {
            // Check with and without optimizations
            check_wasm_output_with_stdin(file_name, stdin.clone(), &[], expected_ending);

            check_wasm_output_with_stdin(file_name, stdin, &[OPTIMIZE_FLAG], expected_ending);
        }

        #[cfg(feature = "wasm32-cli-run")]
        fn check_wasm_output_with_stdin(
            file: &std::path::Path,
            stdin: Vec<&str>,
            flags: &[&str],
            expected_ending: &str,
        ) {
            use super::{concatcp, TARGET_FLAG};

            let mut flags = flags.to_vec();
            flags.push(concatcp!(TARGET_FLAG, "=wasm32"));

            let out = Run::new_roc()
                .arg(CMD_BUILD)
                .add_arg_if(LINKER_FLAG, TEST_LEGACY_LINKER)
                .arg(file)
                .add_args(flags)
                .run();

            out.assert_clean_success();

            let stdout = crate::run_wasm(&file.with_extension("wasm"), stdin);

            if !stdout.ends_with(expected_ending) {
                panic!(
                    "expected output to end with {:?} but instead got {:#?}",
                    expected_ending, stdout
                );
            }
        }

        #[cfg(feature = "i386-cli-run")]
        fn check_output_i386(
            file_path: &std::path::Path,
            stdin: Vec<&'static str>,
            expected_ending: &str,
        ) {
            use super::{concatcp, TARGET_FLAG};

            let i386_target_arg = concatcp!(TARGET_FLAG, "=x86_32");

            let runner = Run::new_roc()
                .arg(CMD_RUN)
                .add_arg_if(LINKER_FLAG, TEST_LEGACY_LINKER)
                .arg(i386_target_arg)
                .arg(file_path)
                .with_stdin_vals(stdin.clone());

            let out = runner.run();
            out.assert_clean_success();
            out.assert_stdout_and_stderr_ends_with(expected_ending);

            let run_optimized = Run::new_roc()
                .arg(CMD_RUN)
                .add_arg_if(LINKER_FLAG, TEST_LEGACY_LINKER)
                .arg(i386_target_arg)
                .arg(OPTIMIZE_FLAG)
                .arg(file_path)
                .with_stdin_vals(stdin.clone());

            let out_optimized = run_optimized.run();
            out_optimized.assert_clean_success();
            out_optimized.assert_stdout_and_stderr_ends_with(expected_ending);
        }

        #[test]
        #[cfg_attr(windows, ignore)]
        fn nqueens() {
            test_benchmark("nQueens.roc", vec!["6"], "4\n", UseValgrind::Yes)
        }

        #[test]
        #[cfg_attr(windows, ignore)]
        fn cfold() {
            test_benchmark("cFold.roc", vec!["3"], "11 & 11\n", UseValgrind::Yes)
        }

        #[test]
        #[cfg_attr(windows, ignore)]
        fn deriv() {
            test_benchmark(
                "deriv.roc",
                vec!["2"],
                "1 count: 6\n2 count: 22\n",
                UseValgrind::Yes,
            )
        }

        #[test]
        #[cfg_attr(windows, ignore)]
        fn rbtree_ck() {
            test_benchmark("rBTreeCk.roc", vec!["100"], "10\n", UseValgrind::Yes)
        }

        #[test]
        #[cfg_attr(windows, ignore)]
        fn rbtree_insert() {
            test_benchmark(
                "rBTreeInsert.roc",
                vec![],
                "Node Black 0 {} Empty Empty\n",
                UseValgrind::Yes,
            )
        }

        /*
        // rbtree_del does not work
        #[test]
        fn rbtree_del() {
            test_benchmark(
                "rBTreeDel.roc",
                &["420"],
                "30\n",
                UseValgrind::Yes,
            )
        }
        */

        #[test]
        #[cfg_attr(windows, ignore)]
        fn astar() {
            if cfg!(feature = "wasm32-cli-run") {
                eprintln!("WARNING: skipping testing benchmark testAStar.roc because it currently does not work on wasm32 due to dictionaries.");
            } else {
                test_benchmark("testAStar.roc", vec![], "True\n", UseValgrind::No)
            }
        }

        #[test]
        #[cfg_attr(windows, ignore)]
        fn base64() {
            test_benchmark(
                "testBase64.roc",
                vec![],
                "encoded: SGVsbG8gV29ybGQ=\ndecoded: Hello World\n",
                UseValgrind::Yes,
            )
        }

        #[test]
        #[cfg_attr(windows, ignore)]
        fn closure() {
            test_benchmark("closure.roc", vec![], "", UseValgrind::No)
        }

        #[test]
        #[cfg_attr(windows, ignore)]
        fn issue2279() {
            test_benchmark("issue2279.roc", vec![], "Hello, world!\n", UseValgrind::Yes)
        }

        #[test]
        fn quicksort_app() {
            eprintln!("WARNING: skipping testing benchmark quicksortApp.roc because the test is broken right now!");
            // test_benchmark(
            //     "quicksortApp.roc",
            //     vec![],
            //     "todo put the correct quicksort answer here",
            //     UseValgrind::Yes,
            // )
        }
    }

    #[test]
    fn known_type_error() {
        let expected_ending = indoc!(
            r#"

            ── TYPE MISMATCH in tests/known_bad/TypeError.roc ──────────────────────────────

            Something is off with the body of the main definition:

            3│  main : Str -> Task {} []
            4│  main = \_ ->
            5│      "this is a string, not a Task {} [] function like the platform expects."
                    ^^^^^^^^^^^^^^^^^^^^^^^^^^^^^^^^^^^^^^^^^^^^^^^^^^^^^^^^^^^^^^^^^^^^^^^^

            The body is a string of type:

                Str

            But the type annotation on main says it should be:

                Task {} []

            Tip: Add type annotations to functions or values to help you figure
            this out.

            ────────────────────────────────────────────────────────────────────────────────

            1 error and 0 warning found in <ignored for test> ms
            "#
        );

        Run::new_roc()
            .arg(CMD_CHECK)
            .arg(file_from_root(
                "crates/cli/tests/known_bad",
                "TypeError.roc",
            ))
            .run()
            .assert_stdout_and_stderr_ends_with(expected_ending);
    }

    #[test]
    fn known_type_error_with_long_path() {
        let expected_ending = indoc!(
            r#"

            ── UNUSED IMPORT in ...nown_bad/UnusedImportButWithALongFileNameForTesting.roc ─

            Symbol is imported but not used.

            3│  import Symbol exposing [Ident]
                ^^^^^^^^^^^^^^^^^^^^^^^^^^^^^^

            Since Symbol isn't used, you don't need to import it.

            ────────────────────────────────────────────────────────────────────────────────

            0 error and 1 warning found in <ignored for test> ms
            "#
        );

        Run::new_roc()
            .arg(CMD_CHECK)
            .arg(file_from_root(
                "crates/cli/tests/known_bad",
                "UnusedImportButWithALongFileNameForTesting.roc",
            ))
            .run()
            .assert_stdout_and_stderr_ends_with(expected_ending);
    }

    #[test]
    fn exposed_not_defined() {
        let expected_ending = indoc!(
            r#"

            ── MISSING DEFINITION in tests/known_bad/ExposedNotDefined.roc ─────────────────

            bar is listed as exposed, but it isn't defined in this module.

            You can fix this by adding a definition for bar, or by removing it
            from exposes.

            ────────────────────────────────────────────────────────────────────────────────

            1 error and 0 warning found in <ignored for test> ms
            "#
        );

        Run::new_roc()
            .arg(CMD_CHECK)
            .arg(file_from_root(
                "crates/cli/tests/known_bad",
                "ExposedNotDefined.roc",
            ))
            .run()
            .assert_stdout_and_stderr_ends_with(expected_ending);
    }

    #[test]
    fn unused_import() {
        let expected_ending = indoc!(
            r#"

            ── UNUSED IMPORT in tests/known_bad/UnusedImport.roc ───────────────────────────

            Symbol is imported but not used.

            3│  import Symbol exposing [Ident]
                ^^^^^^^^^^^^^^^^^^^^^^^^^^^^^^

            Since Symbol isn't used, you don't need to import it.

            ────────────────────────────────────────────────────────────────────────────────

            0 error and 1 warning found in <ignored for test> ms
            "#
        );

        Run::new_roc()
            .arg(CMD_CHECK)
            .arg(file_from_root(
                "crates/cli/tests/known_bad",
                "UnusedImport.roc",
            ))
            .run()
            .assert_stdout_and_stderr_ends_with(expected_ending);
    }

    #[test]
    fn format_check_good() {
        Run::new_roc()
            .arg(CMD_FORMAT)
            .arg(CHECK_FLAG)
            .arg(file_from_root("crates/cli/tests/fixtures/format", "Formatted.roc").as_path())
            .run()
            .assert_clean_success();
    }

    #[test]
    fn format_check_reformatting_needed() {
        Run::new_roc()
            .arg(CMD_FORMAT)
            .arg(CHECK_FLAG)
            .arg(file_from_root("crates/cli/tests/fixtures/format", "NotFormatted.roc").as_path())
            .run()
            .assert_nonzero_exit();
    }

    #[test]
    fn format_check_folders() {
        // This fails, because "NotFormatted.roc" is present in this folder
        Run::new_roc()
            .arg(CMD_FORMAT)
            .arg(CHECK_FLAG)
            .arg(dir_from_root("crates/cli/tests/fixtures/format").as_path())
            .run()
            .assert_nonzero_exit();

        // This doesn't fail, since only "Formatted.roc" and non-roc files are present in this folder
        Run::new_roc()
            .arg(CMD_FORMAT)
            .arg(CHECK_FLAG)
            .arg(dir_from_root("crates/cli/tests/fixtures/format/formatted_directory").as_path())
            .run()
            .assert_clean_success();
    }
}

#[cfg(feature = "wasm32-cli-run")]
fn run_wasm(wasm_path: &std::path::Path, stdin: Vec<&str>) -> String {
    use bumpalo::Bump;
    use roc_wasm_interp::{DefaultImportDispatcher, Instance, Value, WasiFile};

    let wasm_bytes = std::fs::read(wasm_path).unwrap();
    let arena = Bump::new();

    let mut instance = {
        let mut fake_stdin = vec![];
        let fake_stdout = vec![];
        let fake_stderr = vec![];
        for s in stdin {
            fake_stdin.extend_from_slice(s.as_bytes())
        }

        let mut dispatcher = DefaultImportDispatcher::default();
        dispatcher.wasi.files = vec![
            WasiFile::ReadOnly(fake_stdin),
            WasiFile::WriteOnly(fake_stdout),
            WasiFile::WriteOnly(fake_stderr),
        ];

        Instance::from_bytes(&arena, &wasm_bytes, dispatcher, false).unwrap()
    };

    let result = instance.call_export("_start", []);

    match result {
        Ok(Some(Value::I32(0))) => match &instance.import_dispatcher.wasi.files[1] {
            WasiFile::WriteOnly(fake_stdout) => String::from_utf8(fake_stdout.clone())
                .unwrap_or_else(|_| "Wasm test printed invalid UTF-8".into()),
            _ => unreachable!(),
        },
        Ok(Some(Value::I32(exit_code))) => {
            format!("WASI app exit code {}", exit_code)
        }
        Ok(Some(val)) => {
            format!("WASI _start returned an unexpected number type {:?}", val)
        }
        Ok(None) => "WASI _start returned no value".into(),
        Err(e) => {
            format!("WASI error {}", e)
        }
    }
}<|MERGE_RESOLUTION|>--- conflicted
+++ resolved
@@ -682,43 +682,7 @@
                 25│      expect words == []
                                 ^^^^^^^^^^^
 
-<<<<<<< HEAD
                 When it failed, these variables had these values:
-=======
-    #[test]
-    #[cfg_attr(windows, ignore)]
-    fn module_params_multiline_pattern() {
-        test_roc_app(
-            "crates/cli/tests/module_params",
-            "multiline_params.roc",
-            &[],
-            &[],
-            &[],
-            indoc!(
-                r#"
-                hi
-                "#
-            ),
-            UseValgrind::No,
-            TestCliCommands::Dev,
-        );
-    }
-
-    #[test]
-    #[cfg_attr(windows, ignore)]
-    fn transitive_expects() {
-        test_roc_expect(
-            "crates/cli/tests/expects_transitive",
-            "main.roc",
-            &[],
-            indoc!(
-                r#"
-                0 failed and 3 passed in <ignored for test> ms.
-                "#
-            ),
-        );
-    }
->>>>>>> 72011fba
 
                 words : List Str
                 words = ["this", "will", "for", "sure", "be", "a", "large", "string", "so", "when", "we", "split", "it", "it", "will", "use", "seamless", "slices", "which", "affect", "printing"]
@@ -802,6 +766,66 @@
 
             let out = runner.run();
             out.assert_stdout_and_stderr_ends_with(expected_ending);
+        }
+
+        #[test]
+        #[cfg_attr(windows, ignore)]
+        fn module_params() {
+            build_platform_host();
+
+            let expected_ending = indoc!(
+                r#"
+            App1.baseUrl: https://api.example.com/one
+            App2.baseUrl: http://api.example.com/two
+            App3.baseUrl: https://api.example.com/three
+            App1.getUser 1: https://api.example.com/one/users/1
+            App2.getUser 2: http://api.example.com/two/users/2
+            App3.getUser 3: https://api.example.com/three/users/3
+            App1.getPost 1: https://api.example.com/one/posts/1
+            App2.getPost 2: http://api.example.com/two/posts/2
+            App3.getPost 3: https://api.example.com/three/posts/3
+            App1.getPosts [1, 2]: ["https://api.example.com/one/posts/1", "https://api.example.com/one/posts/2"]
+            App2.getPosts [3, 4]: ["http://api.example.com/two/posts/3", "http://api.example.com/two/posts/4"]
+            App2.getPosts [5, 6]: ["http://api.example.com/two/posts/5", "http://api.example.com/two/posts/6"]
+            App1.getPostComments 1: https://api.example.com/one/posts/1/comments
+            App2.getPostComments 2: http://api.example.com/two/posts/2/comments
+            App2.getPostComments 3: http://api.example.com/two/posts/3/comments
+            App1.getCompanies [1, 2]: ["https://api.example.com/one/companies/1", "https://api.example.com/one/companies/2"]
+            App2.getCompanies [3, 4]: ["http://api.example.com/two/companies/3", "http://api.example.com/two/companies/4"]
+            App2.getCompanies [5, 6]: ["http://api.example.com/two/companies/5", "http://api.example.com/two/companies/6"]
+            App1.getPostAliased 1: https://api.example.com/one/posts/1
+            App2.getPostAliased 2: http://api.example.com/two/posts/2
+            App3.getPostAliased 3: https://api.example.com/three/posts/3
+            App1.baseUrlAliased: https://api.example.com/one
+            App2.baseUrlAliased: http://api.example.com/two
+            App3.baseUrlAliased: https://api.example.com/three
+            App1.getUserSafe 1: https://api.example.com/one/users/1
+            Prod.getUserSafe 2: http://api.example.com/prod_1/users/2?safe=true
+            usersApp1: ["https://api.example.com/one/users/1", "https://api.example.com/one/users/2", "https://api.example.com/one/users/3"]
+            getUserApp3Nested 3: https://api.example.com/three/users/3
+            usersApp3Passed: ["https://api.example.com/three/users/1", "https://api.example.com/three/users/2", "https://api.example.com/three/users/3"]
+            "#
+            );
+            let runner = cli_utils::helpers::Run::new_roc()
+                .arg(CMD_RUN)
+                .arg(file_from_root("crates/cli/tests/module_params", "app.roc").as_path());
+
+            let out = runner.run();
+            out.assert_stdout_and_stderr_ends_with(expected_ending);
+        }
+
+        #[test]
+        #[cfg_attr(windows, ignore)]
+        fn module_params_arity_mismatch() {
+            build_platform_host();
+
+            let runner = cli_utils::helpers::Run::new_roc().arg(CMD_DEV).arg(
+                file_from_root("crates/cli/tests/module_params", "arity_mismatch.roc").as_path(),
+            );
+
+            let out = runner.run();
+
+            insta::assert_snapshot!(out.normalize_stdout_and_stderr());
         }
     }
 
