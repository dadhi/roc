--- conflicted
+++ resolved
@@ -157,11 +157,10 @@
     QualifiedTupleAccessor(Position),
 }
 
-<<<<<<< HEAD
 pub(crate) fn chomp_lowercase_part(buffer: &[u8]) -> Result<(&str, bool), Progress> {
     match char::from_utf8_slice_start(buffer) {
         Ok((ch, mut chomped)) if ch.is_lowercase() => {
-            let may_be_kw = true;
+            let mut may_be_kw = true;
             while let Ok((ch, width)) = char::from_utf8_slice_start(&buffer[chomped..]) {
                 if ch.is_alphabetic() || ch.is_ascii_digit() {
                     chomped += width;
@@ -169,78 +168,20 @@
                     if ch == '_' {
                         return Err(NoProgress);
                     }
-                    // todo: @wip @feat
-                    // if ch == '!' {
-                    //     chomped += width;
-                    //     may_be_kw = false;
-                    // }
+                    if ch == '!' {
+                        chomped += width;
+                        may_be_kw = false;
+                    }
                     break;
                 }
             }
             let name = unsafe { std::str::from_utf8_unchecked(&buffer[..chomped]) };
             Ok((name, may_be_kw))
-=======
-fn is_alnum(ch: char) -> bool {
-    ch.is_alphabetic() || ch.is_ascii_digit()
-}
-
-fn chomp_lowercase_part(buffer: &[u8]) -> Result<&str, Progress> {
-    chomp_part(char::is_lowercase, is_alnum, true, buffer)
-}
-
-fn chomp_uppercase_part(buffer: &[u8]) -> Result<&str, Progress> {
-    chomp_part(char::is_uppercase, is_alnum, false, buffer)
-}
-
-fn chomp_anycase_part(buffer: &[u8]) -> Result<&str, Progress> {
-    use encode_unicode::CharExt;
-
-    let allow_bang =
-        char::from_utf8_slice_start(buffer).map_or(false, |(leading, _)| leading.is_lowercase());
-
-    chomp_part(char::is_alphabetic, is_alnum, allow_bang, buffer)
-}
-
-fn chomp_integer_part(buffer: &[u8]) -> Result<&str, Progress> {
-    chomp_part(
-        |ch| char::is_ascii_digit(&ch),
-        |ch| char::is_ascii_digit(&ch),
-        false,
-        buffer,
-    )
-}
-
-fn is_plausible_ident_continue(ch: char) -> bool {
-    ch == '_' || is_alnum(ch)
-}
-
-#[inline(always)]
-fn chomp_part<F, G>(
-    leading_is_good: F,
-    rest_is_good: G,
-    allow_bang: bool,
-    buffer: &[u8],
-) -> Result<&str, Progress>
-where
-    F: Fn(char) -> bool,
-    G: Fn(char) -> bool,
-{
-    use encode_unicode::CharExt;
-
-    let mut chomped = 0;
-
-    if let Ok((ch, width)) = char::from_utf8_slice_start(&buffer[chomped..]) {
-        if leading_is_good(ch) {
-            chomped += width;
-        } else {
-            return Err(NoProgress);
->>>>>>> 5549eb49
         }
         _ => Err(NoProgress),
     }
 }
 
-<<<<<<< HEAD
 pub(crate) fn chomp_uppercase_part(buffer: &[u8]) -> Result<&str, Progress> {
     match char::from_utf8_slice_start(buffer) {
         Ok((ch, mut chomped)) if ch.is_uppercase() => {
@@ -256,17 +197,6 @@
             }
             let name = unsafe { std::str::from_utf8_unchecked(&buffer[..chomped]) };
             Ok(name)
-=======
-    while let Ok((ch, width)) = char::from_utf8_slice_start(&buffer[chomped..]) {
-        if rest_is_good(ch) {
-            chomped += width;
-        } else if allow_bang && ch == '!' {
-            chomped += width;
-            break;
-        } else {
-            // we're done
-            break;
->>>>>>> 5549eb49
         }
         _ => Err(NoProgress),
     }
@@ -275,8 +205,8 @@
 pub(crate) fn chomp_anycase_part(buffer: &[u8]) -> Result<(&str, bool), Progress> {
     match char::from_utf8_slice_start(buffer) {
         Ok((ch, mut chomped)) if ch.is_alphabetic() => {
-            let is_uppercase = ch.is_uppercase();
-            let may_be_kw = !is_uppercase;
+            let is_lowercase = ch.is_lowercase();
+            let mut may_be_kw = is_lowercase;
             while let Ok((ch, width)) = char::from_utf8_slice_start(&buffer[chomped..]) {
                 if ch.is_alphabetic() || ch.is_ascii_digit() {
                     chomped += width;
@@ -284,11 +214,10 @@
                     if ch == '_' {
                         return Err(NoProgress);
                     }
-                    // todo: @wip @feat
-                    // if is_lowercase && ch == '!' {
-                    //     chomped += width;
-                    //     may_be_kw = false;
-                    // }
+                    if is_lowercase && ch == '!' {
+                        chomped += width;
+                        may_be_kw = false;
+                    }
                     break;
                 }
             }
@@ -489,7 +418,6 @@
         Err(_) => return Err((NoProgress, EExpr::Start(start))),
     }
 
-<<<<<<< HEAD
     loop {
         match char::from_utf8_slice_start(&bytes[chomped..]) {
             Ok(('.', _)) => {
@@ -507,42 +435,6 @@
                 } else {
                     ""
                 };
-=======
-    while let Ok((ch, width)) = char::from_utf8_slice_start(&buffer[chomped..]) {
-        if ch.is_alphabetic() || ch.is_ascii_digit() {
-            chomped += width;
-        } else if ch == '!' && !first_is_uppercase {
-            chomped += width;
-
-            let value = unsafe { std::str::from_utf8_unchecked(&buffer[..chomped]) };
-            let ident = Ident::Access {
-                module_name: "",
-                parts: arena.alloc([Accessor::RecordField(value)]),
-            };
-
-            return Ok((chomped as u32, ident));
-        } else {
-            // we're done
-            break;
-        }
-    }
-
-    if let Ok(('.', _)) = char::from_utf8_slice_start(&buffer[chomped..]) {
-        let module_name = if first_is_uppercase {
-            match chomp_module_chain(&buffer[chomped..]) {
-                Ok(width) => {
-                    chomped += width as usize;
-                    unsafe { std::str::from_utf8_unchecked(&buffer[..chomped]) }
-                }
-                Err(MadeProgress) => todo!(),
-                Err(NoProgress) => unsafe { std::str::from_utf8_unchecked(&buffer[..chomped]) },
-            }
-        } else {
-            ""
-        };
-
-        let mut parts = Vec::with_capacity_in(4, arena);
->>>>>>> 5549eb49
 
                 let mut parts = Vec::with_capacity_in(4, arena);
 
@@ -595,14 +487,14 @@
                 // continue the parsing loop
                 chomped += width;
             }
-            _ => {
-                let may_be_kw = !first_is_uppercase;
-                // if !first_is_uppercase {
-                //     if let Ok(('!', width)) = other {
-                //         chomped += width;
-                //         may_be_kw = false;
-                //     }
-                // }
+            other => {
+                let mut may_be_kw = !first_is_uppercase;
+                if !first_is_uppercase {
+                    if let Ok(('!', width)) = other {
+                        chomped += width;
+                        may_be_kw = false;
+                    }
+                }
                 let value = unsafe { std::str::from_utf8_unchecked(&bytes[..chomped]) };
                 if first_is_uppercase {
                     return Ok((MadeProgress, Ident::Tag(value), state.advance(chomped)));
