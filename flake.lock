{
  "nodes": {
    "flake-compat": {
      "flake": false,
      "locked": {
        "lastModified": 1696426674,
        "narHash": "sha256-kvjfFW7WAETZlt09AgDn1MrtKzP7t90Vf7vypd3OL1U=",
        "owner": "edolstra",
        "repo": "flake-compat",
        "rev": "0f9255e01c2351cc7d116c072cb317785dd33b33",
        "type": "github"
      },
      "original": {
        "owner": "edolstra",
        "repo": "flake-compat",
        "type": "github"
      }
    },
    "flake-utils": {
      "inputs": {
        "systems": "systems"
      },
      "locked": {
        "lastModified": 1726560853,
        "narHash": "sha256-X6rJYSESBVr3hBoH0WbKE5KvhPU5bloyZ2L4K60/fPQ=",
        "owner": "numtide",
        "repo": "flake-utils",
        "rev": "c1dfcf08411b08f6b8615f7d8971a2bfa81d5e8a",
        "type": "github"
      },
      "original": {
        "owner": "numtide",
        "repo": "flake-utils",
        "type": "github"
      }
    },
    "nixgl": {
      "inputs": {
        "flake-utils": [
          "flake-utils"
        ],
        "nixpkgs": [
          "nixpkgs"
        ]
      },
      "locked": {
        "lastModified": 1713543440,
        "narHash": "sha256-lnzZQYG0+EXl/6NkGpyIz+FEOc/DSEG57AP1VsdeNrM=",
        "owner": "guibou",
        "repo": "nixGL",
        "rev": "310f8e49a149e4c9ea52f1adf70cdc768ec53f8a",
        "type": "github"
      },
      "original": {
        "owner": "guibou",
        "repo": "nixGL",
        "type": "github"
      }
    },
    "nixpkgs": {
      "locked": {
        "lastModified": 1722403750,
        "narHash": "sha256-tRmn6UiFAPX0m9G1AVcEPjWEOc9BtGsxGcs7Bz3MpsM=",
        "owner": "nixos",
        "repo": "nixpkgs",
        "rev": "184957277e885c06a505db112b35dfbec7c60494",
        "type": "github"
      },
      "original": {
        "owner": "nixos",
        "repo": "nixpkgs",
        "rev": "184957277e885c06a505db112b35dfbec7c60494",
        "type": "github"
      }
    },
    "root": {
      "inputs": {
        "flake-compat": "flake-compat",
        "flake-utils": "flake-utils",
        "nixgl": "nixgl",
        "nixpkgs": "nixpkgs",
        "rust-overlay": "rust-overlay"
      }
    },
    "rust-overlay": {
      "inputs": {
        "nixpkgs": [
          "nixpkgs"
        ]
      },
      "locked": {
<<<<<<< HEAD
        "lastModified": 1722738111,
        "narHash": "sha256-cWD5pCs9AYb+512/yCx9D0Pl5KcmyuXHeJpsDw/D1vs=",
        "owner": "oxalica",
        "repo": "rust-overlay",
        "rev": "27ec296d93cb4b2d03e8cbd019b1b4cde8c34280",
=======
        "lastModified": 1727490462,
        "narHash": "sha256-OrrPiNBiikv9BR464XTT75FzOq7tKAvMbMi7YOKVIeg=",
        "owner": "oxalica",
        "repo": "rust-overlay",
        "rev": "11a13e50debafae4ae802f1d6b8585101516dd93",
>>>>>>> f1a1f57a
        "type": "github"
      },
      "original": {
        "owner": "oxalica",
        "repo": "rust-overlay",
        "type": "github"
      }
    },
    "systems": {
      "locked": {
        "lastModified": 1681028828,
        "narHash": "sha256-Vy1rq5AaRuLzOxct8nz4T6wlgyUR7zLU309k9mBC768=",
        "owner": "nix-systems",
        "repo": "default",
        "rev": "da67096a3b9bf56a91d16901293e51ba5b49a27e",
        "type": "github"
      },
      "original": {
        "owner": "nix-systems",
        "repo": "default",
        "type": "github"
      }
    }
  },
  "root": "root",
  "version": 7
}<|MERGE_RESOLUTION|>--- conflicted
+++ resolved
@@ -89,19 +89,11 @@
         ]
       },
       "locked": {
-<<<<<<< HEAD
-        "lastModified": 1722738111,
-        "narHash": "sha256-cWD5pCs9AYb+512/yCx9D0Pl5KcmyuXHeJpsDw/D1vs=",
-        "owner": "oxalica",
-        "repo": "rust-overlay",
-        "rev": "27ec296d93cb4b2d03e8cbd019b1b4cde8c34280",
-=======
         "lastModified": 1727490462,
         "narHash": "sha256-OrrPiNBiikv9BR464XTT75FzOq7tKAvMbMi7YOKVIeg=",
         "owner": "oxalica",
         "repo": "rust-overlay",
         "rev": "11a13e50debafae4ae802f1d6b8585101516dd93",
->>>>>>> f1a1f57a
         "type": "github"
       },
       "original": {
