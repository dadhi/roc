procedure #Derived.0 (#Derived.1):
    let #Derived_gen.0 : Str = CallByName Encode.23 #Derived.1;
    ret #Derived_gen.0;

procedure #Derived.3 (#Derived.4, #Derived.5, #Derived.1):
    joinpoint #Derived_gen.5 #Derived_gen.4:
        let #Derived_gen.3 : List U8 = CallByName Encode.24 #Derived.4 #Derived_gen.4 #Derived.5;
        ret #Derived_gen.3;
    in
    let #Derived_gen.7 : Str = "A";
    let #Derived_gen.9 : Str = CallByName TotallyNotJson.25 #Derived.1;
    let #Derived_gen.8 : List Str = Array [#Derived_gen.9];
    let #Derived_gen.6 : {Str, List Str} = CallByName TotallyNotJson.32 #Derived_gen.7 #Derived_gen.8;
    jump #Derived_gen.5 #Derived_gen.6;

procedure Bool.11 (#Attr.2, #Attr.3):
    let Bool.23 : Int1 = lowlevel Eq #Attr.2 #Attr.3;
    ret Bool.23;

procedure Encode.23 (Encode.98):
    ret Encode.98;

procedure Encode.23 (Encode.98):
    ret Encode.98;

procedure Encode.23 (Encode.98):
    ret Encode.98;

procedure Encode.24 (Encode.99, Encode.107, Encode.101):
    let Encode.111 : List U8 = CallByName #Derived.3 Encode.99 Encode.101 Encode.107;
    ret Encode.111;

procedure Encode.24 (Encode.99, Encode.107, Encode.101):
    let Encode.113 : List U8 = CallByName TotallyNotJson.264 Encode.99 Encode.101 Encode.107;
    ret Encode.113;

procedure Encode.24 (Encode.99, Encode.107, Encode.101):
    let Encode.116 : List U8 = CallByName TotallyNotJson.182 Encode.99 Encode.101 Encode.107;
    ret Encode.116;

procedure Encode.26 (Encode.105, Encode.106):
    let Encode.109 : List U8 = Array [];
    let Encode.110 : Str = CallByName #Derived.0 Encode.105;
    let Encode.108 : List U8 = CallByName Encode.24 Encode.109 Encode.110 Encode.106;
    ret Encode.108;

procedure List.18 (List.145, List.146, List.147):
    let List.563 : U64 = 0i64;
    let List.564 : U64 = CallByName List.6 List.145;
    let List.562 : {List U8, U64} = CallByName List.86 List.145 List.146 List.147 List.563 List.564;
    ret List.562;

procedure List.18 (List.145, List.146, List.147):
    let List.575 : U64 = 0i64;
    let List.576 : U64 = CallByName List.6 List.145;
    let List.574 : List U8 = CallByName List.86 List.145 List.146 List.147 List.575 List.576;
    ret List.574;

procedure List.26 (List.172, List.173, List.174):
    let List.616 : [C {U64, Int1}, C {U64, Int1}] = CallByName List.96 List.172 List.173 List.174;
    let List.619 : U8 = 1i64;
    let List.620 : U8 = GetTagId List.616;
    let List.621 : Int1 = lowlevel Eq List.619 List.620;
    if List.621 then
        let List.175 : {U64, Int1} = UnionAtIndex (Id 1) (Index 0) List.616;
        ret List.175;
    else
        let List.176 : {U64, Int1} = UnionAtIndex (Id 0) (Index 0) List.616;
        ret List.176;

procedure List.4 (List.116, List.117):
    let List.561 : U64 = 1i64;
    let List.560 : List U8 = CallByName List.70 List.116 List.561;
    let List.559 : List U8 = CallByName List.71 List.560 List.117;
    ret List.559;

procedure List.49 (List.390, List.391):
    let List.608 : U64 = StructAtIndex 0 List.391;
    let List.609 : U64 = 0i64;
    let List.606 : Int1 = CallByName Bool.11 List.608 List.609;
    if List.606 then
        dec List.390;
        let List.607 : List U8 = Array [];
        ret List.607;
    else
        let List.603 : U64 = StructAtIndex 1 List.391;
        let List.604 : U64 = StructAtIndex 0 List.391;
        let List.602 : List U8 = CallByName List.72 List.390 List.603 List.604;
        ret List.602;

procedure List.52 (List.405, List.406):
    let List.407 : U64 = CallByName List.6 List.405;
    joinpoint List.614 List.408:
        let List.612 : U64 = 0i64;
        let List.611 : {U64, U64} = Struct {List.408, List.612};
        inc List.405;
        let List.409 : List U8 = CallByName List.49 List.405 List.611;
        let List.610 : U64 = CallByName Num.75 List.407 List.408;
        let List.601 : {U64, U64} = Struct {List.610, List.408};
        let List.410 : List U8 = CallByName List.49 List.405 List.601;
        let List.600 : {List U8, List U8} = Struct {List.409, List.410};
        ret List.600;
    in
    let List.615 : Int1 = CallByName Num.24 List.407 List.406;
    if List.615 then
        jump List.614 List.406;
    else
        jump List.614 List.407;

procedure List.6 (#Attr.2):
    let List.586 : U64 = lowlevel ListLen #Attr.2;
    ret List.586;

procedure List.6 (#Attr.2):
    let List.588 : U64 = lowlevel ListLen #Attr.2;
    ret List.588;

procedure List.66 (#Attr.2, #Attr.3):
    let List.572 : Str = lowlevel ListGetUnsafe #Attr.2 #Attr.3;
    ret List.572;

procedure List.66 (#Attr.2, #Attr.3):
    let List.584 : U8 = lowlevel ListGetUnsafe #Attr.2 #Attr.3;
    ret List.584;

procedure List.68 (#Attr.2):
    let List.599 : List U8 = lowlevel ListWithCapacity #Attr.2;
    ret List.599;

procedure List.70 (#Attr.2, #Attr.3):
    let List.540 : List U8 = lowlevel ListReserve #Attr.2 #Attr.3;
    ret List.540;

procedure List.71 (#Attr.2, #Attr.3):
    let List.538 : List U8 = lowlevel ListAppendUnsafe #Attr.2 #Attr.3;
    ret List.538;

procedure List.72 (#Attr.2, #Attr.3, #Attr.4):
    let List.605 : List U8 = lowlevel ListSublist #Attr.2 #Attr.3 #Attr.4;
    ret List.605;

procedure List.8 (#Attr.2, #Attr.3):
    let List.597 : List U8 = lowlevel ListConcat #Attr.2 #Attr.3;
    ret List.597;

<<<<<<< HEAD
procedure List.80 (#Derived_gen.16, #Derived_gen.17, #Derived_gen.18, #Derived_gen.19, #Derived_gen.20):
    joinpoint List.625 List.453 List.454 List.455 List.456 List.457:
        let List.627 : Int1 = CallByName Num.22 List.456 List.457;
        if List.627 then
            let List.636 : U8 = CallByName List.66 List.453 List.456;
            let List.628 : [C {U64, Int1}, C {U64, Int1}] = CallByName TotallyNotJson.189 List.454 List.636;
            let List.633 : U8 = 1i64;
            let List.634 : U8 = GetTagId List.628;
            let List.635 : Int1 = lowlevel Eq List.633 List.634;
            if List.635 then
                let List.458 : {U64, Int1} = UnionAtIndex (Id 1) (Index 0) List.628;
                let List.631 : U64 = 1i64;
                let List.630 : U64 = CallByName Num.51 List.456 List.631;
                jump List.625 List.453 List.458 List.455 List.630 List.457;
            else
                dec List.453;
                let List.459 : {U64, Int1} = UnionAtIndex (Id 0) (Index 0) List.628;
                let List.632 : [C {U64, Int1}, C {U64, Int1}] = TagId(0) List.459;
                ret List.632;
=======
procedure List.80 (#Derived_gen.13, #Derived_gen.14, #Derived_gen.15, #Derived_gen.16, #Derived_gen.17):
    joinpoint List.575 List.440 List.441 List.442 List.443 List.444:
        let List.577 : Int1 = CallByName Num.22 List.443 List.444;
        if List.577 then
            let List.584 : U8 = CallByName List.66 List.440 List.443;
            let List.578 : List U8 = CallByName List.145 List.441 List.584 List.442;
            let List.581 : U64 = 1i64;
            let List.580 : U64 = CallByName Num.51 List.443 List.581;
            jump List.575 List.440 List.578 List.442 List.580 List.444;
>>>>>>> 5ef2fc52
        else
            dec List.453;
            let List.626 : [C {U64, Int1}, C {U64, Int1}] = TagId(1) List.454;
            ret List.626;
    in
<<<<<<< HEAD
    jump List.625 #Derived_gen.16 #Derived_gen.17 #Derived_gen.18 #Derived_gen.19 #Derived_gen.20;

procedure List.86 (#Derived_gen.21, #Derived_gen.22, #Derived_gen.23, #Derived_gen.24, #Derived_gen.25):
    joinpoint List.577 List.148 List.149 List.150 List.151 List.152:
        let List.579 : Int1 = CallByName Num.22 List.151 List.152;
        if List.579 then
            let List.583 : U8 = CallByName List.66 List.148 List.151;
            let List.153 : List U8 = CallByName TotallyNotJson.215 List.149 List.583;
            let List.582 : U64 = 1i64;
            let List.581 : U64 = CallByName Num.51 List.151 List.582;
            jump List.577 List.148 List.153 List.150 List.581 List.152;
=======
    jump List.575 #Derived_gen.13 #Derived_gen.14 #Derived_gen.15 #Derived_gen.16 #Derived_gen.17;

procedure List.80 (#Derived_gen.21, #Derived_gen.22, #Derived_gen.23, #Derived_gen.24, #Derived_gen.25):
    joinpoint List.628 List.440 List.441 List.442 List.443 List.444:
        let List.630 : Int1 = CallByName Num.22 List.443 List.444;
        if List.630 then
            let List.639 : U8 = CallByName List.66 List.440 List.443;
            let List.631 : [C {U64, Int1}, C {U64, Int1}] = CallByName TotallyNotJson.189 List.441 List.639;
            let List.636 : U8 = 1i64;
            let List.637 : U8 = GetTagId List.631;
            let List.638 : Int1 = lowlevel Eq List.636 List.637;
            if List.638 then
                let List.445 : {U64, Int1} = UnionAtIndex (Id 1) (Index 0) List.631;
                let List.634 : U64 = 1i64;
                let List.633 : U64 = CallByName Num.51 List.443 List.634;
                jump List.628 List.440 List.445 List.442 List.633 List.444;
            else
                dec List.440;
                let List.446 : {U64, Int1} = UnionAtIndex (Id 0) (Index 0) List.631;
                let List.635 : [C {U64, Int1}, C {U64, Int1}] = TagId(0) List.446;
                ret List.635;
>>>>>>> 5ef2fc52
        else
            dec List.148;
            ret List.149;
    in
    jump List.577 #Derived_gen.21 #Derived_gen.22 #Derived_gen.23 #Derived_gen.24 #Derived_gen.25;

procedure List.86 (#Derived_gen.29, #Derived_gen.30, #Derived_gen.31, #Derived_gen.32, #Derived_gen.33):
    joinpoint List.565 List.148 List.149 List.150 List.151 List.152:
        let List.567 : Int1 = CallByName Num.22 List.151 List.152;
        if List.567 then
            let List.571 : Str = CallByName List.66 List.148 List.151;
            inc List.571;
            let List.153 : {List U8, U64} = CallByName TotallyNotJson.267 List.149 List.571 List.150;
            let List.570 : U64 = 1i64;
            let List.569 : U64 = CallByName Num.51 List.151 List.570;
            jump List.565 List.148 List.153 List.150 List.569 List.152;
        else
            dec List.148;
            ret List.149;
    in
    jump List.565 #Derived_gen.29 #Derived_gen.30 #Derived_gen.31 #Derived_gen.32 #Derived_gen.33;

procedure List.96 (List.450, List.451, List.452):
    let List.623 : U64 = 0i64;
    let List.624 : U64 = CallByName List.6 List.450;
    let List.622 : [C {U64, Int1}, C {U64, Int1}] = CallByName List.80 List.450 List.451 List.452 List.623 List.624;
    ret List.622;

procedure Num.127 (#Attr.2):
    let Num.299 : U8 = lowlevel NumIntCast #Attr.2;
    ret Num.299;

procedure Num.19 (#Attr.2, #Attr.3):
    let Num.303 : U64 = lowlevel NumAdd #Attr.2 #Attr.3;
    ret Num.303;

procedure Num.20 (#Attr.2, #Attr.3):
    let Num.300 : U64 = lowlevel NumSub #Attr.2 #Attr.3;
    ret Num.300;

procedure Num.21 (#Attr.2, #Attr.3):
    let Num.305 : U64 = lowlevel NumMul #Attr.2 #Attr.3;
    ret Num.305;

procedure Num.22 (#Attr.2, #Attr.3):
    let Num.311 : Int1 = lowlevel NumLt #Attr.2 #Attr.3;
    ret Num.311;

procedure Num.24 (#Attr.2, #Attr.3):
    let Num.313 : Int1 = lowlevel NumGt #Attr.2 #Attr.3;
    ret Num.313;

procedure Num.51 (#Attr.2, #Attr.3):
    let Num.308 : U64 = lowlevel NumAddWrap #Attr.2 #Attr.3;
    ret Num.308;

procedure Num.75 (#Attr.2, #Attr.3):
    let Num.312 : U64 = lowlevel NumSubWrap #Attr.2 #Attr.3;
    ret Num.312;

procedure Num.94 (#Attr.2, #Attr.3):
    let Num.304 : U64 = lowlevel NumDivCeilUnchecked #Attr.2 #Attr.3;
    ret Num.304;

procedure Str.12 (#Attr.2):
    let Str.300 : List U8 = lowlevel StrToUtf8 #Attr.2;
    ret Str.300;

procedure Str.48 (#Attr.2, #Attr.3, #Attr.4):
    let Str.298 : {U64, Str, Int1, U8} = lowlevel StrFromUtf8Range #Attr.2 #Attr.3 #Attr.4;
    ret Str.298;

procedure Str.9 (Str.79):
    let Str.296 : U64 = 0i64;
    let Str.297 : U64 = CallByName List.6 Str.79;
    let Str.80 : {U64, Str, Int1, U8} = CallByName Str.48 Str.79 Str.296 Str.297;
    let Str.293 : Int1 = StructAtIndex 2 Str.80;
    if Str.293 then
        let Str.295 : Str = StructAtIndex 1 Str.80;
        let Str.294 : [C {U64, U8}, C Str] = TagId(1) Str.295;
        ret Str.294;
    else
        let Str.291 : U8 = StructAtIndex 3 Str.80;
        let Str.292 : U64 = StructAtIndex 0 Str.80;
        let #Derived_gen.34 : Str = StructAtIndex 1 Str.80;
        dec #Derived_gen.34;
        let Str.290 : {U64, U8} = Struct {Str.292, Str.291};
        let Str.289 : [C {U64, U8}, C Str] = TagId(0) Str.290;
        ret Str.289;

procedure TotallyNotJson.182 (TotallyNotJson.183, TotallyNotJson.1216, TotallyNotJson.181):
    let TotallyNotJson.1219 : List U8 = CallByName TotallyNotJson.26 TotallyNotJson.181;
    let TotallyNotJson.1218 : List U8 = CallByName List.8 TotallyNotJson.183 TotallyNotJson.1219;
    ret TotallyNotJson.1218;

procedure TotallyNotJson.189 (TotallyNotJson.1267, TotallyNotJson.192):
    let TotallyNotJson.190 : U64 = StructAtIndex 0 TotallyNotJson.1267;
    let TotallyNotJson.191 : Int1 = StructAtIndex 1 TotallyNotJson.1267;
    switch TotallyNotJson.192:
        case 34:
            let TotallyNotJson.1270 : Int1 = false;
            let TotallyNotJson.1269 : {U64, Int1} = Struct {TotallyNotJson.190, TotallyNotJson.1270};
            let TotallyNotJson.1268 : [C {U64, Int1}, C {U64, Int1}] = TagId(0) TotallyNotJson.1269;
            ret TotallyNotJson.1268;
    
        case 92:
            let TotallyNotJson.1273 : Int1 = false;
            let TotallyNotJson.1272 : {U64, Int1} = Struct {TotallyNotJson.190, TotallyNotJson.1273};
            let TotallyNotJson.1271 : [C {U64, Int1}, C {U64, Int1}] = TagId(0) TotallyNotJson.1272;
            ret TotallyNotJson.1271;
    
        case 47:
            let TotallyNotJson.1276 : Int1 = false;
            let TotallyNotJson.1275 : {U64, Int1} = Struct {TotallyNotJson.190, TotallyNotJson.1276};
            let TotallyNotJson.1274 : [C {U64, Int1}, C {U64, Int1}] = TagId(0) TotallyNotJson.1275;
            ret TotallyNotJson.1274;
    
        case 8:
            let TotallyNotJson.1279 : Int1 = false;
            let TotallyNotJson.1278 : {U64, Int1} = Struct {TotallyNotJson.190, TotallyNotJson.1279};
            let TotallyNotJson.1277 : [C {U64, Int1}, C {U64, Int1}] = TagId(0) TotallyNotJson.1278;
            ret TotallyNotJson.1277;
    
        case 12:
            let TotallyNotJson.1282 : Int1 = false;
            let TotallyNotJson.1281 : {U64, Int1} = Struct {TotallyNotJson.190, TotallyNotJson.1282};
            let TotallyNotJson.1280 : [C {U64, Int1}, C {U64, Int1}] = TagId(0) TotallyNotJson.1281;
            ret TotallyNotJson.1280;
    
        case 10:
            let TotallyNotJson.1285 : Int1 = false;
            let TotallyNotJson.1284 : {U64, Int1} = Struct {TotallyNotJson.190, TotallyNotJson.1285};
            let TotallyNotJson.1283 : [C {U64, Int1}, C {U64, Int1}] = TagId(0) TotallyNotJson.1284;
            ret TotallyNotJson.1283;
    
        case 13:
            let TotallyNotJson.1288 : Int1 = false;
            let TotallyNotJson.1287 : {U64, Int1} = Struct {TotallyNotJson.190, TotallyNotJson.1288};
            let TotallyNotJson.1286 : [C {U64, Int1}, C {U64, Int1}] = TagId(0) TotallyNotJson.1287;
            ret TotallyNotJson.1286;
    
        case 9:
            let TotallyNotJson.1291 : Int1 = false;
            let TotallyNotJson.1290 : {U64, Int1} = Struct {TotallyNotJson.190, TotallyNotJson.1291};
            let TotallyNotJson.1289 : [C {U64, Int1}, C {U64, Int1}] = TagId(0) TotallyNotJson.1290;
            ret TotallyNotJson.1289;
    
        default:
            let TotallyNotJson.1295 : U64 = 1i64;
            let TotallyNotJson.1294 : U64 = CallByName Num.19 TotallyNotJson.190 TotallyNotJson.1295;
            let TotallyNotJson.1293 : {U64, Int1} = Struct {TotallyNotJson.1294, TotallyNotJson.191};
            let TotallyNotJson.1292 : [C {U64, Int1}, C {U64, Int1}] = TagId(1) TotallyNotJson.1293;
            ret TotallyNotJson.1292;
    

procedure TotallyNotJson.215 (TotallyNotJson.216, TotallyNotJson.217):
    let TotallyNotJson.1238 : List U8 = CallByName TotallyNotJson.27 TotallyNotJson.217;
    let TotallyNotJson.1237 : List U8 = CallByName List.8 TotallyNotJson.216 TotallyNotJson.1238;
    ret TotallyNotJson.1237;

procedure TotallyNotJson.25 (TotallyNotJson.181):
    let TotallyNotJson.1214 : Str = CallByName Encode.23 TotallyNotJson.181;
    ret TotallyNotJson.1214;

procedure TotallyNotJson.26 (TotallyNotJson.184):
    let TotallyNotJson.185 : List U8 = CallByName Str.12 TotallyNotJson.184;
    let TotallyNotJson.1296 : U64 = 0i64;
    let TotallyNotJson.1297 : Int1 = true;
    let TotallyNotJson.186 : {U64, Int1} = Struct {TotallyNotJson.1296, TotallyNotJson.1297};
    let TotallyNotJson.1266 : {} = Struct {};
    inc TotallyNotJson.185;
    let TotallyNotJson.187 : {U64, Int1} = CallByName List.26 TotallyNotJson.185 TotallyNotJson.186 TotallyNotJson.1266;
    let TotallyNotJson.1220 : Int1 = StructAtIndex 1 TotallyNotJson.187;
    let TotallyNotJson.1264 : Int1 = true;
    let TotallyNotJson.1265 : Int1 = lowlevel Eq TotallyNotJson.1264 TotallyNotJson.1220;
    if TotallyNotJson.1265 then
        let TotallyNotJson.1230 : U64 = CallByName List.6 TotallyNotJson.185;
        let TotallyNotJson.1231 : U64 = 2i64;
        let TotallyNotJson.1229 : U64 = CallByName Num.19 TotallyNotJson.1230 TotallyNotJson.1231;
        let TotallyNotJson.1226 : List U8 = CallByName List.68 TotallyNotJson.1229;
        let TotallyNotJson.1228 : U8 = 34i64;
        let TotallyNotJson.1227 : List U8 = Array [TotallyNotJson.1228];
        let TotallyNotJson.1225 : List U8 = CallByName List.8 TotallyNotJson.1226 TotallyNotJson.1227;
        let TotallyNotJson.1222 : List U8 = CallByName List.8 TotallyNotJson.1225 TotallyNotJson.185;
        let TotallyNotJson.1224 : U8 = 34i64;
        let TotallyNotJson.1223 : List U8 = Array [TotallyNotJson.1224];
        let TotallyNotJson.1221 : List U8 = CallByName List.8 TotallyNotJson.1222 TotallyNotJson.1223;
        ret TotallyNotJson.1221;
    else
        inc TotallyNotJson.185;
        let TotallyNotJson.1263 : U64 = StructAtIndex 0 TotallyNotJson.187;
        let TotallyNotJson.1262 : {List U8, List U8} = CallByName List.52 TotallyNotJson.185 TotallyNotJson.1263;
        let TotallyNotJson.211 : List U8 = StructAtIndex 0 TotallyNotJson.1262;
        let TotallyNotJson.213 : List U8 = StructAtIndex 1 TotallyNotJson.1262;
        let TotallyNotJson.1260 : U64 = CallByName List.6 TotallyNotJson.185;
        dec TotallyNotJson.185;
        let TotallyNotJson.1261 : U64 = 120i64;
        let TotallyNotJson.1258 : U64 = CallByName Num.21 TotallyNotJson.1260 TotallyNotJson.1261;
        let TotallyNotJson.1259 : U64 = 100i64;
        let TotallyNotJson.1257 : U64 = CallByName Num.94 TotallyNotJson.1258 TotallyNotJson.1259;
        let TotallyNotJson.1254 : List U8 = CallByName List.68 TotallyNotJson.1257;
        let TotallyNotJson.1256 : U8 = 34i64;
        let TotallyNotJson.1255 : List U8 = Array [TotallyNotJson.1256];
        let TotallyNotJson.1253 : List U8 = CallByName List.8 TotallyNotJson.1254 TotallyNotJson.1255;
        let TotallyNotJson.214 : List U8 = CallByName List.8 TotallyNotJson.1253 TotallyNotJson.211;
        let TotallyNotJson.1236 : {} = Struct {};
        let TotallyNotJson.1233 : List U8 = CallByName List.18 TotallyNotJson.213 TotallyNotJson.214 TotallyNotJson.1236;
        let TotallyNotJson.1235 : U8 = 34i64;
        let TotallyNotJson.1234 : List U8 = Array [TotallyNotJson.1235];
        let TotallyNotJson.1232 : List U8 = CallByName List.8 TotallyNotJson.1233 TotallyNotJson.1234;
        ret TotallyNotJson.1232;

procedure TotallyNotJson.264 (TotallyNotJson.265, TotallyNotJson.1175, #Attr.12):
    let TotallyNotJson.263 : List Str = StructAtIndex 1 #Attr.12;
    let TotallyNotJson.262 : Str = StructAtIndex 0 #Attr.12;
    let TotallyNotJson.1213 : I64 = 123i64;
    let TotallyNotJson.1212 : U8 = CallByName Num.127 TotallyNotJson.1213;
    let TotallyNotJson.1209 : List U8 = CallByName List.4 TotallyNotJson.265 TotallyNotJson.1212;
    let TotallyNotJson.1211 : I64 = 34i64;
    let TotallyNotJson.1210 : U8 = CallByName Num.127 TotallyNotJson.1211;
    let TotallyNotJson.1207 : List U8 = CallByName List.4 TotallyNotJson.1209 TotallyNotJson.1210;
    let TotallyNotJson.1208 : List U8 = CallByName Str.12 TotallyNotJson.262;
    let TotallyNotJson.1204 : List U8 = CallByName List.8 TotallyNotJson.1207 TotallyNotJson.1208;
    let TotallyNotJson.1206 : I64 = 34i64;
    let TotallyNotJson.1205 : U8 = CallByName Num.127 TotallyNotJson.1206;
    let TotallyNotJson.1201 : List U8 = CallByName List.4 TotallyNotJson.1204 TotallyNotJson.1205;
    let TotallyNotJson.1203 : I64 = 58i64;
    let TotallyNotJson.1202 : U8 = CallByName Num.127 TotallyNotJson.1203;
    let TotallyNotJson.1198 : List U8 = CallByName List.4 TotallyNotJson.1201 TotallyNotJson.1202;
    let TotallyNotJson.1200 : I64 = 91i64;
    let TotallyNotJson.1199 : U8 = CallByName Num.127 TotallyNotJson.1200;
    let TotallyNotJson.268 : List U8 = CallByName List.4 TotallyNotJson.1198 TotallyNotJson.1199;
    let TotallyNotJson.1197 : U64 = CallByName List.6 TotallyNotJson.263;
    let TotallyNotJson.1185 : {List U8, U64} = Struct {TotallyNotJson.268, TotallyNotJson.1197};
    let TotallyNotJson.1184 : {List U8, U64} = CallByName List.18 TotallyNotJson.263 TotallyNotJson.1185 TotallyNotJson.1175;
    let TotallyNotJson.270 : List U8 = StructAtIndex 0 TotallyNotJson.1184;
    let TotallyNotJson.1183 : I64 = 93i64;
    let TotallyNotJson.1182 : U8 = CallByName Num.127 TotallyNotJson.1183;
    let TotallyNotJson.1179 : List U8 = CallByName List.4 TotallyNotJson.270 TotallyNotJson.1182;
    let TotallyNotJson.1181 : I64 = 125i64;
    let TotallyNotJson.1180 : U8 = CallByName Num.127 TotallyNotJson.1181;
    let TotallyNotJson.1178 : List U8 = CallByName List.4 TotallyNotJson.1179 TotallyNotJson.1180;
    ret TotallyNotJson.1178;

procedure TotallyNotJson.267 (TotallyNotJson.1177, TotallyNotJson.273, TotallyNotJson.266):
    let TotallyNotJson.271 : List U8 = StructAtIndex 0 TotallyNotJson.1177;
    let TotallyNotJson.272 : U64 = StructAtIndex 1 TotallyNotJson.1177;
    let TotallyNotJson.274 : List U8 = CallByName Encode.24 TotallyNotJson.271 TotallyNotJson.273 TotallyNotJson.266;
    joinpoint TotallyNotJson.1191 TotallyNotJson.275:
        let TotallyNotJson.1189 : U64 = 1i64;
        let TotallyNotJson.1188 : U64 = CallByName Num.20 TotallyNotJson.272 TotallyNotJson.1189;
        let TotallyNotJson.1187 : {List U8, U64} = Struct {TotallyNotJson.275, TotallyNotJson.1188};
        ret TotallyNotJson.1187;
    in
    let TotallyNotJson.1195 : U64 = 1i64;
    let TotallyNotJson.1192 : Int1 = CallByName Num.24 TotallyNotJson.272 TotallyNotJson.1195;
    if TotallyNotJson.1192 then
        let TotallyNotJson.1194 : I64 = 44i64;
        let TotallyNotJson.1193 : U8 = CallByName Num.127 TotallyNotJson.1194;
        let TotallyNotJson.1190 : List U8 = CallByName List.4 TotallyNotJson.274 TotallyNotJson.1193;
        jump TotallyNotJson.1191 TotallyNotJson.1190;
    else
        jump TotallyNotJson.1191 TotallyNotJson.274;

procedure TotallyNotJson.27 (TotallyNotJson.218):
    switch TotallyNotJson.218:
        case 34:
            let TotallyNotJson.1239 : List U8 = Array [92i64, 34i64];
            ret TotallyNotJson.1239;
    
        case 92:
            let TotallyNotJson.1240 : List U8 = Array [92i64, 92i64];
            ret TotallyNotJson.1240;
    
        case 47:
            let TotallyNotJson.1241 : List U8 = Array [92i64, 47i64];
            ret TotallyNotJson.1241;
    
        case 8:
            let TotallyNotJson.1243 : U8 = 98i64;
            let TotallyNotJson.1242 : List U8 = Array [92i64, TotallyNotJson.1243];
            ret TotallyNotJson.1242;
    
        case 12:
            let TotallyNotJson.1245 : U8 = 102i64;
            let TotallyNotJson.1244 : List U8 = Array [92i64, TotallyNotJson.1245];
            ret TotallyNotJson.1244;
    
        case 10:
            let TotallyNotJson.1247 : U8 = 110i64;
            let TotallyNotJson.1246 : List U8 = Array [92i64, TotallyNotJson.1247];
            ret TotallyNotJson.1246;
    
        case 13:
            let TotallyNotJson.1249 : U8 = 114i64;
            let TotallyNotJson.1248 : List U8 = Array [92i64, TotallyNotJson.1249];
            ret TotallyNotJson.1248;
    
        case 9:
            let TotallyNotJson.1251 : U8 = 114i64;
            let TotallyNotJson.1250 : List U8 = Array [92i64, TotallyNotJson.1251];
            ret TotallyNotJson.1250;
    
        default:
            let TotallyNotJson.1252 : List U8 = Array [TotallyNotJson.218];
            ret TotallyNotJson.1252;
    

procedure TotallyNotJson.32 (TotallyNotJson.262, TotallyNotJson.263):
    let TotallyNotJson.1174 : {Str, List Str} = Struct {TotallyNotJson.262, TotallyNotJson.263};
    let TotallyNotJson.1173 : {Str, List Str} = CallByName Encode.23 TotallyNotJson.1174;
    ret TotallyNotJson.1173;

procedure TotallyNotJson.8 ():
    let TotallyNotJson.1172 : [C , C [], C , C , C , C ] = TagId(2) ;
    ret TotallyNotJson.1172;

procedure Test.0 ():
    let Test.12 : Str = "foo";
    let Test.11 : [C , C [], C , C , C , C ] = CallByName TotallyNotJson.8;
    let Test.10 : List U8 = CallByName Encode.26 Test.12 Test.11;
    let Test.2 : [C {U64, U8}, C Str] = CallByName Str.9 Test.10;
    let Test.7 : U8 = 1i64;
    let Test.8 : U8 = GetTagId Test.2;
    let Test.9 : Int1 = lowlevel Eq Test.7 Test.8;
    if Test.9 then
        let Test.4 : Str = UnionAtIndex (Id 1) (Index 0) Test.2;
        ret Test.4;
    else
        dec Test.2;
        let Test.6 : Str = "<bad>";
        ret Test.6;<|MERGE_RESOLUTION|>--- conflicted
+++ resolved
@@ -143,7 +143,6 @@
     let List.597 : List U8 = lowlevel ListConcat #Attr.2 #Attr.3;
     ret List.597;
 
-<<<<<<< HEAD
 procedure List.80 (#Derived_gen.16, #Derived_gen.17, #Derived_gen.18, #Derived_gen.19, #Derived_gen.20):
     joinpoint List.625 List.453 List.454 List.455 List.456 List.457:
         let List.627 : Int1 = CallByName Num.22 List.456 List.457;
@@ -163,23 +162,11 @@
                 let List.459 : {U64, Int1} = UnionAtIndex (Id 0) (Index 0) List.628;
                 let List.632 : [C {U64, Int1}, C {U64, Int1}] = TagId(0) List.459;
                 ret List.632;
-=======
-procedure List.80 (#Derived_gen.13, #Derived_gen.14, #Derived_gen.15, #Derived_gen.16, #Derived_gen.17):
-    joinpoint List.575 List.440 List.441 List.442 List.443 List.444:
-        let List.577 : Int1 = CallByName Num.22 List.443 List.444;
-        if List.577 then
-            let List.584 : U8 = CallByName List.66 List.440 List.443;
-            let List.578 : List U8 = CallByName List.145 List.441 List.584 List.442;
-            let List.581 : U64 = 1i64;
-            let List.580 : U64 = CallByName Num.51 List.443 List.581;
-            jump List.575 List.440 List.578 List.442 List.580 List.444;
->>>>>>> 5ef2fc52
         else
             dec List.453;
             let List.626 : [C {U64, Int1}, C {U64, Int1}] = TagId(1) List.454;
             ret List.626;
     in
-<<<<<<< HEAD
     jump List.625 #Derived_gen.16 #Derived_gen.17 #Derived_gen.18 #Derived_gen.19 #Derived_gen.20;
 
 procedure List.86 (#Derived_gen.21, #Derived_gen.22, #Derived_gen.23, #Derived_gen.24, #Derived_gen.25):
@@ -191,36 +178,13 @@
             let List.582 : U64 = 1i64;
             let List.581 : U64 = CallByName Num.51 List.151 List.582;
             jump List.577 List.148 List.153 List.150 List.581 List.152;
-=======
-    jump List.575 #Derived_gen.13 #Derived_gen.14 #Derived_gen.15 #Derived_gen.16 #Derived_gen.17;
-
-procedure List.80 (#Derived_gen.21, #Derived_gen.22, #Derived_gen.23, #Derived_gen.24, #Derived_gen.25):
-    joinpoint List.628 List.440 List.441 List.442 List.443 List.444:
-        let List.630 : Int1 = CallByName Num.22 List.443 List.444;
-        if List.630 then
-            let List.639 : U8 = CallByName List.66 List.440 List.443;
-            let List.631 : [C {U64, Int1}, C {U64, Int1}] = CallByName TotallyNotJson.189 List.441 List.639;
-            let List.636 : U8 = 1i64;
-            let List.637 : U8 = GetTagId List.631;
-            let List.638 : Int1 = lowlevel Eq List.636 List.637;
-            if List.638 then
-                let List.445 : {U64, Int1} = UnionAtIndex (Id 1) (Index 0) List.631;
-                let List.634 : U64 = 1i64;
-                let List.633 : U64 = CallByName Num.51 List.443 List.634;
-                jump List.628 List.440 List.445 List.442 List.633 List.444;
-            else
-                dec List.440;
-                let List.446 : {U64, Int1} = UnionAtIndex (Id 0) (Index 0) List.631;
-                let List.635 : [C {U64, Int1}, C {U64, Int1}] = TagId(0) List.446;
-                ret List.635;
->>>>>>> 5ef2fc52
         else
             dec List.148;
             ret List.149;
     in
     jump List.577 #Derived_gen.21 #Derived_gen.22 #Derived_gen.23 #Derived_gen.24 #Derived_gen.25;
 
-procedure List.86 (#Derived_gen.29, #Derived_gen.30, #Derived_gen.31, #Derived_gen.32, #Derived_gen.33):
+procedure List.86 (#Derived_gen.26, #Derived_gen.27, #Derived_gen.28, #Derived_gen.29, #Derived_gen.30):
     joinpoint List.565 List.148 List.149 List.150 List.151 List.152:
         let List.567 : Int1 = CallByName Num.22 List.151 List.152;
         if List.567 then
@@ -234,7 +198,7 @@
             dec List.148;
             ret List.149;
     in
-    jump List.565 #Derived_gen.29 #Derived_gen.30 #Derived_gen.31 #Derived_gen.32 #Derived_gen.33;
+    jump List.565 #Derived_gen.26 #Derived_gen.27 #Derived_gen.28 #Derived_gen.29 #Derived_gen.30;
 
 procedure List.96 (List.450, List.451, List.452):
     let List.623 : U64 = 0i64;
