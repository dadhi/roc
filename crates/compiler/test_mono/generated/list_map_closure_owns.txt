procedure List.2 (List.74, List.75):
    let List.272 : U64 = CallByName List.6 List.74;
    let List.268 : Int1 = CallByName Num.22 List.75 List.272;
    if List.268 then
        let List.270 : Str = CallByName List.60 List.74 List.75;
        let List.269 : [C {}, C Str] = TagId(1) List.270;
        ret List.269;
    else
        let List.267 : {} = Struct {};
        let List.266 : [C {}, C Str] = TagId(0) List.267;
        ret List.266;

procedure List.5 (#Attr.2, #Attr.3):
    inc #Attr.2;
    let List.274 : List Str = lowlevel ListMap { xs: `#Attr.#arg1` } #Attr.2 Test.3 #Attr.3;
    decref #Attr.2;
    ret List.274;

procedure List.6 (#Attr.2):
    let List.276 : U64 = lowlevel ListLen #Attr.2;
    ret List.276;

procedure List.60 (#Attr.2, #Attr.3):
    let List.275 : Str = lowlevel ListGetUnsafe #Attr.2 #Attr.3;
    ret List.275;

procedure Num.22 (#Attr.2, #Attr.3):
    let Num.188 : Int1 = lowlevel NumLt #Attr.2 #Attr.3;
    ret Num.188;

procedure Str.3 (#Attr.2, #Attr.3):
<<<<<<< HEAD
    let Str.150 : Str = lowlevel StrConcat #Attr.2 #Attr.3;
    ret Str.150;
=======
    let Str.38 : Str = lowlevel StrConcat #Attr.2 #Attr.3;
    ret Str.38;
>>>>>>> 4523e90b

procedure Test.1 ():
    let Test.21 : Str = "lllllllllllllllllllllooooooooooong";
    let Test.22 : Str = "g";
    let Test.20 : Str = CallByName Str.3 Test.21 Test.22;
    dec Test.22;
    let Test.19 : List Str = Array [Test.20];
    ret Test.19;

procedure Test.2 ():
    let Test.15 : List Str = CallByName Test.1;
    let Test.16 : {} = Struct {};
    let Test.14 : List Str = CallByName List.5 Test.15 Test.16;
    dec Test.15;
    ret Test.14;

procedure Test.3 (Test.4):
    let Test.18 : Str = "!";
    let Test.17 : Str = CallByName Str.3 Test.4 Test.18;
    dec Test.18;
    ret Test.17;

procedure Test.0 ():
    let Test.12 : List Str = CallByName Test.2;
    let Test.13 : U64 = 0i64;
    let Test.6 : [C {}, C Str] = CallByName List.2 Test.12 Test.13;
    dec Test.12;
    let Test.9 : U8 = 1i64;
    let Test.10 : U8 = GetTagId Test.6;
    let Test.11 : Int1 = lowlevel Eq Test.9 Test.10;
    if Test.11 then
        let Test.5 : Str = UnionAtIndex (Id 1) (Index 0) Test.6;
        inc Test.5;
        dec Test.6;
        ret Test.5;
    else
        dec Test.6;
        let Test.8 : Str = "Hello, World!\n";
        ret Test.8;<|MERGE_RESOLUTION|>--- conflicted
+++ resolved
@@ -29,13 +29,8 @@
     ret Num.188;
 
 procedure Str.3 (#Attr.2, #Attr.3):
-<<<<<<< HEAD
-    let Str.150 : Str = lowlevel StrConcat #Attr.2 #Attr.3;
-    ret Str.150;
-=======
-    let Str.38 : Str = lowlevel StrConcat #Attr.2 #Attr.3;
-    ret Str.38;
->>>>>>> 4523e90b
+    let Str.127 : Str = lowlevel StrConcat #Attr.2 #Attr.3;
+    ret Str.127;
 
 procedure Test.1 ():
     let Test.21 : Str = "lllllllllllllllllllllooooooooooong";
