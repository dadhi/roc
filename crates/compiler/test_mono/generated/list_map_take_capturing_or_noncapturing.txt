procedure List.5 (#Attr.2, #Attr.3):
    let List.572 : U8 = GetTagId #Attr.3;
    joinpoint List.573 List.571:
        ret List.571;
    in
    switch List.572:
        case 0:
            let List.574 : List U8 = lowlevel ListMap { xs: `#Attr.#arg1` } #Attr.2 Test.4 #Attr.3;
            decref #Attr.2;
            jump List.573 List.574;
    
        case 1:
            let List.575 : List U8 = lowlevel ListMap { xs: `#Attr.#arg1` } #Attr.2 Test.6 #Attr.3;
            decref #Attr.2;
            jump List.573 List.575;
    
        default:
            let List.576 : List U8 = lowlevel ListMap { xs: `#Attr.#arg1` } #Attr.2 Test.8 #Attr.3;
            decref #Attr.2;
            jump List.573 List.576;
    

procedure Num.19 (#Attr.2, #Attr.3):
<<<<<<< HEAD
    let Num.259 : U8 = lowlevel NumAdd #Attr.2 #Attr.3;
    ret Num.259;
=======
    let Num.305 : U8 = lowlevel NumAdd #Attr.2 #Attr.3;
    ret Num.305;
>>>>>>> 5dbc16e3

procedure Test.4 (Test.5, #Attr.12):
    let Test.16 : U8 = UnionAtIndex (Id 0) (Index 0) #Attr.12;
    let Test.15 : U8 = CallByName Num.19 Test.5 Test.16;
    ret Test.15;

procedure Test.6 (Test.7, #Attr.12):
    let Test.19 : U8 = UnionAtIndex (Id 1) (Index 0) #Attr.12;
    let Test.18 : U8 = CallByName Num.19 Test.7 Test.19;
    ret Test.18;

procedure Test.8 (Test.9):
    let Test.21 : U8 = CallByName Num.19 Test.9 Test.9;
    ret Test.21;

procedure Test.0 ():
    let Test.1 : U8 = 1i64;
    let Test.2 : U8 = 2i64;
    joinpoint Test.13 Test.3:
        let Test.11 : List U8 = Array [1i64, 2i64, 3i64];
        let Test.10 : List U8 = CallByName List.5 Test.11 Test.3;
        ret Test.10;
    in
    let Test.12 : Str = "";
    let Test.24 : Str = "A";
    let Test.25 : Int1 = lowlevel Eq Test.24 Test.12;
    dec Test.24;
    if Test.25 then
        dec Test.12;
        let Test.14 : [C U8, C U8, C ] = TagId(0) Test.1;
        jump Test.13 Test.14;
    else
        let Test.22 : Str = "B";
        let Test.23 : Int1 = lowlevel Eq Test.22 Test.12;
        dec Test.12;
        dec Test.22;
        if Test.23 then
            let Test.17 : [C U8, C U8, C ] = TagId(1) Test.2;
            jump Test.13 Test.17;
        else
            let Test.20 : [C U8, C U8, C ] = TagId(2) ;
            jump Test.13 Test.20;<|MERGE_RESOLUTION|>--- conflicted
+++ resolved
@@ -21,13 +21,8 @@
     
 
 procedure Num.19 (#Attr.2, #Attr.3):
-<<<<<<< HEAD
-    let Num.259 : U8 = lowlevel NumAdd #Attr.2 #Attr.3;
-    ret Num.259;
-=======
-    let Num.305 : U8 = lowlevel NumAdd #Attr.2 #Attr.3;
-    ret Num.305;
->>>>>>> 5dbc16e3
+    let Num.269 : U8 = lowlevel NumAdd #Attr.2 #Attr.3;
+    ret Num.269;
 
 procedure Test.4 (Test.5, #Attr.12):
     let Test.16 : U8 = UnionAtIndex (Id 0) (Index 0) #Attr.12;
