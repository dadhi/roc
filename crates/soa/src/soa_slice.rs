--- conflicted
+++ resolved
@@ -107,7 +107,6 @@
         }
     }
 
-<<<<<<< HEAD
     pub const fn point(start: usize) -> Self {
         Self {
             start: start as u32,
@@ -115,7 +114,7 @@
             _marker: PhantomData,
         }
     }
-=======
+
     pub const fn truncate(&self, length: u16) -> Self {
         Self {
             start: self.start,
@@ -127,7 +126,6 @@
     pub fn as_nonempty_slice(&self) -> Option<NonEmptySlice<T>> {
         NonZeroU16::new(self.length).map(|nonzero_len| NonEmptySlice::new(self.start, nonzero_len))
     }
->>>>>>> 159e4b69
 }
 
 impl<T> IntoIterator for Slice<T> {
