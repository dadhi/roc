--- conflicted
+++ resolved
@@ -416,7 +416,6 @@
     Result,
 }
 
-<<<<<<< HEAD
 #[derive(Clone, Copy, PartialEq, Debug)]
 pub enum ClosureShortcut {
     BinOp,
@@ -435,8 +434,6 @@
     Closure,
 }
 
-=======
->>>>>>> 39f94efb
 #[derive(Clone, Copy, Debug, PartialEq, Eq)]
 pub enum ResultTryKind {
     KeywordPrefix,
