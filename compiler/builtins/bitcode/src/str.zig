--- conflicted
+++ resolved
@@ -228,12 +228,7 @@
     }
 
     pub fn isEmpty(self: RocStr) bool {
-<<<<<<< HEAD
-        const empty_len = comptime RocStr.empty().str_len;
-        return self.str_len == empty_len;
-=======
         return self.len() == 0;
->>>>>>> d3a3b645
     }
 
     // If a string happens to be null-terminated already, then we can pass its
