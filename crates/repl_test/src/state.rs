use indoc::indoc;
use roc_repl_cli::repl_state::{is_incomplete, ReplState, TIPS};

// These are tests of the REPL state machine. They work without actually
// running the CLI, and without using rustyline, and instead verify
// the expected outputs for various sequences of user input strings.

#[test]
fn one_plus_one() {
    complete("1 + 1", &mut ReplState::new(), Ok(("2 : Num *", "val1")));
}

#[test]
fn generated_expr_names() {
    let mut state = ReplState::new();

    complete("2 * 3", &mut state, Ok(("6 : Num *", "val1")));
    complete("4 - 1", &mut state, Ok(("3 : Num *", "val2")));
    complete("val1 + val2", &mut state, Ok(("9 : Num *", "val3")));
    complete("1 + (val2 * val3)", &mut state, Ok(("28 : Num *", "val4")));
}

#[test]
fn persisted_defs() {
    let mut state = ReplState::new();

    complete("x = 5", &mut state, Ok(("5 : Num *", "x")));
    complete("7 - 3", &mut state, Ok(("4 : Num *", "val1")));
    complete("y = 6", &mut state, Ok(("6 : Num *", "y")));
    complete("val1 + x + y", &mut state, Ok(("15 : Num *", "val2")));
}

#[test]
fn annotated_body() {
    let mut input = "t : [A, B, C]".to_string();

    incomplete(&mut input);

    input.push_str("t = A");

    complete(&input, &mut ReplState::new(), Ok(("A : [A, B, C]", "t")));
}

#[test]
fn exhaustiveness_problem() {
    let mut state = ReplState::new();

    // Enter an annotated tag union to make it exhaustive
    {
        let mut input = "t : [A, B, C]".to_string();

        incomplete(&mut input);

        input.push_str("t = A");

        complete(&input, &mut state, Ok(("A : [A, B, C]", "t")));
    }

    // Run a `when` on it that isn't exhaustive
    {
        let mut input = "when t is".to_string();
        incomplete(&mut input);

        input.push_str("    A -> 1");
        incomplete(&mut input);

        const EXPECTED_ERROR: &str = indoc!(
            r#"
            ── UNSAFE PATTERN ──────────────────────────────────────────────────────────────

            This when does not cover all the possibilities:

            7│>      when t is
            8│>          A -> 1

            Other possibilities include:

                B
                C

            I would have to crash if I saw one of those! Add branches for them!"#
        );

        error(&input, &mut state, EXPECTED_ERROR.to_string());
    }
}

#[test]
fn tips() {
    assert!(!is_incomplete(""));
    assert_eq!(ReplState::new().step("", None), Ok(TIPS.to_string()));
}

#[test]
fn standalone_annotation() {
    let mut state = ReplState::new();
    let mut input = "x : Str".to_string();

    incomplete(&mut input);
    assert!(!is_incomplete(&input));
<<<<<<< HEAD
    assert_eq!(state.step(&input), Ok(String::new()));
=======
    assert_eq!(state.step(&input, None), Ok(String::new()));

    assert_eq!(&state.with_past_defs("test"), "x : Str\n\ntest");
>>>>>>> 2f7634a7
}

/// validate and step the given input, then check the Result vs the output
/// with ANSI escape codes stripped.
fn complete(input: &str, state: &mut ReplState, expected_step_result: Result<(&str, &str), i32>) {
    assert!(!is_incomplete(input));

    match state.step(input, None) {
        Ok(string) => {
            let escaped =
                std::string::String::from_utf8(strip_ansi_escapes::strip(string.trim()).unwrap())
                    .unwrap();

            let comment_index = escaped.rfind('#').unwrap_or(escaped.len());

            assert_eq!(
                expected_step_result.map(|(starts_with, _)| starts_with),
                Ok(escaped[0..comment_index].trim())
            );

            assert_eq!(
                expected_step_result.map(|(_, ends_with)| ends_with),
                // +1 because we want to skip over the '#' itself
                Ok(escaped[comment_index + 1..].trim())
            );
        }
        Err(err) => {
            assert_eq!(expected_step_result, Err(err));
        }
    }
}

fn incomplete(input: &mut String) {
    assert!(is_incomplete(input));

    // Since this was incomplete, rustyline won't step the state. Instead, it will
    // remember the input (with a newline appended) for next time.
    input.push('\n');
}

/// validate and step the given input, then check the given string vs the output
/// with ANSI escape codes stripped.
fn error(input: &str, state: &mut ReplState, expected_step_result: String) {
    assert!(!is_incomplete(input));

    let escaped = state.step(input, None).map(|string| {
        std::string::String::from_utf8(strip_ansi_escapes::strip(string.trim()).unwrap()).unwrap()
    });

    assert_eq!(Ok(expected_step_result), escaped);
}<|MERGE_RESOLUTION|>--- conflicted
+++ resolved
@@ -98,13 +98,7 @@
 
     incomplete(&mut input);
     assert!(!is_incomplete(&input));
-<<<<<<< HEAD
-    assert_eq!(state.step(&input), Ok(String::new()));
-=======
     assert_eq!(state.step(&input, None), Ok(String::new()));
-
-    assert_eq!(&state.with_past_defs("test"), "x : Str\n\ntest");
->>>>>>> 2f7634a7
 }
 
 /// validate and step the given input, then check the Result vs the output
