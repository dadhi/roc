interface Set
    exposes [
        Set,
        empty,
        single,
        walk,
        insert,
        len,
        remove,
        contains,
        toList,
        fromList,
        union,
        intersection,
        difference,
    ]
    imports [List, Bool.{ Bool }, Dict.{ Dict }]

Set k := Dict.Dict k {}

fromDict : Dict k {} -> Set k
fromDict = \dict -> @Set dict

toDict : Set k -> Dict k {}
toDict = \@Set dict -> dict

## An empty set.
empty : Set k
empty = fromDict Dict.empty

single : k -> Set k
single = \key ->
    @Set (Dict.single key {})

## Make sure never to insert a *NaN* to a [Set]! Because *NaN* is defined to be
## unequal to *NaN*, adding a *NaN* results in an entry that can never be
## retrieved or removed from the [Set].
insert : Set k, k -> Set k
insert = \@Set dict, key ->
    dict
        |> Dict.insert key {}
        |> @Set

len : Set k -> Nat
<<<<<<< HEAD
len = \set ->
    set
    |> Set.toDict
    |> Dict.len
=======
len = \@Set dict ->
    Dict.len dict
>>>>>>> 6389dba5

## Drops the given element from the set.
remove : Set k, k -> Set k
remove = \@Set dict, key ->
    @Set (Dict.remove dict key)

contains : Set k, k -> Bool
contains = \set, key ->
    set
    |> Set.toDict
    |> Dict.contains key

toList : Set k -> List k
toList = \@Set dict ->
    Dict.keys dict

fromList : List k -> Set k
fromList = \list ->
    initial = @Set (Dict.withCapacity (List.len list))

    List.walk list initial \set, key -> Set.insert set key

union : Set k, Set k -> Set k
union = \@Set dict1, @Set dict2 ->
    @Set (Dict.insertAll dict1 dict2)

intersection : Set k, Set k -> Set k
intersection = \@Set dict1, @Set dict2 ->
    @Set (Dict.keepShared dict1 dict2)

difference : Set k, Set k -> Set k
difference = \@Set dict1, @Set dict2 ->
    @Set (Dict.removeAll dict1 dict2)

walk : Set k, state, (state, k -> state) -> state
walk = \set, state, step ->
    Dict.walk (Set.toDict set) state (\s, k, _ -> step s k)<|MERGE_RESOLUTION|>--- conflicted
+++ resolved
@@ -38,19 +38,12 @@
 insert : Set k, k -> Set k
 insert = \@Set dict, key ->
     dict
-        |> Dict.insert key {}
-        |> @Set
+    |> Dict.insert key {}
+    |> @Set
 
 len : Set k -> Nat
-<<<<<<< HEAD
-len = \set ->
-    set
-    |> Set.toDict
-    |> Dict.len
-=======
 len = \@Set dict ->
     Dict.len dict
->>>>>>> 6389dba5
 
 ## Drops the given element from the set.
 remove : Set k, k -> Set k
