use log::{debug, info};
use std::collections::HashMap;

use bumpalo::Bump;

use roc_module::symbol::{ModuleId, Symbol};

use roc_region::all::LineInfo;

use tower_lsp::lsp_types::{
    CompletionItem, Diagnostic, GotoDefinitionResponse, Hover, HoverContents, LanguageString,
    Location, MarkedString, Position, Range, SemanticTokens, SemanticTokensResult, TextEdit, Url,
};

use crate::{
    analysis::completion::{field_completion, get_completion_items, get_module_completion_items},
    convert::{ToRange, ToRocPosition},
};

use super::{
    parse_ast::Ast,
    semantic_tokens::arrange_semantic_tokens,
    utils::{format_var_type, is_roc_identifier_char},
    AnalysisResult, AnalyzedModule,
};

pub(super) type ModuleIdToUrl = HashMap<ModuleId, Url>;

#[derive(Debug, Clone)]
pub struct AnalyzedDocument {
    pub doc_info: DocInfo,
    pub analysis_result: AnalysisResult,
}

#[derive(Debug, Clone)]
pub struct DocInfo {
    pub url: Url,
    pub line_info: LineInfo,
    pub source: String,
    pub version: i32,
}
impl DocInfo {
    pub fn new(url: Url, source: String, version: i32) -> Self {
        Self {
            url,
            line_info: LineInfo::new(&source),
            source,
            version,
        }
    }

    #[cfg(debug_assertions)]
    #[allow(unused)]
    fn debug_log_prefix(&self, offset: usize) {
        debug!("Prefix source: {:?}", self.source);

        let last_few = self.source.get(offset - 5..offset + 5).unwrap();

        let (before, after) = last_few.split_at(5);

        debug!(
            "Starting to get completion items at offset: {:?} content: '{:?}|{:?}'",
            offset, before, after
        );
    }

    fn whole_document_range(&self) -> Range {
        let start = Position::new(0, 0);
        let end = Position::new(self.line_info.num_lines(), 0);
        Range::new(start, end)
    }
    pub fn get_prefix_at_position(&self, position: Position) -> String {
        let position = position.to_roc_position(&self.line_info);
        let offset = position.offset as usize;
        let source = &self.source.as_bytes()[..offset];
        let symbol_len = source
            .iter()
            .rev()
            .take_while(|&a| is_roc_identifier_char(&(*a as char)))
            .count();
        let symbol = &self.source[offset - symbol_len..offset];

        String::from(symbol)
    }
    pub fn format(&self) -> Option<Vec<TextEdit>> {
        let source = &self.source;
        let arena = &Bump::new();

        let ast = Ast::parse(arena, source).ok()?;
        let fmt = ast.fmt();

        if source == fmt.as_str() {
            None
        } else {
            let range = self.whole_document_range();
            let text_edit = TextEdit::new(range, fmt.to_string().to_string());
            Some(vec![text_edit])
        }
    }

    pub fn semantic_tokens(&self) -> Option<SemanticTokensResult> {
        let source = &self.source;
        let arena = &Bump::new();

        let ast = Ast::parse(arena, source).ok()?;
        let tokens = ast.semantic_tokens();

        let data = arrange_semantic_tokens(tokens, &self.line_info);

        Some(SemanticTokensResult::Tokens(SemanticTokens {
            result_id: None,
            data,
        }))
    }
}

impl AnalyzedDocument {
    pub fn url(&self) -> &Url {
        &self.doc_info.url
    }

    fn line_info(&self) -> &LineInfo {
        &self.doc_info.line_info
    }

    fn module(&self) -> Option<&AnalyzedModule> {
        self.analysis_result.module.as_ref()
    }

    fn location(&self, range: Range) -> Location {
        Location {
            uri: self.doc_info.url.clone(),
            range,
        }
    }

    pub fn type_checked(&self) -> bool {
        self.analysis_result.module.is_some()
    }

    pub fn diagnostics(&self) -> Vec<Diagnostic> {
        self.analysis_result.diagnostics.clone()
    }

    pub fn symbol_at(&self, position: Position) -> Option<Symbol> {
        let line_info = self.line_info();

        let position = position.to_roc_position(line_info);

        let AnalyzedModule {
            declarations,
            abilities,
            ..
        } = self.module()?;

        let found_symbol =
            roc_can::traverse::find_closest_symbol_at(position, declarations, abilities)?;

        Some(found_symbol.implementation_symbol())
    }

    pub fn hover(&self, position: Position) -> Option<Hover> {
        let line_info = self.line_info();

        let pos = position.to_roc_position(line_info);

        let AnalyzedModule {
            subs,
            declarations,
            module_id,
            interns,
            modules_info,
            ..
        } = self.module()?;

        let (region, var) = roc_can::traverse::find_closest_type_at(pos, declarations)?;

        //TODO:Can this be integrated into find closest type? is it even worth it?
        let docs = self
            .symbol_at(position)
            .and_then(|symb| modules_info.docs.get(module_id)?.get_doc_for_symbol(&symb));

        let type_str = format_var_type(var, &mut subs.clone(), module_id, interns);

        let range = region.to_range(self.line_info());

        let type_content = MarkedString::LanguageString(LanguageString {
            language: "roc".to_string(),
            value: type_str,
        });

        let content = vec![Some(type_content), docs.map(MarkedString::String)]
            .into_iter()
            .flatten()
            .collect::<Vec<_>>();

        Some(Hover {
            contents: HoverContents::Array(content),
            range: Some(range),
        })
    }

    pub fn definition(&self, symbol: Symbol) -> Option<GotoDefinitionResponse> {
        let AnalyzedModule { declarations, .. } = self.module()?;

        let found_declaration = roc_can::traverse::find_declaration(symbol, declarations)?;

        let range = found_declaration.region().to_range(self.line_info());

        Some(GotoDefinitionResponse::Scalar(self.location(range)))
    }

    pub(crate) fn module_url(&self, module_id: ModuleId) -> Option<Url> {
        self.module()?.module_id_to_url.get(&module_id).cloned()
    }

    pub fn completion_items(
        &self,
        position: Position,
        latest_doc: &DocInfo,
    ) -> Option<Vec<CompletionItem>> {
        let symbol_prefix = latest_doc.get_prefix_at_position(position);
        debug!(
            "Starting to get completion items for prefix: {:?} docVersion:{:?}",
            symbol_prefix, latest_doc.version
        );
        let len_diff = latest_doc.source.len() as i32 - self.doc_info.source.len() as i32;

        //We offset the position because we need the position to be in the correct scope in the most recently parsed version of the source. The quick and dirty method is to just remove the difference in length between the source files from the offset. This could cause issues, but is very easy
        //TODO: this is kind of a hack and should be removed once we can do some minimal parsing without full type checking
        let mut position = position.to_roc_position(&latest_doc.line_info);
        position.offset = (position.offset as i32 - len_diff - 1) as u32;
        debug!("Completion offset: {:?}", position.offset);

        let AnalyzedModule {
            module_id,
            interns,
            subs,
            declarations,
            exposed_imports,
            imports,
            modules_info,
            ..
        } = self.module()?;

        let is_field_or_module_completion = symbol_prefix.contains('.');

        if is_field_or_module_completion {
<<<<<<< HEAD
            //if the second last section is capitalized we know we are completing a module of an import of a module eg: My.Module.function
            let is_module_completion = symbol_prefix
                .split('.')
                .nth_back(1)
                .and_then(|a| a.chars().nth(0).map(|c| c.is_uppercase()))
                .unwrap_or(false);
            if is_module_completion {
                info!("Getting module dot completion");
=======
            // If the second to last section is capitalised we know we are completing a
            // module inside an import of a module, e.g.: My.Module.function
            let is_module_completion = symbol_prefix
                .split('.')
                .nth_back(1) // second to last
                .and_then(|str| str.chars().nth(0).map(|c| c.is_uppercase()))
                .unwrap_or(false);

            if is_module_completion {
                info!("Getting module dot completion...");
>>>>>>> 74b9175a
                Some(get_module_completion_items(
                    symbol_prefix,
                    interns,
                    imports,
                    modules_info,
                    true,
                ))
            } else {
<<<<<<< HEAD
                info!("Getting record dot completion");
=======
                info!("Getting record dot completion...");
>>>>>>> 74b9175a
                field_completion(
                    position,
                    symbol_prefix,
                    declarations,
                    interns,
                    &mut subs.clone(),
                    module_id,
                )
            }
        } else {
            let is_module_or_type_completion = symbol_prefix
                .chars()
                .nth(0)
                .map_or(false, |c| c.is_uppercase());
<<<<<<< HEAD
            if is_module_or_type_completion {
                info!("Getting module completion");
=======

            if is_module_or_type_completion {
                info!("Getting module completion...");
>>>>>>> 74b9175a
                let completions = get_module_completion_items(
                    symbol_prefix,
                    interns,
                    imports,
                    modules_info,
                    true,
                );
                Some(completions)
            } else {
<<<<<<< HEAD
                info!("Getting variable completion");
=======
                info!("Getting variable completion...");
>>>>>>> 74b9175a
                let completions = get_completion_items(
                    position,
                    symbol_prefix,
                    declarations,
                    &mut subs.clone(),
                    module_id,
                    interns,
<<<<<<< HEAD
                    modules_info.docs.get(module_id),
=======
>>>>>>> 74b9175a
                    exposed_imports,
                );
                Some(completions)
            }
        }
    }
}<|MERGE_RESOLUTION|>--- conflicted
+++ resolved
@@ -246,16 +246,6 @@
         let is_field_or_module_completion = symbol_prefix.contains('.');
 
         if is_field_or_module_completion {
-<<<<<<< HEAD
-            //if the second last section is capitalized we know we are completing a module of an import of a module eg: My.Module.function
-            let is_module_completion = symbol_prefix
-                .split('.')
-                .nth_back(1)
-                .and_then(|a| a.chars().nth(0).map(|c| c.is_uppercase()))
-                .unwrap_or(false);
-            if is_module_completion {
-                info!("Getting module dot completion");
-=======
             // If the second to last section is capitalised we know we are completing a
             // module inside an import of a module, e.g.: My.Module.function
             let is_module_completion = symbol_prefix
@@ -266,7 +256,6 @@
 
             if is_module_completion {
                 info!("Getting module dot completion...");
->>>>>>> 74b9175a
                 Some(get_module_completion_items(
                     symbol_prefix,
                     interns,
@@ -275,11 +264,7 @@
                     true,
                 ))
             } else {
-<<<<<<< HEAD
-                info!("Getting record dot completion");
-=======
                 info!("Getting record dot completion...");
->>>>>>> 74b9175a
                 field_completion(
                     position,
                     symbol_prefix,
@@ -294,14 +279,9 @@
                 .chars()
                 .nth(0)
                 .map_or(false, |c| c.is_uppercase());
-<<<<<<< HEAD
-            if is_module_or_type_completion {
-                info!("Getting module completion");
-=======
 
             if is_module_or_type_completion {
                 info!("Getting module completion...");
->>>>>>> 74b9175a
                 let completions = get_module_completion_items(
                     symbol_prefix,
                     interns,
@@ -311,11 +291,7 @@
                 );
                 Some(completions)
             } else {
-<<<<<<< HEAD
-                info!("Getting variable completion");
-=======
                 info!("Getting variable completion...");
->>>>>>> 74b9175a
                 let completions = get_completion_items(
                     position,
                     symbol_prefix,
@@ -323,10 +299,7 @@
                     &mut subs.clone(),
                     module_id,
                     interns,
-<<<<<<< HEAD
                     modules_info.docs.get(module_id),
-=======
->>>>>>> 74b9175a
                     exposed_imports,
                 );
                 Some(completions)
