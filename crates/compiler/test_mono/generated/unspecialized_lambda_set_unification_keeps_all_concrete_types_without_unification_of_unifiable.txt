--- conflicted
+++ resolved
@@ -88,32 +88,6 @@
     ret Encode.110;
 
 procedure List.13 (#Attr.2, #Attr.3):
-<<<<<<< HEAD
-    let List.679 : List [C {}, C {}, C Str] = lowlevel ListPrepend #Attr.2 #Attr.3;
-    ret List.679;
-
-procedure List.13 (#Attr.2, #Attr.3):
-    let List.707 : List Str = lowlevel ListPrepend #Attr.2 #Attr.3;
-    ret List.707;
-
-procedure List.18 (List.170, List.171, List.172):
-    let List.654 : U64 = 0i64;
-    let List.655 : U64 = CallByName List.6 List.170;
-    let List.653 : List U8 = CallByName List.99 List.170 List.171 List.172 List.654 List.655;
-    ret List.653;
-
-procedure List.18 (List.170, List.171, List.172):
-    let List.681 : U64 = 0i64;
-    let List.682 : U64 = CallByName List.6 List.170;
-    let List.680 : List U8 = CallByName List.99 List.170 List.171 List.172 List.681 List.682;
-    ret List.680;
-
-procedure List.4 (List.134, List.135):
-    let List.702 : U64 = 1i64;
-    let List.701 : List U8 = CallByName List.70 List.134 List.702;
-    let List.700 : List U8 = CallByName List.71 List.701 List.135;
-    ret List.700;
-=======
     let List.664 : List [C {}, C {}, C Str] = lowlevel ListPrepend #Attr.2 #Attr.3;
     ret List.664;
 
@@ -142,21 +116,11 @@
 procedure List.6 (#Attr.2):
     let List.663 : U64 = lowlevel ListLenU64 #Attr.2;
     ret List.663;
->>>>>>> fe6790e6
 
 procedure List.6 (#Attr.2):
     let List.690 : U64 = lowlevel ListLenU64 #Attr.2;
     ret List.690;
 
-<<<<<<< HEAD
-procedure List.6 (#Attr.2):
-    let List.705 : U64 = lowlevel ListLenU64 #Attr.2;
-    ret List.705;
-
-procedure List.66 (#Attr.2, #Attr.3):
-    let List.663 : [C {}, C {}, C Str] = lowlevel ListGetUnsafe #Attr.2 #Attr.3;
-    ret List.663;
-=======
 procedure List.66 (#Attr.2, #Attr.3):
     let List.648 : [C {}, C {}, C Str] = lowlevel ListGetUnsafe #Attr.2 #Attr.3;
     ret List.648;
@@ -164,59 +128,8 @@
 procedure List.66 (#Attr.2, #Attr.3):
     let List.675 : Str = lowlevel ListGetUnsafe #Attr.2 #Attr.3;
     ret List.675;
->>>>>>> fe6790e6
-
-procedure List.66 (#Attr.2, #Attr.3):
-    let List.690 : Str = lowlevel ListGetUnsafe #Attr.2 #Attr.3;
-    ret List.690;
 
 procedure List.70 (#Attr.2, #Attr.3):
-<<<<<<< HEAD
-    let List.696 : List U8 = lowlevel ListReserve #Attr.2 #Attr.3;
-    ret List.696;
-
-procedure List.71 (#Attr.2, #Attr.3):
-    let List.694 : List U8 = lowlevel ListAppendUnsafe #Attr.2 #Attr.3;
-    ret List.694;
-
-procedure List.8 (#Attr.2, #Attr.3):
-    let List.704 : List U8 = lowlevel ListConcat #Attr.2 #Attr.3;
-    ret List.704;
-
-procedure List.99 (#Derived_gen.23, #Derived_gen.24, #Derived_gen.25, #Derived_gen.26, #Derived_gen.27):
-    joinpoint List.656 List.173 List.174 List.175 List.176 List.177:
-        let List.658 : Int1 = CallByName Num.22 List.176 List.177;
-        if List.658 then
-            let List.662 : [C {}, C {}, C Str] = CallByName List.66 List.173 List.176;
-            inc List.662;
-            let List.178 : List U8 = CallByName Test.66 List.174 List.662 List.175;
-            let List.661 : U64 = 1i64;
-            let List.660 : U64 = CallByName Num.51 List.176 List.661;
-            jump List.656 List.173 List.178 List.175 List.660 List.177;
-        else
-            dec List.173;
-            ret List.174;
-    in
-    inc #Derived_gen.23;
-    jump List.656 #Derived_gen.23 #Derived_gen.24 #Derived_gen.25 #Derived_gen.26 #Derived_gen.27;
-
-procedure List.99 (#Derived_gen.43, #Derived_gen.44, #Derived_gen.45, #Derived_gen.46, #Derived_gen.47):
-    joinpoint List.683 List.173 List.174 List.175 List.176 List.177:
-        let List.685 : Int1 = CallByName Num.22 List.176 List.177;
-        if List.685 then
-            let List.689 : Str = CallByName List.66 List.173 List.176;
-            inc List.689;
-            let List.178 : List U8 = CallByName Test.66 List.174 List.689 List.175;
-            let List.688 : U64 = 1i64;
-            let List.687 : U64 = CallByName Num.51 List.176 List.688;
-            jump List.683 List.173 List.178 List.175 List.687 List.177;
-        else
-            dec List.173;
-            ret List.174;
-    in
-    inc #Derived_gen.43;
-    jump List.683 #Derived_gen.43 #Derived_gen.44 #Derived_gen.45 #Derived_gen.46 #Derived_gen.47;
-=======
     let List.681 : List U8 = lowlevel ListReserve #Attr.2 #Attr.3;
     ret List.681;
 
@@ -261,7 +174,6 @@
     in
     inc #Derived_gen.46;
     jump List.641 #Derived_gen.46 #Derived_gen.47 #Derived_gen.48 #Derived_gen.49 #Derived_gen.50;
->>>>>>> fe6790e6
 
 procedure Num.127 (#Attr.2):
     let Num.286 : U8 = lowlevel NumIntCast #Attr.2;
