--- conflicted
+++ resolved
@@ -45,7 +45,6 @@
         }
     }
 }
-<<<<<<< HEAD
 
 fn format_expr_only(
     item: &Expr<'_>,
@@ -140,93 +139,6 @@
                 Base::Binary => buf.push_str("0b"),
                 Base::Decimal => { /* nothing */ }
             }
-=======
-
-fn format_expr_only(
-    item: &Expr<'_>,
-    buf: &mut Buf,
-    parens: Parens,
-    newlines: Newlines,
-    indent: u16,
-) {
-    match &item {
-        Expr::SpaceBefore(_sub_expr, _spaces) | Expr::SpaceAfter(_sub_expr, _spaces) => {
-            unreachable!()
-        }
-        Expr::ParensAround(sub_expr) => {
-            if parens == Parens::NotNeeded && !sub_expr_requests_parens(sub_expr) {
-                sub_expr.format_with_options(buf, Parens::NotNeeded, newlines, indent);
-            } else {
-                fmt_parens(sub_expr, buf, indent);
-            }
-        }
-        Expr::Str(literal) => {
-            fmt_str_literal(buf, *literal, indent);
-        }
-        Expr::Var { module_name, ident } => {
-            buf.indent(indent);
-            if !module_name.is_empty() {
-                buf.push_str(module_name);
-                buf.push('.');
-            }
-
-            buf.push_str(ident);
-        }
-        Expr::Underscore(name) => {
-            buf.indent(indent);
-            buf.push('_');
-            buf.push_str(name);
-        }
-        Expr::Crash => {
-            buf.indent(indent);
-            buf.push_str("crash");
-        }
-        Expr::Try => {
-            buf.indent(indent);
-            buf.push_str("try");
-        }
-        Expr::Apply(loc_expr, loc_args, _) => {
-            let apply_needs_parens = parens == Parens::InApply || parens == Parens::InApplyLastArg;
-
-            if apply_needs_parens && !loc_args.is_empty() {
-                fmt_parens(item, buf, indent);
-            } else {
-                fmt_apply(loc_expr, loc_args, indent, buf);
-            }
-        }
-        &Expr::Num(string) => {
-            buf.indent(indent);
-            buf.push_str(string);
-        }
-        &Expr::Float(string) => {
-            buf.indent(indent);
-            buf.push_str(string);
-        }
-        Expr::Tag(string) | Expr::OpaqueRef(string) => {
-            buf.indent(indent);
-            buf.push_str(string)
-        }
-        Expr::SingleQuote(string) => {
-            buf.indent(indent);
-            format_sq_literal(buf, string);
-        }
-        Expr::NonBase10Int {
-            base,
-            string,
-            is_negative,
-        } => {
-            buf.indent(indent);
-            if *is_negative {
-                buf.push('-');
-            }
-
-            match base {
-                Base::Hex => buf.push_str("0x"),
-                Base::Octal => buf.push_str("0o"),
-                Base::Binary => buf.push_str("0b"),
-                Base::Decimal => { /* nothing */ }
-            }
->>>>>>> 39f94efb
 
             buf.push_str(string);
         }
@@ -251,13 +163,8 @@
                 assigned_field_to_spaces,
             );
         }
-<<<<<<< HEAD
         Expr::Closure(loc_patterns, loc_ret, shortcut) => {
             fmt_closure(buf, loc_patterns, loc_ret, *shortcut, indent);
-=======
-        Expr::Closure(loc_patterns, loc_ret) => {
-            fmt_closure(buf, loc_patterns, loc_ret, indent);
->>>>>>> 39f94efb
         }
         Expr::Backpassing(loc_patterns, loc_body, loc_ret) => {
             fmt_backpassing(buf, loc_patterns, loc_body, loc_ret, indent);
@@ -327,19 +234,12 @@
                 indent,
             );
         }
-<<<<<<< HEAD
         Expr::When(loc_condition, branches, shortcut) => {
             fmt_when(buf, loc_condition, branches, *shortcut, indent)
         }
         Expr::Tuple(items) => fmt_expr_collection(buf, indent, Braces::Round, *items, Newlines::No),
         Expr::List(items) => fmt_expr_collection(buf, indent, Braces::Square, *items, Newlines::No),
         Expr::BinOps(lefts, right) => fmt_binops(buf, lefts, right, indent, None),
-=======
-        Expr::When(loc_condition, branches) => fmt_when(buf, loc_condition, branches, indent),
-        Expr::Tuple(items) => fmt_expr_collection(buf, indent, Braces::Round, *items, Newlines::No),
-        Expr::List(items) => fmt_expr_collection(buf, indent, Braces::Square, *items, Newlines::No),
-        Expr::BinOps(lefts, right) => fmt_binops(buf, lefts, right, indent),
->>>>>>> 39f94efb
         Expr::UnaryOp(sub_expr, unary_op) => {
             buf.indent(indent);
             match &unary_op.value {
@@ -382,7 +282,6 @@
                     // since `!.foo` doesn't parse. Yes, this wouldn't be valid anyway,
                     // but the formatter needs to be able to format invalid code.
                     buf.spaces(1);
-<<<<<<< HEAD
                 }
 
                 let inner_indent = if needs_newline {
@@ -400,25 +299,6 @@
                 if !before_all_newlines {
                     format_spaces(buf, lifted.before, newlines, inner_indent);
                 }
-=======
-                }
-
-                let inner_indent = if needs_newline {
-                    indent + INDENT
-                } else {
-                    indent
-                };
-
-                let inner_parens = if needs_parens {
-                    Parens::NotNeeded
-                } else {
-                    Parens::InApply
-                };
-
-                if !before_all_newlines {
-                    format_spaces(buf, lifted.before, newlines, inner_indent);
-                }
->>>>>>> 39f94efb
                 lifted
                     .item
                     .format_with_options(buf, inner_parens, newlines, inner_indent);
@@ -431,7 +311,6 @@
             match key {
                 Accessor::RecordField(key) => buf.push_str(key),
                 Accessor::TupleIndex(key) => buf.push_str(key),
-<<<<<<< HEAD
             }
         }
         Expr::RecordUpdater(key) => {
@@ -450,22 +329,6 @@
             if shortcut.is_none() {
                 expr.format_with_options(buf, Parens::InApply, Newlines::Yes, indent);
             }
-=======
-            }
-        }
-        Expr::RecordUpdater(key) => {
-            buf.indent(indent);
-            buf.push('&');
-            buf.push_str(key);
-        }
-        Expr::RecordAccess(expr, key) => {
-            expr.format_with_options(buf, Parens::InApply, Newlines::Yes, indent);
-            buf.push('.');
-            buf.push_str(key);
-        }
-        Expr::TupleAccess(expr, key) => {
-            expr.format_with_options(buf, Parens::InApply, Newlines::Yes, indent);
->>>>>>> 39f94efb
             buf.push('.');
             buf.push_str(key);
         }
@@ -479,19 +342,11 @@
         Expr::MalformedIdent(str, _) => {
             buf.indent(indent);
             buf.push_str(str)
-<<<<<<< HEAD
         }
         Expr::MalformedSuffixed(loc_expr) => {
             buf.indent(indent);
             loc_expr.format_with_options(buf, parens, newlines, indent);
         }
-=======
-        }
-        Expr::MalformedSuffixed(loc_expr) => {
-            buf.indent(indent);
-            loc_expr.format_with_options(buf, parens, newlines, indent);
-        }
->>>>>>> 39f94efb
         Expr::PrecedenceConflict { .. } => {}
         Expr::EmptyRecordBuilder { .. } => {}
         Expr::SingleFieldRecordBuilder { .. } => {}
@@ -674,7 +529,7 @@
             is_negative,
         } => *is_negative,
         Expr::RecordUpdater(..) => true,
-        Expr::RecordAccess(inner, _field) => requires_space_after_unary(inner),
+        Expr::RecordAccess(inner, _field, _) => requires_space_after_unary(inner),
         Expr::Apply(inner, _, _) => requires_space_after_unary(&inner.value),
         Expr::TrySuffix { target: _, expr } => requires_space_after_unary(expr),
         Expr::SpaceAfter(inner, _) | Expr::SpaceBefore(inner, _) => {
@@ -743,7 +598,6 @@
 
     if !expr.before.is_empty() {
         format_spaces(buf, expr.before, Newlines::Yes, indent);
-<<<<<<< HEAD
     }
 
     expr.item
@@ -763,15 +617,6 @@
         }
     }
 
-=======
-    }
-
-    expr.item
-        .format_with_options(buf, Parens::InApply, Newlines::Yes, indent);
-
-    let mut last_after = expr.after;
-
->>>>>>> 39f94efb
     for (i, loc_arg) in loc_args.iter().enumerate() {
         let is_last_arg = i == loc_args.len() - 1;
 
@@ -1179,11 +1024,7 @@
                 after: final_expr_lifted.after,
             }
         }
-<<<<<<< HEAD
         Expr::Closure(pats, body, shortcut) => {
-=======
-        Expr::Closure(pats, body) => {
->>>>>>> 39f94efb
             if parens == Parens::InApply {
                 return Spaces {
                     before: &[],
@@ -1195,7 +1036,6 @@
 
             Spaces {
                 before: &[],
-<<<<<<< HEAD
                 item: Expr::Closure(
                     pats,
                     arena.alloc(Loc::at(body.region, body_lifted.item)),
@@ -1203,12 +1043,8 @@
                 ),
                 after: body_lifted.after,
             }
-=======
-                item: Expr::Closure(pats, arena.alloc(Loc::at(body.region, body_lifted.item))),
-                after: body_lifted.after,
-            }
-        }
-        Expr::If { .. } | Expr::When(_, _) | Expr::Return(_, _) => {
+        }
+        Expr::If { .. } | Expr::When(_, _, _) | Expr::Return(_, _) => {
             if parens == Parens::InApply || parens == Parens::InApplyLastArg {
                 Spaces {
                     before: &[],
@@ -1263,64 +1099,6 @@
             let mut inner = expr_lift_spaces(parens, arena, expr);
             inner.after = merge_spaces_conservative(arena, inner.after, spaces);
             inner
->>>>>>> 39f94efb
-        }
-        Expr::If { .. } | Expr::When(_, _, _) | Expr::Return(_, _) => {
-            if parens == Parens::InApply || parens == Parens::InApplyLastArg {
-                Spaces {
-                    before: &[],
-                    item: Expr::ParensAround(arena.alloc(*expr)),
-                    after: &[],
-                }
-            } else {
-                Spaces {
-                    before: &[],
-                    item: *expr,
-                    after: &[],
-                }
-            }
-        }
-<<<<<<< HEAD
-        Expr::Backpassing(pats, call, continuation) => {
-            let pats = arena.alloc_slice_copy(pats);
-            let before = if let Some(first) = pats.first_mut() {
-                let lifted = pattern_lift_spaces_before(arena, &first.value);
-                *first = Loc::at(first.region, lifted.item);
-                lifted.before
-            } else {
-                &[]
-            };
-            let continuation_lifted =
-                expr_lift_spaces_after(Parens::NotNeeded, arena, &continuation.value);
-
-            let mut res = Spaces {
-                before,
-                item: Expr::Backpassing(
-                    pats,
-                    call,
-                    arena.alloc(Loc::at(continuation.region, continuation_lifted.item)),
-                ),
-                after: continuation_lifted.after,
-            };
-
-            if parens == Parens::InApply || parens == Parens::InApplyLastArg {
-                res = Spaces {
-                    before: &[],
-                    item: Expr::ParensAround(arena.alloc(lower(arena, res))),
-                    after: &[],
-                };
-            }
-            res
-        }
-        Expr::SpaceBefore(expr, spaces) => {
-            let mut inner = expr_lift_spaces(parens, arena, expr);
-            inner.before = merge_spaces_conservative(arena, spaces, inner.before);
-            inner
-        }
-        Expr::SpaceAfter(expr, spaces) => {
-            let mut inner = expr_lift_spaces(parens, arena, expr);
-            inner.after = merge_spaces_conservative(arena, inner.after, spaces);
-            inner
         }
         Expr::ParensAround(inner) => {
             if (parens == Parens::NotNeeded || parens == Parens::InCollection)
@@ -1335,8 +1113,6 @@
                 }
             }
         }
-=======
->>>>>>> 39f94efb
         Expr::Float(_)
         | Expr::Num(_)
         | Expr::NonBase10Int { .. }
@@ -1344,13 +1120,8 @@
         | Expr::SingleQuote(_)
         | Expr::AccessorFunction(_)
         | Expr::RecordUpdater(_)
-<<<<<<< HEAD
         | Expr::RecordAccess(_, _, _)
         | Expr::TupleAccess(_, _, _)
-=======
-        | Expr::RecordAccess(_, _)
-        | Expr::TupleAccess(_, _)
->>>>>>> 39f94efb
         | Expr::Var { .. }
         | Expr::Underscore(_)
         | Expr::Crash
@@ -1503,13 +1274,8 @@
     buf: &mut Buf,
     lefts: &'a [(Loc<Expr<'a>>, Loc<BinOp>)],
     loc_right_side: &'a Loc<Expr<'a>>,
-<<<<<<< HEAD
     mut indent: u16,
     closure_shortcut: Option<ClosureShortcut>,
-=======
-
-    indent: u16,
->>>>>>> 39f94efb
 ) {
     let is_multiline = loc_right_side.value.is_multiline()
         || lefts.iter().any(|(expr, _)| expr.value.is_multiline());
@@ -1624,12 +1390,12 @@
     is_multiline_patterns
 }
 
-<<<<<<< HEAD
 fn fmt_if_or_when_condition<'a>(
     buf: &mut Buf,
     loc_condition: &'a Loc<Expr<'a>>,
-=======
-fn fmt_if_or_when_condition<'a>(buf: &mut Buf, loc_condition: &'a Loc<Expr<'a>>, indent: u16) {
+    indent: u16,
+    shortcut: Option<WhenShortcut>,
+) {
     let is_multiline_condition = loc_condition.is_multiline();
 
     if is_multiline_condition {
@@ -1654,46 +1420,6 @@
         buf.ensure_ends_with_newline();
         buf.indent(indent);
     } else {
-        buf.spaces(1);
-        loc_condition.format_with_options(buf, Parens::NotNeeded, Newlines::Yes, indent);
-        buf.spaces(1);
-    }
-}
-
-fn fmt_when<'a>(
-    buf: &mut Buf,
-    loc_condition: &'a Loc<Expr<'a>>,
-    branches: &[&'a WhenBranch<'a>],
-
->>>>>>> 39f94efb
-    indent: u16,
-    shortcut: Option<WhenShortcut>,
-) {
-<<<<<<< HEAD
-    let is_multiline_condition = loc_condition.is_multiline();
-
-    if is_multiline_condition {
-        let condition = expr_lift_spaces(Parens::NotNeeded, buf.text.bump(), &loc_condition.value);
-        fmt_comments_only(
-            buf,
-            condition.before.iter(),
-            NewlineAt::Both,
-            indent + INDENT,
-        );
-        buf.ensure_ends_with_newline();
-        condition.item.format(buf, indent + INDENT);
-        if condition.after.iter().any(|s| s.is_newline()) {
-            buf.ensure_ends_with_newline();
-        }
-        fmt_comments_only(
-            buf,
-            condition.after.iter(),
-            NewlineAt::Bottom,
-            indent + INDENT,
-        );
-        buf.ensure_ends_with_newline();
-        buf.indent(indent);
-    } else {
         if shortcut.is_none() {
             // normal space after 'when', in other cases we don't have a 'when' and starting with the identifier
             buf.spaces(1);
@@ -1725,13 +1451,6 @@
         _ => buf.push_str("~"),
     }
 
-=======
-    buf.ensure_ends_with_newline();
-    buf.indent(indent);
-    buf.push_str("when");
-    fmt_if_or_when_condition(buf, loc_condition, indent);
-    buf.push_str("is");
->>>>>>> 39f94efb
     buf.newline();
 
     let mut prev_branch_was_multiline = false;
@@ -1967,11 +1686,7 @@
         }
 
         buf.push_str("if");
-<<<<<<< HEAD
         fmt_if_or_when_condition(buf, loc_condition, indent, None);
-=======
-        fmt_if_or_when_condition(buf, loc_condition, indent);
->>>>>>> 39f94efb
         buf.push_str("then");
 
         if is_multiline {
@@ -2013,11 +1728,7 @@
     buf: &mut Buf,
     loc_patterns: &'a [Loc<Pattern<'a>>],
     loc_ret: &'a Loc<Expr<'a>>,
-<<<<<<< HEAD
     closure_shortcut: Option<ClosureShortcut>,
-=======
-
->>>>>>> 39f94efb
     indent: u16,
 ) {
     use self::Expr::*;
