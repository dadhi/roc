--- conflicted
+++ resolved
@@ -11,7 +11,7 @@
 use crate::parser::{
     absolute_column_min_indent, and, collection_trailing_sep_e, either, increment_min_indent, loc,
     map, map_with_arena, skip_first, skip_second, succeed, then, zero_or_more, ERecord,
-    ETypeAbilityImpl,
+    ETypeAbilityImpl, indented_seq
 };
 use crate::parser::{
     allocated, backtrackable, byte, fail, optional, specialize_err, specialize_err_ref, two_bytes,
@@ -393,13 +393,8 @@
 }
 
 fn applied_type<'a>(stop_at_surface_has: bool) -> impl Parser<'a, TypeAnnotation<'a>, EType<'a>> {
-<<<<<<< HEAD
     map(
-        and(
-=======
-    map!(
-        indented_seq!(
->>>>>>> 03eadc2e
+indented_seq(
             specialize_err(EType::TApply, concrete_type()),
             // Optionally parse space-separated arguments for the constructor,
             // e.g. `Str Float` in `Map Str Float`
