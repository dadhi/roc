use crate::annotation::{except_last, is_collection_multiline, Formattable, Newlines, Parens};
use crate::collection::{fmt_collection, Braces};
use crate::def::{fmt_defs, valdef_lift_spaces_before};
use crate::pattern::{fmt_pattern, pattern_lift_spaces, starts_with_inline_comment};
use crate::spaces::{
    count_leading_newlines, fmt_comments_only, fmt_spaces, fmt_spaces_no_blank_lines, NewlineAt,
    INDENT,
};
use crate::Buf;
use bumpalo::collections::Vec;
use bumpalo::Bump;
use roc_module::called_via::{self, BinOp, UnaryOp};
use roc_parse::ast::{
<<<<<<< HEAD
    is_expr_suffixed, AssignedField, Base, ClosureShortcut, Collection, CommentOrNewline, Expr,
    ExtractSpaces, Pattern, TryTarget, WhenBranch, WhenShortcut,
=======
    AssignedField, Base, Collection, CommentOrNewline, Expr, ExtractSpaces, Pattern, Spaceable,
    Spaces, SpacesAfter, SpacesBefore, TryTarget, WhenBranch,
>>>>>>> 7c3b8292
};
use roc_parse::ast::{StrLiteral, StrSegment};
use roc_parse::expr::merge_spaces;
use roc_parse::ident::Accessor;
use roc_parse::keyword;
use roc_region::all::Loc;
use soa::Slice;

impl<'a> Formattable for Expr<'a> {
    fn is_multiline(&self) -> bool {
        // TODO cache these answers using a Map<Pointer, bool>, so
        // we don't have to traverse subexpressions repeatedly
<<<<<<< HEAD

        match self {
            // Return whether these spaces contain any Newlines
            SpaceBefore(_sub_expr, spaces) | SpaceAfter(_sub_expr, spaces) => {
                debug_assert!(!spaces.is_empty());

                // "spaces" always contain either a newline or comment, and comments have newlines
                true
            }

            MalformedSuffixed(loc_expr) => loc_expr.is_multiline(),

            // These expressions never have newlines
            Float(..)
            | Num(..)
            | NonBase10Int { .. }
            | SingleQuote(_)
            | AccessorFunction(_)
            | RecordUpdater(_)
            | Var { .. }
            | Underscore { .. }
            | MalformedIdent(_, _)
            | Tag(_)
            | OpaqueRef(_)
            | Crash
            | Dbg
            | Try => false,

            RecordAccess(inner, ..) | TupleAccess(inner, ..) | TrySuffix { expr: inner, .. } => {
                inner.is_multiline()
            }

            // These expressions always have newlines
            Defs(_, _) | When(_, _, _) => true,

            List(items) => is_collection_multiline(items),

            Str(literal) => is_str_multiline(literal),
            Apply(loc_expr, args, _) => {
                loc_expr.is_multiline() || args.iter().any(|loc_arg| loc_arg.is_multiline())
            }

            DbgStmt(condition, _) => condition.is_multiline(),
            LowLevelDbg(_, _, _) => unreachable!(
                "LowLevelDbg should only exist after desugaring, not during formatting"
            ),
            Return(_return_value, _after_return) => true,

            If {
                if_thens: branches,
                final_else,
                ..
            } => {
                final_else.is_multiline()
                    || branches
                        .iter()
                        .any(|(c, t)| c.is_multiline() || t.is_multiline())
            }

            BinOps(lefts, loc_right) => {
                lefts.iter().any(|(loc_expr, _)| loc_expr.is_multiline())
                    || loc_right.is_multiline()
            }

            UnaryOp(loc_subexpr, _)
            | PrecedenceConflict(roc_parse::ast::PrecedenceConflict {
                expr: loc_subexpr, ..
            })
            | EmptyRecordBuilder(loc_subexpr)
            | SingleFieldRecordBuilder(loc_subexpr)
            | OptionalFieldInRecordBuilder(_, loc_subexpr) => loc_subexpr.is_multiline(),

            ParensAround(subexpr) => subexpr.is_multiline(),

            Closure(loc_patterns, loc_body, _) => {
                // check the body first because it's more likely to be multiline
                loc_body.is_multiline()
                    || loc_patterns
                        .iter()
                        .any(|loc_pattern| loc_pattern.is_multiline())
            }
            Backpassing(loc_patterns, loc_body, loc_ret) => {
                // check the body first because it's more likely to be multiline
                loc_body.is_multiline()
                    || loc_ret.is_multiline()
                    || loc_patterns
                        .iter()
                        .any(|loc_pattern| loc_pattern.is_multiline())
            }

            Record(fields) => is_collection_multiline(fields),
            Tuple(fields) => is_collection_multiline(fields),
            RecordUpdate { fields, .. } => is_collection_multiline(fields),
            RecordBuilder { fields, .. } => is_collection_multiline(fields),
        }
=======
        expr_is_multiline(self, false)
>>>>>>> 7c3b8292
    }

    fn format_with_options(&self, buf: &mut Buf, parens: Parens, newlines: Newlines, indent: u16) {
        use self::Expr::*;

        let me = expr_lift_spaces(parens, buf.text.bump(), self);

        if !me.before.is_empty() {
            format_spaces(buf, me.before, newlines, indent);
        }

        match &me.item {
            SpaceBefore(_sub_expr, _spaces) | SpaceAfter(_sub_expr, _spaces) => unreachable!(),
            ParensAround(sub_expr) => {
                if parens == Parens::NotNeeded && !sub_expr_requests_parens(sub_expr) {
                    sub_expr.format_with_options(buf, Parens::NotNeeded, newlines, indent);
                } else {
                    fmt_parens(sub_expr, buf, indent);
                }
            }
            Str(literal) => {
                fmt_str_literal(buf, *literal, indent);
            }
            Var {
                module_name,
                ident,
                shortcut,
            } => {
                if shortcut.is_none() {
                    buf.indent(indent);
                    if !module_name.is_empty() {
                        buf.push_str(module_name);
                        buf.push('.');
                    }
                    buf.push_str(ident);
                } else {
                    // if we reach this place and were not interrupted by the `RecordAccess` or `TupleAccess` which skips its var completely,
                    // then it means we format this kind of identity function `\.` where dot means the var identifier
                    buf.push('.');
                }
            }
            Underscore(name) => {
                buf.indent(indent);
                buf.push('_');
                buf.push_str(name);
            }
            Crash => {
                buf.indent(indent);
                buf.push_str("crash");
            }
            Try => {
                buf.indent(indent);
                buf.push_str("try");
            }
            Apply(loc_expr, loc_args, _) => {
                let apply_needs_parens = parens == Parens::InApply;

                if apply_needs_parens && !loc_args.is_empty() {
<<<<<<< HEAD
                    buf.push('(');
                }

                // should_reflow_outdentable, aka should we transform this:
                //
                // ```
                // foo bar
                //   [
                //     1,
                //     2,
                //   ]
                // ```
                //
                // Into this:
                //
                // ```
                // foo bar [
                //   1,
                //   2,
                // ]
                // ```
                let should_reflow_outdentable = loc_expr.extract_spaces().after.is_empty()
                    && except_last(loc_args).all(|a| !a.is_multiline())
                    && loc_args
                        .last()
                        .map(|a| {
                            a.extract_spaces().item.is_multiline()
                                && matches!(
                                    a.value.extract_spaces().item,
                                    Expr::Tuple(_) | Expr::List(_) | Expr::Record(_)
                                )
                                && a.extract_spaces().before == [CommentOrNewline::Newline]
                        })
                        .unwrap_or_default();

                let needs_indent = !should_reflow_outdentable
                    && (!loc_expr.extract_spaces().after.is_empty()
                        || except_last(loc_args).any(|a| a.is_multiline())
                        || loc_args
                            .last()
                            .map(|a| {
                                a.is_multiline()
                                    && (!a.extract_spaces().before.is_empty()
                                        || !is_outdentable(&a.value))
                            })
                            .unwrap_or_default());

                let mut arg_indent = if needs_indent {
                    indent + INDENT
                } else {
                    indent
                };

                let expr_needs_parens =
                    matches!(loc_expr.value.extract_spaces().item, Expr::Closure(..))
                        && !loc_args.is_empty();

                if expr_needs_parens {
                    buf.push('(');
                }

                loc_expr.format_with_options(buf, Parens::InApply, Newlines::Yes, indent);

                if expr_needs_parens {
                    buf.indent(indent);
                    buf.push(')');
                }

                let real_indent = buf.get_real_indent_in_text();
                if real_indent < arg_indent && real_indent + INDENT < arg_indent {
                    arg_indent = real_indent + INDENT
                }

                for loc_arg in loc_args.iter() {
                    if should_reflow_outdentable {
                        buf.spaces(1);

                        // Ignore any comments+newlines before/after.
                        // We checked above that there's only a single newline before the last arg,
                        // which we're intentionally ignoring.

                        let arg = loc_arg.extract_spaces();
                        arg.item.format_with_options(
                            buf,
                            Parens::InApply,
                            Newlines::Yes,
                            arg_indent,
                        );
                    } else if needs_indent {
                        let arg = loc_arg.extract_spaces();
                        fmt_spaces(buf, arg.before.iter(), arg_indent);
                        buf.ensure_ends_with_newline();
                        arg.item.format_with_options(
                            buf,
                            Parens::InApply,
                            Newlines::Yes,
                            arg_indent,
                        );
                        fmt_spaces(buf, arg.after.iter(), arg_indent);
                    } else {
                        buf.spaces(1);
                        loc_arg.format_with_options(
                            buf,
                            Parens::InApply,
                            Newlines::Yes,
                            arg_indent,
                        );
                    }
                }

                if apply_needs_parens && !loc_args.is_empty() {
                    buf.push(')');
=======
                    fmt_parens(self, buf, indent);
                } else {
                    fmt_apply(loc_expr, loc_args, indent, buf);
>>>>>>> 7c3b8292
                }
            }
            &Num(string) => {
                buf.indent(indent);
                buf.push_str(string);
            }
            &Float(string) => {
                buf.indent(indent);
                buf.push_str(string);
            }
            Tag(string) | OpaqueRef(string) => {
                buf.indent(indent);
                buf.push_str(string)
            }
            SingleQuote(string) => {
                buf.indent(indent);
                format_sq_literal(buf, string);
            }
            &NonBase10Int {
                base,
                string,
                is_negative,
            } => {
                buf.indent(indent);
                if is_negative {
                    buf.push('-');
                }

                match base {
                    Base::Hex => buf.push_str("0x"),
                    Base::Octal => buf.push_str("0o"),
                    Base::Binary => buf.push_str("0b"),
                    Base::Decimal => { /* nothing */ }
                }

                buf.push_str(string);
            }
            Record(fields) => {
                fmt_record_like(
                    buf,
                    None,
                    *fields,
                    indent,
                    format_assigned_field_multiline,
                    assigned_field_to_space_before,
                );
            }
            RecordUpdate { update, fields } => {
                fmt_record_like(
                    buf,
                    Some(RecordPrefix::Update(update)),
                    *fields,
                    indent,
                    format_assigned_field_multiline,
                    assigned_field_to_space_before,
                );
            }
            RecordBuilder { mapper, fields } => {
                fmt_record_like(
                    buf,
                    Some(RecordPrefix::Mapper(mapper)),
                    *fields,
                    indent,
                    format_assigned_field_multiline,
                    assigned_field_to_space_before,
                );
            }
            Closure(loc_patterns, loc_body, shortcut) => {
                fmt_closure(buf, loc_patterns, loc_body, *shortcut, indent);
            }
            Backpassing(loc_patterns, loc_body, loc_ret) => {
                fmt_backpassing(buf, loc_patterns, loc_body, loc_ret, indent);
            }
            Defs(defs, ret) => {
                let defs_needs_parens = parens == Parens::InOperator || parens == Parens::InApply;

                if defs_needs_parens {
                    fmt_parens(self, buf, indent)
                } else {
                    // It should theoretically be impossible to *parse* an empty defs list.
                    // (Canonicalization can remove defs later, but that hasn't happened yet!)
                    debug_assert!(!defs.is_empty());

                    fmt_defs(buf, defs, indent);

                    match &ret.value {
                        SpaceBefore(sub_expr, spaces) => {
                            buf.spaces(1);
                            fmt_spaces(buf, spaces.iter(), indent);

                            buf.indent(indent);

                            sub_expr.format_with_options(
                                buf,
                                Parens::NotNeeded,
                                Newlines::Yes,
                                indent,
                            );
                        }
                        _ => {
                            buf.ensure_ends_with_newline();
                            buf.indent(indent);
                            // Even if there were no defs, which theoretically should never happen,
                            // still print the return value.
                            ret.format_with_options(buf, Parens::NotNeeded, Newlines::Yes, indent);
                        }
                    }
                }
            }
            Dbg => {
                buf.indent(indent);
                buf.push_str("dbg");
            }
            DbgStmt {
                first,
                extra_args,
                continuation,
            } => {
                fmt_dbg_stmt(buf, first, extra_args, continuation, parens, indent);
            }
            LowLevelDbg(_, _, _) => unreachable!(
                "LowLevelDbg should only exist after desugaring, not during formatting"
            ),
            Return(return_value, after_return) => {
                fmt_return(buf, return_value, after_return, parens, newlines, indent);
            }
            If {
                if_thens: branches,
                final_else,
                indented_else,
            } => {
                fmt_if(
                    buf,
                    branches,
                    final_else,
                    self.is_multiline(),
                    *indented_else,
                    indent,
                );
            }
<<<<<<< HEAD
            When(loc_condition, branches, shortcut) => {
                fmt_when(buf, loc_condition, branches, *shortcut, indent)
            }
            Tuple(items) => fmt_collection(buf, indent, Braces::Round, *items, Newlines::No),
            List(items) => fmt_collection(buf, indent, Braces::Square, *items, Newlines::No),
            BinOps(lefts, right) => fmt_binops(buf, lefts, right, indent, None),
=======
            When(loc_condition, branches) => fmt_when(buf, loc_condition, branches, indent),
            Tuple(items) => fmt_expr_collection(buf, indent, Braces::Round, *items, Newlines::No),
            List(items) => fmt_expr_collection(buf, indent, Braces::Square, *items, Newlines::No),
            BinOps(lefts, right) => fmt_binops(buf, lefts, right, indent),
>>>>>>> 7c3b8292
            UnaryOp(sub_expr, unary_op) => {
                buf.indent(indent);
                match &unary_op.value {
                    called_via::UnaryOp::Negate => {
                        buf.push('-');
                    }
                    called_via::UnaryOp::Not => {
                        buf.push('!');
                    }
                }

                let lifted = expr_lift_spaces(Parens::InOperator, buf.text.bump(), &sub_expr.value);

                let before_all_newlines = lifted.before.iter().all(|s| s.is_newline());

                let needs_newline = !before_all_newlines
                    || match &lifted.item {
                        Str(text) => is_str_multiline(text),
                        _ => false,
                    };

                let needs_parens = (needs_newline
                    && matches!(unary_op.value, called_via::UnaryOp::Negate))
                    || matches!(
                        lifted.item,
                        Expr::Apply(..) | Expr::BinOps(..) | Expr::Defs(..)
                    )
                    || (matches!(unary_op.value, called_via::UnaryOp::Negate)
                        && requires_space_after_unary(&lifted.item));

                if needs_parens {
                    // Unary negation can't be followed by whitespace (which is what a newline is) - so
                    // we need to wrap the negated value in parens.
                    fmt_parens(&sub_expr.value, buf, indent);
                } else {
                    if matches!(unary_op.value, called_via::UnaryOp::Not)
                        && requires_space_after_unary(&lifted.item)
                    {
                        // If the subexpression is an accessor function, we need to add a space,
                        // since `!.foo` doesn't parse. Yes, this wouldn't be valid anyway,
                        // but the formatter needs to be able to format invalid code.
                        buf.spaces(1);
                    }

                    let inner_indent = if needs_newline {
                        indent + INDENT
                    } else {
                        indent
                    };

                    let inner_parens = if needs_parens {
                        Parens::NotNeeded
                    } else {
                        Parens::InApply
                    };

                    if !before_all_newlines {
                        format_spaces(buf, lifted.before, newlines, inner_indent);
                    }
                    lifted
                        .item
                        .format_with_options(buf, inner_parens, newlines, inner_indent);
                    format_spaces(buf, lifted.after, newlines, inner_indent);
                }
            }
            AccessorFunction(key) => {
                buf.indent(indent);
                buf.push('.');
                match key {
                    Accessor::RecordField(key) => buf.push_str(key),
                    Accessor::TupleIndex(key) => buf.push_str(key),
                }
            }
            RecordUpdater(key) => {
                buf.indent(indent);
                buf.push('&');
                buf.push_str(key);
            }
            RecordAccess(expr, key, shortcut) => {
                if shortcut.is_none() {
                    expr.format_with_options(buf, Parens::InApply, Newlines::Yes, indent);
                }
                buf.push('.');
                buf.push_str(key);
            }
            TupleAccess(expr, key, shortcut) => {
                if shortcut.is_none() {
                    expr.format_with_options(buf, Parens::InApply, Newlines::Yes, indent);
                }
                buf.push('.');
                buf.push_str(key);
            }
            TrySuffix { expr, target } => {
                expr.format_with_options(buf, Parens::InApply, Newlines::Yes, indent);
                match target {
                    TryTarget::Task => buf.push('!'),
                    TryTarget::Result => buf.push('?'),
                }
            }
            MalformedIdent(str, _) => {
                buf.indent(indent);
                buf.push_str(str)
            }
            MalformedSuffixed(loc_expr) => {
                buf.indent(indent);
                loc_expr.format_with_options(buf, parens, newlines, indent);
            }
            PrecedenceConflict { .. } => {}
            EmptyRecordBuilder { .. } => {}
            SingleFieldRecordBuilder { .. } => {}
            OptionalFieldInRecordBuilder(_, _) => {}
        }

        if !me.after.is_empty() {
            format_spaces(buf, me.after, newlines, indent);
        }
    }
}

pub fn expr_is_multiline(me: &Expr<'_>, comments_only: bool) -> bool {
    match me {
        // Return whether these spaces contain any Newlines
        Expr::SpaceBefore(sub_expr, spaces) | Expr::SpaceAfter(sub_expr, spaces) => {
            debug_assert!(!spaces.is_empty());

            if comments_only {
                spaces.iter().any(|s| s.is_comment()) || expr_is_multiline(sub_expr, comments_only)
            } else {
                true
            }
        }

        Expr::MalformedSuffixed(loc_expr) => expr_is_multiline(&loc_expr.value, comments_only),

        // These expressions never have newlines
        Expr::Float(..)
        | Expr::Num(..)
        | Expr::NonBase10Int { .. }
        | Expr::SingleQuote(_)
        | Expr::AccessorFunction(_)
        | Expr::RecordUpdater(_)
        | Expr::Var { .. }
        | Expr::Underscore { .. }
        | Expr::MalformedIdent(_, _)
        | Expr::Tag(_)
        | Expr::OpaqueRef(_)
        | Expr::Crash
        | Expr::Dbg
        | Expr::Try => false,

        Expr::RecordAccess(inner, _)
        | Expr::TupleAccess(inner, _)
        | Expr::TrySuffix { expr: inner, .. } => expr_is_multiline(inner, comments_only),

        // These expressions always have newlines
        Expr::Defs(_, _) | Expr::When(_, _) => true,

        Expr::List(items) => is_collection_multiline(items),

        Expr::Str(literal) => is_str_multiline(literal),
        Expr::Apply(loc_expr, args, _) => {
            expr_is_multiline(&loc_expr.value, comments_only)
                || args
                    .iter()
                    .any(|loc_arg| expr_is_multiline(&loc_arg.value, comments_only))
        }

        Expr::DbgStmt {
            first: condition, ..
        } => expr_is_multiline(&condition.value, comments_only),
        Expr::LowLevelDbg(_, _, _) => {
            unreachable!("LowLevelDbg should only exist after desugaring, not during formatting")
        }
        Expr::Return(_return_value, _after_return) => true,

        Expr::If {
            if_thens: branches,
            final_else,
            ..
        } => {
            expr_is_multiline(&final_else.value, comments_only)
                || branches.iter().any(|(c, t)| {
                    expr_is_multiline(&c.value, comments_only)
                        || expr_is_multiline(&t.value, comments_only)
                })
        }

        Expr::BinOps(lefts, loc_right) => {
            lefts
                .iter()
                .any(|(loc_expr, _)| expr_is_multiline(&loc_expr.value, comments_only))
                || expr_is_multiline(&loc_right.value, comments_only)
        }

        Expr::UnaryOp(loc_subexpr, _)
        | Expr::PrecedenceConflict(roc_parse::ast::PrecedenceConflict {
            expr: loc_subexpr, ..
        })
        | Expr::EmptyRecordBuilder(loc_subexpr)
        | Expr::SingleFieldRecordBuilder(loc_subexpr)
        | Expr::OptionalFieldInRecordBuilder(_, loc_subexpr) => {
            expr_is_multiline(&loc_subexpr.value, comments_only)
        }

        Expr::ParensAround(subexpr) => expr_is_multiline(subexpr, comments_only),

        Expr::Closure(loc_patterns, loc_body) => {
            // check the body first because it's more likely to be multiline
            expr_is_multiline(&loc_body.value, comments_only)
                || loc_patterns
                    .iter()
                    .any(|loc_pattern| loc_pattern.value.is_multiline())
        }
        Expr::Backpassing(loc_patterns, loc_body, loc_ret) => {
            // check the body first because it's more likely to be multiline
            expr_is_multiline(&loc_body.value, comments_only)
                || expr_is_multiline(&loc_ret.value, comments_only)
                || loc_patterns
                    .iter()
                    .any(|loc_pattern| loc_pattern.value.is_multiline())
        }

        Expr::Record(fields) => is_collection_multiline(fields),
        Expr::Tuple(fields) => is_collection_multiline(fields),
        Expr::RecordUpdate { fields, .. } => is_collection_multiline(fields),
        Expr::RecordBuilder { fields, .. } => is_collection_multiline(fields),
    }
}

fn lower<'a, 'b: 'a>(arena: &'b Bump, lifted: Spaces<'b, Expr<'b>>) -> Expr<'b> {
    if lifted.before.is_empty() && lifted.after.is_empty() {
        return lifted.item;
    }
    if lifted.before.is_empty() {
        return Expr::SpaceAfter(arena.alloc(lifted.item), lifted.after);
    }
    if lifted.after.is_empty() {
        return Expr::SpaceBefore(arena.alloc(lifted.item), lifted.before);
    }
    Expr::SpaceBefore(
        arena.alloc(Expr::SpaceAfter(arena.alloc(lifted.item), lifted.after)),
        lifted.before,
    )
}

fn fmt_expr_collection(
    buf: &mut Buf<'_>,
    indent: u16,
    braces: Braces,
    items: Collection<'_, &Loc<Expr<'_>>>,
    newlines: Newlines,
) {
    let arena = buf.text.bump();
    let mut new_items: Vec<'_, &Expr<'_>> = Vec::with_capacity_in(items.len(), arena);

    let mut last_after: &[CommentOrNewline<'_>] = &[];

    for item in items.items {
        let mut lifted = expr_lift_spaces(Parens::InCollection, arena, &item.value);
        lifted.before = merge_spaces_conservative(arena, last_after, lifted.before);
        last_after = lifted.after;
        lifted.after = &[];
        new_items.push(arena.alloc(lower(arena, lifted)));
    }

    let final_comments = merge_spaces_conservative(arena, last_after, items.final_comments());

    let new_items =
        Collection::with_items_and_comments(arena, new_items.into_bump_slice(), final_comments);

    fmt_collection(buf, indent, braces, new_items, newlines)
}

fn requires_space_after_unary(item: &Expr<'_>) -> bool {
    match item {
        Expr::AccessorFunction(_) | Expr::UnaryOp(..) => true,
        Expr::Num(text) | Expr::Float(text) => text.starts_with('-'),
        Expr::NonBase10Int {
            string: _,
            base: _,
            is_negative,
        } => *is_negative,
        Expr::RecordUpdater(..) => true,
        Expr::Apply(inner, _, _) => requires_space_after_unary(&inner.value),
        Expr::TrySuffix { target: _, expr } => requires_space_after_unary(expr),
        Expr::SpaceAfter(inner, _) | Expr::SpaceBefore(inner, _) => {
            requires_space_after_unary(inner)
        }
        _ => false,
    }
}

fn fmt_apply(
    loc_expr: &Loc<Expr<'_>>,
    loc_args: &[&Loc<Expr<'_>>],
    indent: u16,
    buf: &mut Buf<'_>,
) {
    // should_reflow_outdentable, aka should we transform this:
    //
    // ```
    // foo bar
    //   [
    //     1,
    //     2,
    //   ]
    // ```
    //
    // Into this:
    //
    // ```
    // foo bar [
    //   1,
    //   2,
    // ]
    // ```
    let should_reflow_outdentable = loc_expr.extract_spaces().after.is_empty()
        && except_last(loc_args).all(|a| !a.is_multiline())
        && loc_args
            .last()
            .map(|a| {
                a.extract_spaces().item.is_multiline()
                    && is_outdentable_collection(&a.value.extract_spaces().item)
                    && (a.extract_spaces().before == [CommentOrNewline::Newline]
                        || a.extract_spaces().before.is_empty())
            })
            .unwrap_or_default();

    let needs_indent = !should_reflow_outdentable
        && (!loc_expr.extract_spaces().after.is_empty()
            || except_last(loc_args).any(|a| a.is_multiline())
            || loc_expr.is_multiline()
            || loc_args
                .last()
                .map(|a| {
                    a.is_multiline()
                        && (!a.extract_spaces().before.is_empty() || !is_outdentable(&a.value))
                })
                .unwrap_or_default());

    let arg_indent = if needs_indent {
        indent + INDENT
    } else {
        indent
    };

    let expr_needs_parens = (expr_ends_in_closure(&loc_expr.value) && !loc_args.is_empty())
        || expr_needs_parens_in_apply(&loc_expr.value);

    if expr_needs_parens {
        fmt_parens(&loc_expr.value, buf, indent);
    } else {
        loc_expr.format_with_options(buf, Parens::InApply, Newlines::Yes, indent);
    }

    for loc_arg in loc_args.iter() {
        if should_reflow_outdentable {
            buf.spaces(1);

            // Ignore any comments+newlines before/after.
            // We checked above that there's only a single newline before the last arg,
            // which we're intentionally ignoring.

            let arg = loc_arg.extract_spaces();
            arg.item
                .format_with_options(buf, Parens::InApply, Newlines::Yes, arg_indent);
        } else if needs_indent {
            let arg = loc_arg.extract_spaces();
            fmt_spaces(buf, arg.before.iter(), arg_indent);
            buf.ensure_ends_with_newline();
            arg.item
                .format_with_options(buf, Parens::InApply, Newlines::Yes, arg_indent);
            fmt_spaces(buf, arg.after.iter(), arg_indent);
        } else {
            buf.spaces(1);
            loc_arg.format_with_options(buf, Parens::InApply, Newlines::Yes, arg_indent);
        }
    }
}

fn expr_needs_parens_in_apply(expr: &Expr<'_>) -> bool {
    match expr {
        Expr::SpaceBefore(inner, _) | Expr::SpaceAfter(inner, _) => {
            expr_needs_parens_in_apply(inner)
        }
        Expr::If { .. } | Expr::When(_, _) | Expr::Return(_, _) => true,
        _ => false,
    }
}

fn is_outdentable_collection(expr: &Expr<'_>) -> bool {
    match expr {
        Expr::Tuple(items) => is_collection_multiline(items),
        Expr::List(items) => is_collection_multiline(items),
        Expr::Record(items) => is_collection_multiline(items),
        _ => false,
    }
}

fn expr_ends_in_closure(expr: &Expr<'_>) -> bool {
    match expr.extract_spaces().item {
        Expr::Closure(..) => true,
        Expr::UnaryOp(expr, _) => expr_ends_in_closure(&expr.value),
        _ => false,
    }
}

fn fmt_parens(sub_expr: &Expr<'_>, buf: &mut Buf<'_>, indent: u16) {
    let should_add_newlines = match sub_expr {
        Expr::Closure(..) | Expr::SpaceBefore(..) | Expr::SpaceAfter(Expr::Closure(..), ..) => {
            false
        }
        _ => sub_expr.is_multiline(),
    };

    buf.indent(indent);
    buf.push('(');
    if should_add_newlines {
        buf.newline();
    }

    let next_indent = if starts_with_newline(sub_expr) || should_add_newlines {
        match sub_expr {
            Expr::Closure(..) | Expr::SpaceAfter(Expr::Closure(..), ..) => indent,
            _ => indent + INDENT,
        }
    } else {
        indent
    };

    sub_expr.format_with_options(buf, Parens::NotNeeded, Newlines::Yes, next_indent);

    if !matches!(sub_expr, Expr::SpaceAfter(..)) && should_add_newlines {
        buf.newline();
    }
    buf.indent(indent);
    buf.push(')');
}

pub fn is_str_multiline(literal: &StrLiteral) -> bool {
    use roc_parse::ast::StrLiteral::*;

    match literal {
        PlainLine(string) => {
            // When a PlainLine contains '\n' or '"', format as a block string
            string.contains('"') || string.contains('\n')
        }
        Line(_) => {
            // If this had any newlines, it'd have parsed as Block.
            false
        }
        Block(_) => {
            // Block strings are always formatted on multiple lines,
            // even if the string is only a single line.
            true
        }
    }
}

fn needs_unicode_escape(ch: char) -> bool {
    matches!(ch, '\u{0000}'..='\u{001f}' | '\u{007f}'..='\u{009f}')
}

pub(crate) fn format_sq_literal(buf: &mut Buf, s: &str) {
    buf.push('\'');
    for c in s.chars() {
        if c == '"' {
            buf.push_char_literal('"')
        } else {
            match c {
                '"' => buf.push_str("\""),
                '\'' => buf.push_str("\\\'"),
                '\t' => buf.push_str("\\t"),
                '\r' => buf.push_str("\\r"),
                '\n' => buf.push_str("\\n"),
                '\\' => buf.push_str("\\\\"),
                _ => {
                    if needs_unicode_escape(c) {
                        buf.push_str(&format!("\\u({:x})", c as u32))
                    } else {
                        buf.push_char_literal(c)
                    }
                }
            }
        }
    }
    buf.push('\'');
}

fn is_outdentable(expr: &Expr) -> bool {
    matches!(
        expr.extract_spaces().item,
        Expr::Tuple(_) | Expr::List(_) | Expr::Record(_) | Expr::Closure(..)
    )
}

fn starts_with_newline(expr: &Expr) -> bool {
    use roc_parse::ast::Expr::*;

    match expr {
        SpaceBefore(_, comment_or_newline) => {
            matches!(comment_or_newline.first(), Some(CommentOrNewline::Newline))
        }
        _ => false,
    }
}

fn fmt_str_body(body: &str, buf: &mut Buf) {
    for c in body.chars() {
        match c {
            // Format blank characters as unicode escapes
            '\u{200a}' => buf.push_str("\\u(200a)"),
            '\u{200b}' => buf.push_str("\\u(200b)"),
            '\u{200c}' => buf.push_str("\\u(200c)"),
            '\u{feff}' => buf.push_str("\\u(feff)"),
            // Don't change anything else in the string
            ' ' => buf.push_str_allow_spaces(" "),
            '\n' => buf.push_str_allow_spaces("\n"),
            _ => buf.push(c),
        }
    }
}

fn format_str_segment(seg: &StrSegment, buf: &mut Buf, indent: u16) {
    use StrSegment::*;

    match seg {
        Plaintext(string) => {
            // Lines in block strings will end with Plaintext ending in "\n" to indicate
            // a line break in the input string
            match string.strip_suffix('\n') {
                Some(string_without_newline) => {
                    fmt_str_body(string_without_newline, buf);
                    buf.newline();
                }
                None => fmt_str_body(string, buf),
            }
        }
        Unicode(loc_str) => {
            buf.push_str("\\u(");
            buf.push_str(loc_str.value); // e.g. "00A0" in "\u(00A0)"
            buf.push(')');
        }
        EscapedChar(escaped) => {
            buf.push('\\');
            buf.push(escaped.to_parsed_char());
        }
        Interpolated(loc_expr) => {
            buf.push_str("$(");
            // e.g. (name) in "Hi, $(name)!"
            loc_expr.value.format_with_options(
                buf,
                Parens::NotNeeded, // We already printed parens!
                Newlines::No,      // Interpolations can never have newlines
                indent,
            );
            buf.push(')');
        }
    }
}

fn push_op(buf: &mut Buf, op: BinOp) {
    match op {
        called_via::BinOp::Caret => buf.push('^'),
        called_via::BinOp::Star => buf.push('*'),
        called_via::BinOp::Slash => buf.push('/'),
        called_via::BinOp::DoubleSlash => buf.push_str("//"),
        called_via::BinOp::Percent => buf.push('%'),
        called_via::BinOp::Plus => buf.push('+'),
        called_via::BinOp::Minus => buf.push('-'),
        called_via::BinOp::Equals => buf.push_str("=="),
        called_via::BinOp::NotEquals => buf.push_str("!="),
        called_via::BinOp::LessThan => buf.push('<'),
        called_via::BinOp::GreaterThan => buf.push('>'),
        called_via::BinOp::LessThanOrEq => buf.push_str("<="),
        called_via::BinOp::GreaterThanOrEq => buf.push_str(">="),
        called_via::BinOp::And => buf.push_str("&&"),
        called_via::BinOp::Or => buf.push_str("||"),
        called_via::BinOp::Pizza => buf.push_str("|>"),
        called_via::BinOp::When => buf.push_str("~"),
    }
}

pub fn fmt_str_literal(buf: &mut Buf, literal: StrLiteral, indent: u16) {
    use roc_parse::ast::StrLiteral::*;

    match literal {
        PlainLine(string) => {
            // When a PlainLine contains '\n' or '"', format as a block string
            if string.contains('"') || string.contains('\n') {
                buf.ensure_ends_with_newline();
                buf.indent(indent);
                buf.push_str("\"\"\"");
                buf.push_newline_literal();
                for line in string.split('\n') {
                    buf.indent(indent);
                    fmt_str_body(line, buf);
                    buf.push_newline_literal();
                }
                buf.indent(indent);
                buf.push_str("\"\"\"");
            } else {
                buf.indent(indent);
                buf.push('"');
                fmt_str_body(string, buf);
                buf.push('"');
            };
        }
        Line(segments) => {
            buf.indent(indent);
            buf.push('"');
            for seg in segments.iter() {
                format_str_segment(seg, buf, 0)
            }
            buf.push('"');
        }
        Block(lines) => {
            // Block strings will always be formatted with """ on new lines
            buf.ensure_ends_with_newline();
            buf.indent(indent);
            buf.push_str("\"\"\"");
            buf.push_newline_literal();

            for segments in lines.iter() {
                for seg in segments.iter() {
                    // only add indent if the line isn't empty
                    if *seg != StrSegment::Plaintext("\n") {
                        buf.indent(indent);
                        format_str_segment(seg, buf, indent);
                    } else {
                        buf.push_newline_literal();
                    }
                }

                buf.push_newline_literal();
            }
            buf.indent(indent);
            buf.push_str("\"\"\"");
        }
    }
}

pub fn expr_lift_and_lower<'a, 'b: 'a>(
    _parens: Parens,
    arena: &'a Bump,
    expr: &Expr<'b>,
) -> Expr<'a> {
    lower(arena, expr_lift_spaces(Parens::NotNeeded, arena, expr))
}

pub fn expr_lift_spaces<'a, 'b: 'a>(
    parens: Parens,
    arena: &'a Bump,
    expr: &Expr<'b>,
) -> Spaces<'a, Expr<'a>> {
    match expr {
        Expr::Apply(func, args, called_via) => {
            let func_lifted = expr_lift_spaces(Parens::InApply, arena, &func.value);
            let args = arena.alloc_slice_copy(args);
            if let Some(last) = args.last_mut() {
                let last_lifted = expr_lift_spaces(Parens::InApply, arena, &last.value);
                if last_lifted.before.is_empty() {
                    *last = arena.alloc(Loc::at(last.region, last_lifted.item));
                } else {
                    *last = arena.alloc(Loc::at(
                        last.region,
                        Expr::SpaceBefore(arena.alloc(last_lifted.item), last_lifted.before),
                    ));
                }

                let func_fixed = if func_lifted.after.is_empty() {
                    func_lifted.item
                } else {
                    Expr::SpaceAfter(arena.alloc(func_lifted.item), func_lifted.after)
                };

                Spaces {
                    before: func_lifted.before,
                    item: Expr::Apply(
                        arena.alloc(Loc::at(func.region, func_fixed)),
                        args,
                        *called_via,
                    ),
                    after: last_lifted.after,
                }
            } else {
                Spaces {
                    before: func_lifted.before,
                    item: Expr::Apply(
                        arena.alloc(Loc::at(func.region, func_lifted.item)),
                        args,
                        *called_via,
                    ),
                    after: func_lifted.after,
                }
            }
        }
        Expr::Defs(defs, final_expr) => {
            let mut defs = (*defs).clone();
            let mut before: &[CommentOrNewline] = &[];
            if let Some(spaces_range) = defs.space_before.first_mut() {
                if !spaces_range.is_empty() {
                    before = &defs.spaces[spaces_range.indices()];
                    *spaces_range = Slice::empty();
                }
            }

            let inner_before = match defs.tags[0].split() {
                Ok(_td) => &[],
                Err(vd) => {
                    let lifted = valdef_lift_spaces_before(arena, defs.value_defs[vd.index()]);
                    defs.value_defs[vd.index()] = lifted.item;
                    lifted.before
                }
            };

            let final_expr_lifted = expr_lift_spaces(Parens::NotNeeded, arena, &final_expr.value);

            let new_final_expr = if final_expr_lifted.before.is_empty() {
                final_expr_lifted.item
            } else {
                Expr::SpaceBefore(
                    arena.alloc(final_expr_lifted.item),
                    final_expr_lifted.before,
                )
            };

            let before = merge_spaces(arena, arena.alloc_slice_copy(before), inner_before);

            let mut item = Expr::Defs(
                arena.alloc(defs),
                arena.alloc(Loc::at(final_expr.region, new_final_expr)),
            );

            if parens == Parens::InCollection {
                item = Expr::ParensAround(arena.alloc(item));
            }

            Spaces {
                before,
                item,
                after: final_expr_lifted.after,
            }
        }
        Expr::SpaceBefore(expr, spaces) => {
            let mut inner = expr_lift_spaces(parens, arena, expr);
            inner.before = merge_spaces_conservative(arena, spaces, inner.before);
            inner
        }
        Expr::SpaceAfter(expr, spaces) => {
            let mut inner = expr_lift_spaces(parens, arena, expr);
            inner.after = merge_spaces_conservative(arena, inner.after, spaces);
            inner
        }
        Expr::ParensAround(inner) => {
            if (parens == Parens::NotNeeded || parens == Parens::InCollection)
                && !sub_expr_requests_parens(inner)
            {
                expr_lift_spaces(Parens::NotNeeded, arena, inner)
            } else {
                Spaces {
                    before: &[],
                    item: *expr,
                    after: &[],
                }
            }
        }
        _ => Spaces {
            before: &[],
            item: *expr,
            after: &[],
        },
    }
}

pub fn expr_lift_spaces_before<'a, 'b: 'a>(
    parens: Parens,
    arena: &'a Bump,
    expr: &Expr<'b>,
) -> SpacesBefore<'a, Expr<'a>> {
    let lifted = expr_lift_spaces(parens, arena, expr);
    SpacesBefore {
        before: lifted.before,
        item: lifted.item.maybe_after(arena, lifted.after),
    }
}

pub fn expr_lift_spaces_after<'a, 'b: 'a>(
    parens: Parens,
    arena: &'a Bump,
    expr: &Expr<'b>,
) -> SpacesAfter<'a, Expr<'a>> {
    let lifted = expr_lift_spaces(parens, arena, expr);
    SpacesAfter {
        item: lifted.item.maybe_before(arena, lifted.before),
        after: lifted.after,
    }
}

pub fn merge_spaces_conservative<'a>(
    arena: &'a Bump,
    a: &'a [CommentOrNewline<'a>],
    b: &'a [CommentOrNewline<'a>],
) -> &'a [CommentOrNewline<'a>] {
    if a.is_empty() {
        b
    } else if b.is_empty() {
        a
    } else {
        let mut merged = Vec::with_capacity_in(a.len() + b.len(), arena);
        merged.extend_from_slice(a);
        let mut it = b.iter();
        for item in it.by_ref() {
            if item.is_comment() {
                merged.push(*item);
                break;
            }
        }
        merged.extend(it);
        merged.into_bump_slice()
    }
}

fn fmt_binops<'a>(
    buf: &mut Buf,
    lefts: &'a [(Loc<Expr<'a>>, Loc<BinOp>)],
<<<<<<< HEAD
    right: &'a Loc<Expr<'a>>,
=======
    loc_right_side: &'a Loc<Expr<'a>>,
>>>>>>> 7c3b8292
    indent: u16,
    closure_shortcut: Option<ClosureShortcut>,
) {
<<<<<<< HEAD
    let is_multiline =
        right.value.is_multiline() || lefts.iter().any(|(expr, _)| expr.value.is_multiline());

    let is_any_suffixed = is_expr_suffixed(&right.value)
        || lefts.iter().any(|(left, _)| is_expr_suffixed(&left.value));

    // we only want to indent the remaining lines if this is a suffixed expression.
    let mut is_first = is_any_suffixed;
    let mut adjusted_indent = indent;
    if closure_shortcut.is_some() {
        // set the additional closure body indent from the start
        adjusted_indent += INDENT;
    }

    let mut skip = closure_shortcut == Some(ClosureShortcut::BinOp);
    for (left, loc_binop) in lefts {
        if !skip {
            left.format_with_options(buf, Parens::InOperator, Newlines::No, adjusted_indent);
            if is_first {
                adjusted_indent += INDENT;
                is_first = false;
            }

            // indent the remaining lines, but only if the expression is suffixed.
            if is_multiline {
                buf.ensure_ends_with_newline();
                buf.indent(adjusted_indent);
            } else {
                buf.spaces(1);
            }
            skip = false;
        } else if is_first {
            adjusted_indent += INDENT;
            is_first = false;
        }
        push_op(buf, loc_binop.value);
        buf.spaces(1);
    }

    right.format_with_options(buf, Parens::InOperator, Newlines::Yes, adjusted_indent);
=======
    let is_multiline = loc_right_side.value.is_multiline()
        || lefts.iter().any(|(expr, _)| expr.value.is_multiline());

    for (loc_left_side, loc_binop) in lefts {
        let binop = loc_binop.value;

        let lifted_left_side =
            expr_lift_spaces(Parens::InOperator, buf.text.bump(), &loc_left_side.value);
        format_spaces(buf, lifted_left_side.before, Newlines::Yes, indent);

        let need_parens = matches!(lifted_left_side.item, Expr::BinOps(..))
            || starts_with_unary_minus(lifted_left_side.item);

        if need_parens {
            fmt_parens(&lifted_left_side.item, buf, indent);
        } else {
            lifted_left_side.item.format_with_options(
                buf,
                Parens::InOperator,
                Newlines::Yes,
                indent,
            );
        }

        format_spaces(buf, lifted_left_side.after, Newlines::Yes, indent);

        if is_multiline {
            buf.ensure_ends_with_newline();
            buf.indent(indent);
        } else {
            buf.spaces(1);
        }

        push_op(buf, binop);

        buf.spaces(1);
    }

    let lifted_right_side =
        expr_lift_spaces(Parens::InOperator, buf.text.bump(), &loc_right_side.value);
    format_spaces(buf, lifted_right_side.before, Newlines::Yes, indent);

    let need_parens = matches!(lifted_right_side.item, Expr::BinOps(..))
        || starts_with_unary_minus(lifted_right_side.item);

    if need_parens {
        fmt_parens(&lifted_right_side.item, buf, indent);
    } else {
        lifted_right_side
            .item
            .format_with_options(buf, Parens::InOperator, Newlines::Yes, indent);
    }

    format_spaces(buf, lifted_right_side.after, Newlines::Yes, indent);
>>>>>>> 7c3b8292
}

fn starts_with_unary_minus(item: Expr<'_>) -> bool {
    match item {
        Expr::UnaryOp(
            _,
            Loc {
                value: UnaryOp::Negate,
                ..
            },
        ) => true,
        Expr::SpaceAfter(expr, _) | Expr::SpaceBefore(expr, _) => starts_with_unary_minus(*expr),
        Expr::Apply(expr, _args, _) => starts_with_unary_minus(expr.value),
        Expr::BinOps(lefts, _right) => lefts
            .first()
            .map_or(false, |(expr, _)| starts_with_unary_minus(expr.value)),
        _ => false,
    }
}

pub fn format_spaces(buf: &mut Buf, spaces: &[CommentOrNewline], newlines: Newlines, indent: u16) {
    match newlines {
        Newlines::Yes => {
            fmt_spaces(buf, spaces.iter(), indent);
        }
        Newlines::No => {
            fmt_comments_only(buf, spaces.iter(), NewlineAt::Bottom, indent);
        }
    }
}

fn is_when_patterns_multiline(when_branch: &WhenBranch) -> bool {
    let patterns = when_branch.patterns;
    let (first_pattern, rest) = patterns.split_first().unwrap();

    let is_multiline_patterns = if let Some((last_pattern, inner_patterns)) = rest.split_last() {
        !first_pattern.value.extract_spaces().after.is_empty()
            || !last_pattern.value.extract_spaces().before.is_empty()
            || inner_patterns.iter().any(|p| {
                let spaces = p.value.extract_spaces();
                !spaces.before.is_empty() || !spaces.after.is_empty()
            })
    } else {
        false
    };

    is_multiline_patterns
}

fn fmt_when<'a>(
    buf: &mut Buf,
    loc_condition: &'a Loc<Expr<'a>>,
    branches: &[&'a WhenBranch<'a>],
    shortcut: Option<WhenShortcut>,
    indent: u16,
) {
    let is_multiline_condition = loc_condition.is_multiline();
    if shortcut.is_none() {
        buf.ensure_ends_with_newline();
        buf.indent(indent);
        buf.push_str("when");
    }

    if shortcut != Some(WhenShortcut::Closure) {
        if is_multiline_condition {
            let condition_indent = indent + INDENT;

            match &loc_condition.value {
                Expr::SpaceBefore(expr_below, spaces_above_expr) => {
                    fmt_comments_only(
                        buf,
                        spaces_above_expr.iter(),
                        NewlineAt::Top,
                        condition_indent,
                    );
                    buf.newline();
                    match &expr_below {
                        Expr::SpaceAfter(expr_above, spaces_below_expr) => {
                            // If any of the spaces is a newline, add a newline at the top.
                            // Otherwise leave it as just a comment.
                            let newline_at = if spaces_below_expr
                                .iter()
                                .any(|spaces| matches!(spaces, CommentOrNewline::Newline))
                            {
                                NewlineAt::Top
                            } else {
                                NewlineAt::None
                            };

                            expr_above.format(buf, condition_indent);
                            fmt_comments_only(
                                buf,
                                spaces_below_expr.iter(),
                                newline_at,
                                condition_indent,
                            );
                            buf.newline();
                        }
                        _ => {
                            expr_below.format(buf, condition_indent);
                        }
                    }
                }
                _ => {
                    buf.newline();
                    loc_condition.format(buf, condition_indent);
                    buf.newline();
                }
            }
            buf.indent(indent);
        } else {
            if shortcut.is_none() {
                // normal space after 'when', in other cases we don't have a 'when' and starting with the identifier
                buf.spaces(1);
            }
            loc_condition.format(buf, indent);
            buf.spaces(1);
        }
    }

    match shortcut {
        None => buf.push_str("is"),
        _ => buf.push_str("~"),
    }
    buf.newline();

    let mut prev_branch_was_multiline = false;

    for (branch_index, branch) in branches.iter().enumerate() {
        let expr = &branch.value;
        let patterns = &branch.patterns;
        let is_multiline_expr = expr.is_multiline();
        let is_multiline_patterns = is_when_patterns_multiline(branch);

        for (pattern_index, pattern) in patterns.iter().enumerate() {
            if pattern_index == 0 {
                match &pattern.value {
                    Pattern::SpaceBefore(sub_pattern, spaces) => {
                        let added_blank_line;

                        if branch_index > 0 // Never render newlines before the first branch.
                            && matches!(spaces.first(), Some(CommentOrNewline::Newline))
                        {
                            if prev_branch_was_multiline {
                                // Multiline branches always get a full blank line after them.
                                buf.ensure_ends_with_blank_line();
                                added_blank_line = true;
                            } else {
                                buf.ensure_ends_with_newline();
                                added_blank_line = false;
                            }
                        } else {
                            added_blank_line = false;
                        }

                        // Write comments (which may have been attached to the previous
                        // branch's expr, if there was a previous branch).
                        fmt_comments_only(buf, spaces.iter(), NewlineAt::Bottom, indent + INDENT);

                        if branch_index > 0 {
                            if prev_branch_was_multiline && !added_blank_line {
                                // Multiline branches always get a full blank line after them
                                // (which we may already have added before a comment).
                                buf.ensure_ends_with_blank_line();
                            } else {
                                buf.ensure_ends_with_newline();
                            }
                        }

                        fmt_pattern(buf, sub_pattern, indent + INDENT, Parens::NotNeeded);
                    }
                    other => {
                        if branch_index > 0 {
                            if prev_branch_was_multiline {
                                // Multiline branches always get a full blank line after them.
                                buf.ensure_ends_with_blank_line();
                            } else {
                                buf.ensure_ends_with_newline();
                            }
                        }

                        fmt_pattern(buf, other, indent + INDENT, Parens::NotNeeded);
                    }
                }
            } else {
                if is_multiline_patterns {
                    buf.ensure_ends_with_newline();
                    buf.indent(indent + INDENT);
                    buf.push('|');
                } else {
                    buf.push_str(" |");
                }

                buf.spaces(1);

                fmt_pattern(buf, &pattern.value, indent + INDENT, Parens::NotNeeded);
            }
        }

        if let Some(guard_expr) = &branch.guard {
            buf.push_str(" if");
            buf.spaces(1);
            guard_expr.format_with_options(buf, Parens::NotNeeded, Newlines::Yes, indent + INDENT);
        }

        buf.push_str(" ->");

        match expr.value {
            Expr::SpaceBefore(nested, spaces) => {
                fmt_spaces_no_blank_lines(buf, spaces.iter(), indent + (INDENT * 2));

                if is_multiline_expr {
                    buf.ensure_ends_with_newline();
                } else {
                    buf.spaces(1);
                }

                nested.format_with_options(
                    buf,
                    Parens::NotNeeded,
                    Newlines::Yes,
                    indent + 2 * INDENT,
                );
            }
            _ => {
                if is_multiline_expr {
                    buf.ensure_ends_with_newline();
                } else {
                    buf.spaces(1);
                }

                expr.format_with_options(
                    buf,
                    Parens::NotNeeded,
                    Newlines::Yes,
                    indent + 2 * INDENT,
                );
            }
        }

        prev_branch_was_multiline = is_multiline_expr || is_multiline_patterns;
    }
}

fn fmt_dbg_stmt<'a>(
    buf: &mut Buf,
    condition: &'a Loc<Expr<'a>>,
    extra_args: &'a [&'a Loc<Expr<'a>>],
    continuation: &'a Loc<Expr<'a>>,
    parens: Parens,
    indent: u16,
) {
    let mut args = Vec::with_capacity_in(extra_args.len() + 1, buf.text.bump());
    args.push(condition);
    args.extend_from_slice(extra_args);

    Expr::Apply(
        &Loc::at_zero(Expr::Dbg),
        args.into_bump_slice(),
        called_via::CalledVia::Space,
    )
    .format_with_options(buf, parens, Newlines::Yes, indent);

    // Always put a newline after the `dbg` line(s)
    buf.ensure_ends_with_newline();

    continuation.format(buf, indent);
}

fn fmt_return<'a>(
    buf: &mut Buf,
    return_value: &'a Loc<Expr<'a>>,
    after_return: &Option<&'a Loc<Expr<'a>>>,
    parens: Parens,
    newlines: Newlines,
    indent: u16,
) {
    buf.ensure_ends_with_newline();
    buf.indent(indent);
    buf.push_str(keyword::RETURN);

    if matches!(return_value.value.extract_spaces().item, Expr::Defs(..)) {
        buf.ensure_ends_with_newline();
    } else {
        buf.spaces(1);
    }

    let return_indent = if return_value.is_multiline() {
        indent + INDENT
    } else {
        indent
    };

    return_value.format_with_options(buf, parens, Newlines::No, return_indent);

    if let Some(after_return) = after_return {
        let lifted = expr_lift_spaces(Parens::NotNeeded, buf.text.bump(), &after_return.value);
        if lifted.before.is_empty() {
            buf.ensure_ends_with_newline();
        } else {
            fmt_spaces(buf, lifted.before.iter(), indent);
        }
        lifted
            .item
            .format_with_options(buf, parens, newlines, indent);
        fmt_spaces(buf, lifted.after.iter(), indent);
    } else if parens != Parens::NotNeeded {
        buf.ensure_ends_with_newline();
    }
}

fn fmt_if<'a>(
    buf: &mut Buf,
    branches: &'a [(Loc<Expr<'a>>, Loc<Expr<'a>>)],
    final_else: &'a Loc<Expr<'a>>,
    is_multiline: bool,
    indented_else: bool,
    indent: u16,
) {
    //    let is_multiline_then = loc_then.is_multiline();
    //    let is_multiline_else = final_else.is_multiline();
    //    let is_multiline_condition = loc_condition.is_multiline();
    //    let is_multiline = is_multiline_then || is_multiline_else || is_multiline_condition;

    let return_indent = if is_multiline {
        indent + INDENT
    } else {
        indent
    };

    for (i, (loc_condition, loc_then)) in branches.iter().enumerate() {
        let is_multiline_condition = loc_condition.is_multiline();

        buf.indent(indent);

        if i > 0 {
            buf.push_str("else");
            buf.spaces(1);
        }

        buf.push_str("if");

        if is_multiline_condition {
            match &loc_condition.value {
                Expr::SpaceBefore(expr_below, spaces_before_expr) => {
                    fmt_comments_only(
                        buf,
                        spaces_before_expr.iter(),
                        NewlineAt::Top,
                        return_indent,
                    );
                    buf.newline();

                    match &expr_below {
                        Expr::SpaceAfter(expr_above, spaces_after_expr) => {
                            expr_above.format(buf, return_indent);

                            // If any of the spaces is a newline, add a newline at the top.
                            // Otherwise leave it as just a comment.
                            let newline_at = if spaces_after_expr
                                .iter()
                                .any(|spaces| matches!(spaces, CommentOrNewline::Newline))
                            {
                                NewlineAt::Top
                            } else {
                                NewlineAt::None
                            };

                            fmt_comments_only(
                                buf,
                                spaces_after_expr.iter(),
                                newline_at,
                                return_indent,
                            );
                            buf.newline();
                        }

                        _ => {
                            expr_below.format(buf, return_indent);
                        }
                    }
                }

                Expr::SpaceAfter(expr_above, spaces_below_expr) => {
                    buf.newline();
                    expr_above.format(buf, return_indent);
                    fmt_comments_only(buf, spaces_below_expr.iter(), NewlineAt::Top, return_indent);
                    buf.newline();
                }

                _ => {
                    buf.newline();
                    loc_condition.format(buf, return_indent);
                    buf.newline();
                }
            }
            buf.indent(indent);
        } else {
            buf.spaces(1);
            loc_condition.format_with_options(buf, Parens::NotNeeded, Newlines::Yes, indent);
            buf.spaces(1);
        }

        buf.push_str("then");

        if is_multiline {
            match &loc_then.value {
                Expr::SpaceBefore(expr_below, spaces_below) => {
                    // we want exactly one newline, user-inserted extra newlines are ignored.
                    buf.newline();
                    fmt_comments_only(buf, spaces_below.iter(), NewlineAt::Bottom, return_indent);

                    match &expr_below {
                        Expr::SpaceAfter(expr_above, spaces_above) => {
                            expr_above.format(buf, return_indent);

                            // If any of the spaces is a newline, add a newline at the top.
                            // Otherwise leave it as just a comment.
                            let newline_at = if spaces_above
                                .iter()
                                .any(|spaces| matches!(spaces, CommentOrNewline::Newline))
                            {
                                NewlineAt::Top
                            } else {
                                NewlineAt::None
                            };

                            fmt_comments_only(buf, spaces_above.iter(), newline_at, return_indent);
                            buf.newline();
                        }

                        _ => {
                            expr_below.format(buf, return_indent);
                        }
                    }
                }
                _ => {
                    buf.newline();
                    loc_then.format(buf, return_indent);
                    buf.newline();
                }
            }
        } else {
            buf.push_str("");
            buf.spaces(1);
            loc_then.format(buf, return_indent);
        }
    }

    if indented_else {
        buf.indent(indent + INDENT);
        buf.push_str("else");
        buf.newline();
        buf.newline();
    } else if is_multiline {
        buf.indent(indent);
        buf.push_str("else");
        buf.newline();
    } else {
        buf.indent(indent);
        buf.push_str(" else");
        buf.spaces(1);
    }
    let indent = if indented_else { indent } else { return_indent };
    final_else.format(buf, indent);
}

fn fmt_closure<'a>(
    buf: &mut Buf,
    loc_patterns: &'a [Loc<Pattern<'a>>],
    loc_ret: &'a Loc<Expr<'a>>,
    closure_shortcut: Option<ClosureShortcut>,
    indent: u16,
) {
    use self::Expr::*;

    buf.indent(indent);
    buf.push('\\');

<<<<<<< HEAD
    let mut skip_arg = false;
    if closure_shortcut.is_some() {
        let shortcut_expr = if let UnaryOp(operand, _) = loc_ret.value {
            operand.value
        } else {
            loc_ret.value
        };

        match shortcut_expr {
            RecordAccess(..) | TupleAccess(..) | Var { .. } => {
                // skip formatting the arguments, and go to the body
                // the shortcut will be handled in respective expression in the body
                skip_arg = true;
            }
            BinOps(lefts, right) => {
                fmt_binops(buf, lefts, right, indent, closure_shortcut);
                return;
            }
            When(cond, branches, shortcut) => {
                match cond.value {
                    RecordAccess(..) | TupleAccess(..) => {
                        // pass WhenShortcut::BinOp here to keep the condition and delegate shortcut handling to the accessors in condition
                        fmt_when(buf, cond, branches, Some(WhenShortcut::BinOp), indent);
                    }
                    BinOps(lefts, right) => {
                        fmt_binops(buf, lefts, right, indent, closure_shortcut);
                        // space before the ` ~` operator
                        buf.spaces(1);
                        // set the closure shortcut to skip formatting the condition altogether, because it is done above
                        fmt_when(buf, cond, branches, Some(WhenShortcut::Closure), indent);
                    }
                    _ => {
                        fmt_when(buf, cond, branches, shortcut, indent);
                    }
                }
                return;
=======
    let arguments_are_multiline = loc_patterns
        .iter()
        .any(|loc_pattern| loc_pattern.is_multiline());

    // If the arguments are multiline, go down a line and indent.
    let indent = if arguments_are_multiline {
        indent + INDENT
    } else {
        indent
    };

    let mut first = true;

    for loc_pattern in loc_patterns.iter() {
        if !first {
            buf.indent(indent);
            if arguments_are_multiline {
                buf.push(',');
                buf.newline();
            } else {
                buf.push_str(",");
                buf.spaces(1);
>>>>>>> 7c3b8292
            }
            _ => {}
        }
        first = false;

        let arg = pattern_lift_spaces(buf.text.bump(), &loc_pattern.value);

        if !arg.before.is_empty() {
            fmt_comments_only(buf, arg.before.iter(), NewlineAt::Bottom, indent)
        }

        arg.item
            .format_with_options(buf, Parens::InAsPattern, Newlines::No, indent);

        if !arg.after.is_empty() {
            if starts_with_inline_comment(arg.after.iter()) {
                buf.spaces(1);
            }
            fmt_comments_only(buf, arg.after.iter(), NewlineAt::Bottom, indent)
        }
    }

<<<<<<< HEAD
    if !skip_arg {
        let arguments_are_multiline = loc_patterns
            .iter()
            .any(|loc_pattern| loc_pattern.is_multiline());
=======
    if arguments_are_multiline {
        buf.ensure_ends_with_newline();
        buf.indent(indent);
    } else {
        buf.spaces(1);
    }

    buf.push_str("->");
>>>>>>> 7c3b8292

        // If the arguments are multiline, go down a line and indent.
        let indent = if arguments_are_multiline {
            indent + INDENT
        } else {
            indent
        };

        let mut it = loc_patterns.iter().peekable();

        while let Some(loc_pattern) = it.next() {
            loc_pattern.format_with_options(buf, Parens::InAsPattern, Newlines::No, indent);

            if it.peek().is_some() {
                buf.indent(indent);
                if arguments_are_multiline {
                    buf.push(',');
                    buf.newline();
                } else {
                    buf.push_str(",");
                    buf.spaces(1);
                }
            }
        }

        if arguments_are_multiline {
            buf.newline();
            buf.indent(indent);
        } else {
            buf.spaces(1);
        }

        buf.push_str("->");

        // the body of the Closure can be on the same line, or
        // on a new line. If it's on the same line, insert a space.
        match &loc_ret.value {
            SpaceBefore(_, _) => {
                // the body starts with (first comment and then) a newline
                // do nothing
            }
            _ => {
                // add a space after the `->`
                buf.spaces(1);
            }
        };
    }

    // If the body is multiline, go down a line and indent.
    let is_multiline = loc_ret.value.is_multiline();
    let body_indent =
        // just a bit of nicety niceness to avoid double indent for the ~ multiple when branches in the lambda body
        if is_multiline && !matches!(loc_ret.value, When(.., Some(WhenShortcut::BinOp))) {
            indent + INDENT
        } else {
            indent
        };

    if is_multiline {
        match &loc_ret.value {
            SpaceBefore(sub_expr, spaces) => {
                let should_outdent = match sub_expr {
                    Record { .. } | List { .. } => {
                        let is_only_newlines = spaces.iter().all(|s| s.is_newline());
                        is_only_newlines && sub_expr.is_multiline()
                    }
                    _ => false,
                };

                if should_outdent {
                    buf.spaces(1);
                    sub_expr.format_with_options(buf, Parens::NotNeeded, Newlines::Yes, indent);
                } else {
                    loc_ret.format_with_options(buf, Parens::NotNeeded, Newlines::Yes, body_indent);
                }
            }
            Record { .. } | List { .. } => {
                loc_ret.format_with_options(buf, Parens::NotNeeded, Newlines::Yes, indent);
            }
            _ => {
                loc_ret.format_with_options(buf, Parens::NotNeeded, Newlines::Yes, body_indent);
            }
        }
    } else {
        loc_ret.format_with_options(buf, Parens::NotNeeded, Newlines::Yes, body_indent);
    }
}

fn fmt_backpassing<'a>(
    buf: &mut Buf,
    loc_patterns: &'a [Loc<Pattern<'a>>],
    loc_body: &'a Loc<Expr<'a>>,
    loc_ret: &'a Loc<Expr<'a>>,
    outer_indent: u16,
) {
    use self::Expr::*;

    let arguments_are_multiline = loc_patterns
        .iter()
        .any(|loc_pattern| loc_pattern.is_multiline());

    // If the arguments are multiline, go down a line and indent.
    let arg_indent = if arguments_are_multiline {
        outer_indent + INDENT
    } else {
        outer_indent
    };

    let mut first = true;

    for loc_pattern in loc_patterns.iter() {
        let needs_parens = if pattern_needs_parens_when_backpassing(&loc_pattern.value) {
            Parens::InApply
        } else {
            Parens::NotNeeded
        };

        let pat = loc_pattern.value.extract_spaces();

        if !first {
            buf.indent(arg_indent);
            buf.push(',');
        }

        fmt_comments_only(buf, pat.before.iter(), NewlineAt::Bottom, arg_indent);

        if !first {
            if arguments_are_multiline {
                buf.ensure_ends_with_newline();
            } else {
                buf.spaces(1);
            }
        }

        pat.item.format_with_options(
            buf,
            needs_parens,
            Newlines::No,
            if first { outer_indent } else { arg_indent },
        );
        fmt_comments_only(buf, pat.after.iter(), NewlineAt::Bottom, arg_indent);

        first = false;
    }

    if arguments_are_multiline {
        buf.ensure_ends_with_newline();
        buf.indent(arg_indent);
    } else {
        buf.spaces(1);
    }

    buf.push_str("<-");

    let is_multiline = loc_ret.value.is_multiline();

    // If the body is multiline, go down a line and indent.
    let body_indent = if is_multiline {
        arg_indent + INDENT
    } else {
        arg_indent
    };

    // the body of the Backpass can be on the same line, or
    // on a new line. If it's on the same line, insert a space.

    match &loc_body.value {
        SpaceBefore(_, _) => {
            // the body starts with (first comment and then) a newline
            // do nothing
        }
        _ => {
            // add a space after the `<-`
            buf.spaces(1);
        }
    };

    loc_body.format_with_options(buf, Parens::NotNeeded, Newlines::Yes, body_indent);
    loc_ret.format_with_options(buf, Parens::NotNeeded, Newlines::Yes, outer_indent);
}

fn pattern_needs_parens_when_backpassing(pat: &Pattern) -> bool {
    match pat {
        Pattern::Apply(_, _) => true,
        Pattern::SpaceBefore(a, _) | Pattern::SpaceAfter(a, _) => {
            pattern_needs_parens_when_backpassing(a)
        }
        _ => false,
    }
}

enum RecordPrefix<'a> {
    Update(&'a Loc<Expr<'a>>),
    Mapper(&'a Loc<Expr<'a>>),
}

fn fmt_record_like<'a, Field, Format, ToSpaceBefore>(
    buf: &mut Buf,
    prefix: Option<RecordPrefix<'a>>,
    fields: Collection<'a, Loc<Field>>,
    indent: u16,
    format_field_multiline: Format,
    to_space_before: ToSpaceBefore,
) where
    Field: Formattable,
    Format: Fn(&mut Buf, &Field, u16, &str),
    ToSpaceBefore: Fn(&'a Field) -> Option<(&'a Field, &'a [CommentOrNewline<'a>])>,
{
    let loc_fields = fields.items;
    let final_comments = fields.final_comments();
    buf.indent(indent);
    if loc_fields.is_empty() && final_comments.is_empty() && prefix.is_none() {
        buf.push_str("{}");
    } else {
        buf.push('{');

        match prefix {
            None => {}
            // We are presuming this to be a Var()
            // If it wasnt a Var() we would not have made
            // it this far. For example "{ 4 & hello = 9 }"
            // doesnt make sense.
            Some(RecordPrefix::Update(record_var)) => {
                buf.spaces(1);
                record_var.format(buf, indent);
                buf.indent(indent);
                buf.push_str(" &");
            }
            Some(RecordPrefix::Mapper(mapper_var)) => {
                buf.spaces(1);
                mapper_var.format(buf, indent);
                buf.indent(indent);
                buf.push_str(" <-");
            }
        }

        let is_multiline = loc_fields.iter().any(|loc_field| loc_field.is_multiline())
            || !final_comments.is_empty();

        if is_multiline {
            let field_indent = indent + INDENT;
            for (index, field) in loc_fields.iter().enumerate() {
                // comma addition is handled by the `format_field_multiline` function
                // since we can have stuff like:
                // { x # comment
                // , y
                // }
                // In this case, we have to move the comma before the comment.

                let is_first_item = index == 0;
                if let Some((_sub_field, spaces)) = to_space_before(&field.value) {
                    let is_only_newlines = spaces.iter().all(|s| s.is_newline());
                    if !is_first_item
                        && !is_only_newlines
                        && count_leading_newlines(spaces.iter()) > 1
                    {
                        buf.newline();
                    }

                    fmt_comments_only(buf, spaces.iter(), NewlineAt::Top, field_indent);

                    if !is_only_newlines && count_leading_newlines(spaces.iter().rev()) > 0 {
                        buf.newline();
                    }
                }

                format_field_multiline(buf, &field.value, field_indent, "");
            }

            if count_leading_newlines(final_comments.iter()) > 1 {
                buf.newline();
            }

            fmt_comments_only(buf, final_comments.iter(), NewlineAt::Top, field_indent);

            buf.newline();
        } else {
            // is_multiline == false
            buf.spaces(1);
            let field_indent = indent;
            let mut iter = loc_fields.iter().peekable();
            while let Some(field) = iter.next() {
                field.format_with_options(buf, Parens::NotNeeded, Newlines::No, field_indent);

                if iter.peek().is_some() {
                    buf.push_str(",");
                    buf.spaces(1);
                }
            }
            buf.spaces(1);
            // if we are here, that means that `final_comments` is empty, thus we don't have
            // to add a comment. Anyway, it is not possible to have a single line record with
            // a comment in it.
        };

        // closes the initial bracket
        buf.indent(indent);
        buf.push('}');
    }
}

fn format_assigned_field_multiline<T>(
    buf: &mut Buf,
    field: &AssignedField<T>,
    indent: u16,
    separator_prefix: &str,
) where
    T: Formattable,
{
    use self::AssignedField::*;
    match field {
        RequiredValue(name, spaces, ann) => {
            buf.newline();
            buf.indent(indent);
            buf.push_str(name.value);

            if !spaces.is_empty() {
                fmt_spaces(buf, spaces.iter(), indent);
                buf.indent(indent);
            }

            buf.push_str(separator_prefix);
            buf.push_str(":");
            buf.spaces(1);
            ann.value.format(buf, indent);
            buf.push(',');
        }
        OptionalValue(name, spaces, ann) => {
            buf.newline();
            buf.indent(indent);
            buf.push_str(name.value);

            if !spaces.is_empty() {
                fmt_spaces(buf, spaces.iter(), indent);
                buf.indent(indent);
            }

            buf.push_str(separator_prefix);
            buf.push_str("?");
            buf.spaces(1);
            ann.value.format(buf, indent);
            buf.push(',');
        }
        IgnoredValue(name, spaces, ann) => {
            buf.newline();
            buf.indent(indent);
            buf.push('_');
            buf.push_str(name.value);

            if !spaces.is_empty() {
                fmt_spaces(buf, spaces.iter(), indent);
                buf.indent(indent);
            }

            buf.push_str(separator_prefix);
            buf.push_str(":");
            buf.spaces(1);
            ann.value.format(buf, indent);
            buf.push(',');
        }
        LabelOnly(name) => {
            buf.newline();
            buf.indent(indent);
            buf.push_str(name.value);
            buf.push(',');
        }
        AssignedField::SpaceBefore(sub_field, _spaces) => {
            // We have something like that:
            // ```
            // # comment
            // field,
            // ```
            // we'd like to preserve this

            format_assigned_field_multiline(buf, sub_field, indent, separator_prefix);
        }
        AssignedField::SpaceAfter(sub_field, spaces) => {
            // We have something like that:
            // ```
            // field # comment
            // , otherfield
            // ```
            // we'd like to transform it into:
            // ```
            // field,
            // # comment
            // otherfield
            // ```
            format_assigned_field_multiline(buf, sub_field, indent, separator_prefix);
            fmt_comments_only(buf, spaces.iter(), NewlineAt::Top, indent);
        }
    }
}

fn assigned_field_to_space_before<'a, T>(
    field: &'a AssignedField<'a, T>,
) -> Option<(&AssignedField<'a, T>, &'a [CommentOrNewline<'a>])> {
    match field {
        AssignedField::SpaceBefore(sub_field, spaces) => Some((sub_field, spaces)),
        _ => None,
    }
}

pub fn sub_expr_requests_parens(expr: &Expr<'_>) -> bool {
    match expr {
        Expr::BinOps(left_side, _) => {
            left_side
                .iter()
                .any(|(_, loc_binop)| match loc_binop.value {
                    BinOp::Caret
                    | BinOp::Star
                    | BinOp::Slash
                    | BinOp::DoubleSlash
                    | BinOp::Percent
                    | BinOp::Plus
                    | BinOp::Minus
                    | BinOp::Equals
                    | BinOp::NotEquals
                    | BinOp::LessThan
                    | BinOp::GreaterThan
                    | BinOp::LessThanOrEq
                    | BinOp::GreaterThanOrEq
                    | BinOp::And
                    | BinOp::Or
                    | BinOp::Pizza
                    | BinOp::When => true,
                })
        }
        Expr::If { .. } => true,
        Expr::Defs(_, _) => true,
        Expr::Return(..) | Expr::Backpassing(..) | Expr::DbgStmt { .. } => {
            // This is because e.g. (return x)\nfoo would be de-parenthesized and cause the `after_return` to be `foo`.
            // That _is_ a semantic change technically right now, because that transform is done in the parser.
            // When that's moved to `can`, we can remove this
            true
        }
        Expr::SpaceBefore(e, _) => sub_expr_requests_parens(e),
        Expr::SpaceAfter(e, _) => sub_expr_requests_parens(e),
        _ => false,
    }
}<|MERGE_RESOLUTION|>--- conflicted
+++ resolved
@@ -11,15 +11,11 @@
 use bumpalo::Bump;
 use roc_module::called_via::{self, BinOp, UnaryOp};
 use roc_parse::ast::{
-<<<<<<< HEAD
-    is_expr_suffixed, AssignedField, Base, ClosureShortcut, Collection, CommentOrNewline, Expr,
-    ExtractSpaces, Pattern, TryTarget, WhenBranch, WhenShortcut,
-=======
-    AssignedField, Base, Collection, CommentOrNewline, Expr, ExtractSpaces, Pattern, Spaceable,
-    Spaces, SpacesAfter, SpacesBefore, TryTarget, WhenBranch,
->>>>>>> 7c3b8292
+    AssignedField, Base, ClosureShortcut, Collection, CommentOrNewline, Expr, ExtractSpaces,
+    Pattern, Spaces, SpacesAfter, SpacesBefore, TryTarget, WhenBranch, WhenShortcut,
 };
 use roc_parse::ast::{StrLiteral, StrSegment};
+use roc_parse::blankspace::SpacedBuilder;
 use roc_parse::expr::merge_spaces;
 use roc_parse::ident::Accessor;
 use roc_parse::keyword;
@@ -30,105 +26,7 @@
     fn is_multiline(&self) -> bool {
         // TODO cache these answers using a Map<Pointer, bool>, so
         // we don't have to traverse subexpressions repeatedly
-<<<<<<< HEAD
-
-        match self {
-            // Return whether these spaces contain any Newlines
-            SpaceBefore(_sub_expr, spaces) | SpaceAfter(_sub_expr, spaces) => {
-                debug_assert!(!spaces.is_empty());
-
-                // "spaces" always contain either a newline or comment, and comments have newlines
-                true
-            }
-
-            MalformedSuffixed(loc_expr) => loc_expr.is_multiline(),
-
-            // These expressions never have newlines
-            Float(..)
-            | Num(..)
-            | NonBase10Int { .. }
-            | SingleQuote(_)
-            | AccessorFunction(_)
-            | RecordUpdater(_)
-            | Var { .. }
-            | Underscore { .. }
-            | MalformedIdent(_, _)
-            | Tag(_)
-            | OpaqueRef(_)
-            | Crash
-            | Dbg
-            | Try => false,
-
-            RecordAccess(inner, ..) | TupleAccess(inner, ..) | TrySuffix { expr: inner, .. } => {
-                inner.is_multiline()
-            }
-
-            // These expressions always have newlines
-            Defs(_, _) | When(_, _, _) => true,
-
-            List(items) => is_collection_multiline(items),
-
-            Str(literal) => is_str_multiline(literal),
-            Apply(loc_expr, args, _) => {
-                loc_expr.is_multiline() || args.iter().any(|loc_arg| loc_arg.is_multiline())
-            }
-
-            DbgStmt(condition, _) => condition.is_multiline(),
-            LowLevelDbg(_, _, _) => unreachable!(
-                "LowLevelDbg should only exist after desugaring, not during formatting"
-            ),
-            Return(_return_value, _after_return) => true,
-
-            If {
-                if_thens: branches,
-                final_else,
-                ..
-            } => {
-                final_else.is_multiline()
-                    || branches
-                        .iter()
-                        .any(|(c, t)| c.is_multiline() || t.is_multiline())
-            }
-
-            BinOps(lefts, loc_right) => {
-                lefts.iter().any(|(loc_expr, _)| loc_expr.is_multiline())
-                    || loc_right.is_multiline()
-            }
-
-            UnaryOp(loc_subexpr, _)
-            | PrecedenceConflict(roc_parse::ast::PrecedenceConflict {
-                expr: loc_subexpr, ..
-            })
-            | EmptyRecordBuilder(loc_subexpr)
-            | SingleFieldRecordBuilder(loc_subexpr)
-            | OptionalFieldInRecordBuilder(_, loc_subexpr) => loc_subexpr.is_multiline(),
-
-            ParensAround(subexpr) => subexpr.is_multiline(),
-
-            Closure(loc_patterns, loc_body, _) => {
-                // check the body first because it's more likely to be multiline
-                loc_body.is_multiline()
-                    || loc_patterns
-                        .iter()
-                        .any(|loc_pattern| loc_pattern.is_multiline())
-            }
-            Backpassing(loc_patterns, loc_body, loc_ret) => {
-                // check the body first because it's more likely to be multiline
-                loc_body.is_multiline()
-                    || loc_ret.is_multiline()
-                    || loc_patterns
-                        .iter()
-                        .any(|loc_pattern| loc_pattern.is_multiline())
-            }
-
-            Record(fields) => is_collection_multiline(fields),
-            Tuple(fields) => is_collection_multiline(fields),
-            RecordUpdate { fields, .. } => is_collection_multiline(fields),
-            RecordBuilder { fields, .. } => is_collection_multiline(fields),
-        }
-=======
         expr_is_multiline(self, false)
->>>>>>> 7c3b8292
     }
 
     fn format_with_options(&self, buf: &mut Buf, parens: Parens, newlines: Newlines, indent: u16) {
@@ -183,128 +81,11 @@
                 buf.indent(indent);
                 buf.push_str("try");
             }
-            Apply(loc_expr, loc_args, _) => {
-                let apply_needs_parens = parens == Parens::InApply;
-
-                if apply_needs_parens && !loc_args.is_empty() {
-<<<<<<< HEAD
-                    buf.push('(');
-                }
-
-                // should_reflow_outdentable, aka should we transform this:
-                //
-                // ```
-                // foo bar
-                //   [
-                //     1,
-                //     2,
-                //   ]
-                // ```
-                //
-                // Into this:
-                //
-                // ```
-                // foo bar [
-                //   1,
-                //   2,
-                // ]
-                // ```
-                let should_reflow_outdentable = loc_expr.extract_spaces().after.is_empty()
-                    && except_last(loc_args).all(|a| !a.is_multiline())
-                    && loc_args
-                        .last()
-                        .map(|a| {
-                            a.extract_spaces().item.is_multiline()
-                                && matches!(
-                                    a.value.extract_spaces().item,
-                                    Expr::Tuple(_) | Expr::List(_) | Expr::Record(_)
-                                )
-                                && a.extract_spaces().before == [CommentOrNewline::Newline]
-                        })
-                        .unwrap_or_default();
-
-                let needs_indent = !should_reflow_outdentable
-                    && (!loc_expr.extract_spaces().after.is_empty()
-                        || except_last(loc_args).any(|a| a.is_multiline())
-                        || loc_args
-                            .last()
-                            .map(|a| {
-                                a.is_multiline()
-                                    && (!a.extract_spaces().before.is_empty()
-                                        || !is_outdentable(&a.value))
-                            })
-                            .unwrap_or_default());
-
-                let mut arg_indent = if needs_indent {
-                    indent + INDENT
-                } else {
-                    indent
-                };
-
-                let expr_needs_parens =
-                    matches!(loc_expr.value.extract_spaces().item, Expr::Closure(..))
-                        && !loc_args.is_empty();
-
-                if expr_needs_parens {
-                    buf.push('(');
-                }
-
-                loc_expr.format_with_options(buf, Parens::InApply, Newlines::Yes, indent);
-
-                if expr_needs_parens {
-                    buf.indent(indent);
-                    buf.push(')');
-                }
-
-                let real_indent = buf.get_real_indent_in_text();
-                if real_indent < arg_indent && real_indent + INDENT < arg_indent {
-                    arg_indent = real_indent + INDENT
-                }
-
-                for loc_arg in loc_args.iter() {
-                    if should_reflow_outdentable {
-                        buf.spaces(1);
-
-                        // Ignore any comments+newlines before/after.
-                        // We checked above that there's only a single newline before the last arg,
-                        // which we're intentionally ignoring.
-
-                        let arg = loc_arg.extract_spaces();
-                        arg.item.format_with_options(
-                            buf,
-                            Parens::InApply,
-                            Newlines::Yes,
-                            arg_indent,
-                        );
-                    } else if needs_indent {
-                        let arg = loc_arg.extract_spaces();
-                        fmt_spaces(buf, arg.before.iter(), arg_indent);
-                        buf.ensure_ends_with_newline();
-                        arg.item.format_with_options(
-                            buf,
-                            Parens::InApply,
-                            Newlines::Yes,
-                            arg_indent,
-                        );
-                        fmt_spaces(buf, arg.after.iter(), arg_indent);
-                    } else {
-                        buf.spaces(1);
-                        loc_arg.format_with_options(
-                            buf,
-                            Parens::InApply,
-                            Newlines::Yes,
-                            arg_indent,
-                        );
-                    }
-                }
-
-                if apply_needs_parens && !loc_args.is_empty() {
-                    buf.push(')');
-=======
+            Apply(loc_expr, loc_args, _called_via) => {
+                if parens == Parens::InApply && !loc_args.is_empty() {
                     fmt_parens(self, buf, indent);
                 } else {
                     fmt_apply(loc_expr, loc_args, indent, buf);
->>>>>>> 7c3b8292
                 }
             }
             &Num(string) => {
@@ -429,7 +210,7 @@
                 "LowLevelDbg should only exist after desugaring, not during formatting"
             ),
             Return(return_value, after_return) => {
-                fmt_return(buf, return_value, after_return, parens, newlines, indent);
+                fmt_return(buf, return_value, &after_return, parens, newlines, indent);
             }
             If {
                 if_thens: branches,
@@ -445,19 +226,12 @@
                     indent,
                 );
             }
-<<<<<<< HEAD
             When(loc_condition, branches, shortcut) => {
                 fmt_when(buf, loc_condition, branches, *shortcut, indent)
             }
-            Tuple(items) => fmt_collection(buf, indent, Braces::Round, *items, Newlines::No),
-            List(items) => fmt_collection(buf, indent, Braces::Square, *items, Newlines::No),
-            BinOps(lefts, right) => fmt_binops(buf, lefts, right, indent, None),
-=======
-            When(loc_condition, branches) => fmt_when(buf, loc_condition, branches, indent),
             Tuple(items) => fmt_expr_collection(buf, indent, Braces::Round, *items, Newlines::No),
             List(items) => fmt_expr_collection(buf, indent, Braces::Square, *items, Newlines::No),
-            BinOps(lefts, right) => fmt_binops(buf, lefts, right, indent),
->>>>>>> 7c3b8292
+            BinOps(lefts, right) => fmt_binops(buf, lefts, right, indent, None),
             UnaryOp(sub_expr, unary_op) => {
                 buf.indent(indent);
                 match &unary_op.value {
@@ -475,7 +249,7 @@
 
                 let needs_newline = !before_all_newlines
                     || match &lifted.item {
-                        Str(text) => is_str_multiline(text),
+                        Str(text) => is_str_multiline(&text),
                         _ => false,
                     };
 
@@ -608,12 +382,12 @@
         | Expr::Dbg
         | Expr::Try => false,
 
-        Expr::RecordAccess(inner, _)
-        | Expr::TupleAccess(inner, _)
+        Expr::RecordAccess(inner, ..)
+        | Expr::TupleAccess(inner, ..)
         | Expr::TrySuffix { expr: inner, .. } => expr_is_multiline(inner, comments_only),
 
         // These expressions always have newlines
-        Expr::Defs(_, _) | Expr::When(_, _) => true,
+        Expr::Defs(_, _) | Expr::When(..) => true,
 
         Expr::List(items) => is_collection_multiline(items),
 
@@ -664,7 +438,7 @@
 
         Expr::ParensAround(subexpr) => expr_is_multiline(subexpr, comments_only),
 
-        Expr::Closure(loc_patterns, loc_body) => {
+        Expr::Closure(loc_patterns, loc_body, _) => {
             // check the body first because it's more likely to be multiline
             expr_is_multiline(&loc_body.value, comments_only)
                 || loc_patterns
@@ -798,7 +572,7 @@
                 })
                 .unwrap_or_default());
 
-    let arg_indent = if needs_indent {
+    let mut arg_indent = if needs_indent {
         indent + INDENT
     } else {
         indent
@@ -811,6 +585,18 @@
         fmt_parens(&loc_expr.value, buf, indent);
     } else {
         loc_expr.format_with_options(buf, Parens::InApply, Newlines::Yes, indent);
+    }
+
+    if needs_indent {
+        let real_indent = buf.get_real_indent_in_text();
+
+        // round to the indentation level
+        debug_assert!(INDENT % 2 == 0);
+        let real_indent = (real_indent + (INDENT - 1)) & !(INDENT - 1);
+
+        if real_indent < indent {
+            arg_indent = real_indent + INDENT
+        }
     }
 
     for loc_arg in loc_args.iter() {
@@ -843,7 +629,7 @@
         Expr::SpaceBefore(inner, _) | Expr::SpaceAfter(inner, _) => {
             expr_needs_parens_in_apply(inner)
         }
-        Expr::If { .. } | Expr::When(_, _) | Expr::Return(_, _) => true,
+        Expr::If { .. } | Expr::When(..) | Expr::Return(_, _) => true,
         _ => false,
     }
 }
@@ -875,6 +661,7 @@
 
     buf.indent(indent);
     buf.push('(');
+
     if should_add_newlines {
         buf.newline();
     }
@@ -1241,7 +1028,7 @@
     let lifted = expr_lift_spaces(parens, arena, expr);
     SpacesBefore {
         before: lifted.before,
-        item: lifted.item.maybe_after(arena, lifted.after),
+        item: lifted.item.spaced_after(arena, lifted.after),
     }
 }
 
@@ -1252,7 +1039,7 @@
 ) -> SpacesAfter<'a, Expr<'a>> {
     let lifted = expr_lift_spaces(parens, arena, expr);
     SpacesAfter {
-        item: lifted.item.maybe_before(arena, lifted.before),
+        item: lifted.item.spaced_before(arena, lifted.before),
         after: lifted.after,
     }
 }
@@ -1284,91 +1071,55 @@
 fn fmt_binops<'a>(
     buf: &mut Buf,
     lefts: &'a [(Loc<Expr<'a>>, Loc<BinOp>)],
-<<<<<<< HEAD
-    right: &'a Loc<Expr<'a>>,
-=======
     loc_right_side: &'a Loc<Expr<'a>>,
->>>>>>> 7c3b8292
-    indent: u16,
+    mut indent: u16,
     closure_shortcut: Option<ClosureShortcut>,
 ) {
-<<<<<<< HEAD
-    let is_multiline =
-        right.value.is_multiline() || lefts.iter().any(|(expr, _)| expr.value.is_multiline());
-
-    let is_any_suffixed = is_expr_suffixed(&right.value)
-        || lefts.iter().any(|(left, _)| is_expr_suffixed(&left.value));
-
-    // we only want to indent the remaining lines if this is a suffixed expression.
-    let mut is_first = is_any_suffixed;
-    let mut adjusted_indent = indent;
-    if closure_shortcut.is_some() {
-        // set the additional closure body indent from the start
-        adjusted_indent += INDENT;
+    let is_multiline = loc_right_side.value.is_multiline()
+        || lefts.iter().any(|(expr, _)| expr.value.is_multiline());
+
+    // set the additional closure body indent from the start
+    let is_shortcut = closure_shortcut.is_some();
+    if is_shortcut {
+        indent += INDENT;
     }
 
     let mut skip = closure_shortcut == Some(ClosureShortcut::BinOp);
-    for (left, loc_binop) in lefts {
+
+    for (loc_left_side, loc_binop) in lefts {
+        let binop = loc_binop.value;
         if !skip {
-            left.format_with_options(buf, Parens::InOperator, Newlines::No, adjusted_indent);
-            if is_first {
-                adjusted_indent += INDENT;
-                is_first = false;
-            }
-
-            // indent the remaining lines, but only if the expression is suffixed.
+            let lifted_left_side =
+                expr_lift_spaces(Parens::InOperator, buf.text.bump(), &loc_left_side.value);
+            format_spaces(buf, lifted_left_side.before, Newlines::Yes, indent);
+
+            let need_parens = matches!(lifted_left_side.item, Expr::BinOps(..))
+                || !is_shortcut && starts_with_unary_minus(lifted_left_side.item);
+
+            if need_parens {
+                fmt_parens(&lifted_left_side.item, buf, indent);
+            } else {
+                lifted_left_side.item.format_with_options(
+                    buf,
+                    Parens::InOperator,
+                    Newlines::Yes,
+                    indent,
+                );
+            }
+
+            format_spaces(buf, lifted_left_side.after, Newlines::Yes, indent);
+
             if is_multiline {
                 buf.ensure_ends_with_newline();
-                buf.indent(adjusted_indent);
+                buf.indent(indent);
             } else {
                 buf.spaces(1);
             }
+
             skip = false;
-        } else if is_first {
-            adjusted_indent += INDENT;
-            is_first = false;
-        }
-        push_op(buf, loc_binop.value);
-        buf.spaces(1);
-    }
-
-    right.format_with_options(buf, Parens::InOperator, Newlines::Yes, adjusted_indent);
-=======
-    let is_multiline = loc_right_side.value.is_multiline()
-        || lefts.iter().any(|(expr, _)| expr.value.is_multiline());
-
-    for (loc_left_side, loc_binop) in lefts {
-        let binop = loc_binop.value;
-
-        let lifted_left_side =
-            expr_lift_spaces(Parens::InOperator, buf.text.bump(), &loc_left_side.value);
-        format_spaces(buf, lifted_left_side.before, Newlines::Yes, indent);
-
-        let need_parens = matches!(lifted_left_side.item, Expr::BinOps(..))
-            || starts_with_unary_minus(lifted_left_side.item);
-
-        if need_parens {
-            fmt_parens(&lifted_left_side.item, buf, indent);
-        } else {
-            lifted_left_side.item.format_with_options(
-                buf,
-                Parens::InOperator,
-                Newlines::Yes,
-                indent,
-            );
-        }
-
-        format_spaces(buf, lifted_left_side.after, Newlines::Yes, indent);
-
-        if is_multiline {
-            buf.ensure_ends_with_newline();
-            buf.indent(indent);
-        } else {
-            buf.spaces(1);
         }
 
         push_op(buf, binop);
-
         buf.spaces(1);
     }
 
@@ -1388,7 +1139,6 @@
     }
 
     format_spaces(buf, lifted_right_side.after, Newlines::Yes, indent);
->>>>>>> 7c3b8292
 }
 
 fn starts_with_unary_minus(item: Expr<'_>) -> bool {
@@ -1868,7 +1618,6 @@
     buf.indent(indent);
     buf.push('\\');
 
-<<<<<<< HEAD
     let mut skip_arg = false;
     if closure_shortcut.is_some() {
         let shortcut_expr = if let UnaryOp(operand, _) = loc_ret.value {
@@ -1887,7 +1636,7 @@
                 fmt_binops(buf, lefts, right, indent, closure_shortcut);
                 return;
             }
-            When(cond, branches, shortcut) => {
+            When(cond, branches, when_shortcut) => {
                 match cond.value {
                     RecordAccess(..) | TupleAccess(..) => {
                         // pass WhenShortcut::BinOp here to keep the condition and delegate shortcut handling to the accessors in condition
@@ -1901,71 +1650,19 @@
                         fmt_when(buf, cond, branches, Some(WhenShortcut::Closure), indent);
                     }
                     _ => {
-                        fmt_when(buf, cond, branches, shortcut, indent);
+                        fmt_when(buf, cond, branches, when_shortcut, indent);
                     }
                 }
                 return;
-=======
-    let arguments_are_multiline = loc_patterns
-        .iter()
-        .any(|loc_pattern| loc_pattern.is_multiline());
-
-    // If the arguments are multiline, go down a line and indent.
-    let indent = if arguments_are_multiline {
-        indent + INDENT
-    } else {
-        indent
-    };
-
-    let mut first = true;
-
-    for loc_pattern in loc_patterns.iter() {
-        if !first {
-            buf.indent(indent);
-            if arguments_are_multiline {
-                buf.push(',');
-                buf.newline();
-            } else {
-                buf.push_str(",");
-                buf.spaces(1);
->>>>>>> 7c3b8292
             }
             _ => {}
         }
-        first = false;
-
-        let arg = pattern_lift_spaces(buf.text.bump(), &loc_pattern.value);
-
-        if !arg.before.is_empty() {
-            fmt_comments_only(buf, arg.before.iter(), NewlineAt::Bottom, indent)
-        }
-
-        arg.item
-            .format_with_options(buf, Parens::InAsPattern, Newlines::No, indent);
-
-        if !arg.after.is_empty() {
-            if starts_with_inline_comment(arg.after.iter()) {
-                buf.spaces(1);
-            }
-            fmt_comments_only(buf, arg.after.iter(), NewlineAt::Bottom, indent)
-        }
-    }
-
-<<<<<<< HEAD
+    }
+
     if !skip_arg {
         let arguments_are_multiline = loc_patterns
             .iter()
             .any(|loc_pattern| loc_pattern.is_multiline());
-=======
-    if arguments_are_multiline {
-        buf.ensure_ends_with_newline();
-        buf.indent(indent);
-    } else {
-        buf.spaces(1);
-    }
-
-    buf.push_str("->");
->>>>>>> 7c3b8292
 
         // If the arguments are multiline, go down a line and indent.
         let indent = if arguments_are_multiline {
@@ -1974,12 +1671,10 @@
             indent
         };
 
-        let mut it = loc_patterns.iter().peekable();
-
-        while let Some(loc_pattern) = it.next() {
-            loc_pattern.format_with_options(buf, Parens::InAsPattern, Newlines::No, indent);
-
-            if it.peek().is_some() {
+        let mut first = true;
+
+        for loc_pattern in loc_patterns.iter() {
+            if !first {
                 buf.indent(indent);
                 if arguments_are_multiline {
                     buf.push(',');
@@ -1989,10 +1684,27 @@
                     buf.spaces(1);
                 }
             }
+            first = false;
+
+            let arg = pattern_lift_spaces(buf.text.bump(), &loc_pattern.value);
+
+            if !arg.before.is_empty() {
+                fmt_comments_only(buf, arg.before.iter(), NewlineAt::Bottom, indent)
+            }
+
+            arg.item
+                .format_with_options(buf, Parens::InAsPattern, Newlines::No, indent);
+
+            if !arg.after.is_empty() {
+                if starts_with_inline_comment(arg.after.iter()) {
+                    buf.spaces(1);
+                }
+                fmt_comments_only(buf, arg.after.iter(), NewlineAt::Bottom, indent)
+            }
         }
 
         if arguments_are_multiline {
-            buf.newline();
+            buf.ensure_ends_with_newline();
             buf.indent(indent);
         } else {
             buf.spaces(1);
