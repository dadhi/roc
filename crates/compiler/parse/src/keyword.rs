// These keywords are valid in expressions
pub const IF: &str = "if";
pub const THEN: &str = "then";
pub const ELSE: &str = "else";
pub const WHEN: &str = "when";
pub const AS: &str = "as";
pub const IS: &str = "is";
pub const DBG: &str = "dbg";
pub const IMPORT: &str = "import";
pub const EXPECT: &str = "expect";
pub const RETURN: &str = "return";
pub const CRASH: &str = "crash";

// These keywords are valid in imports
pub const EXPOSING: &str = "exposing";

// These keywords are valid in types
pub const IMPLEMENTS: &str = "implements";
pub const WHERE: &str = "where";

// These keywords are valid in headers
pub const PLATFORM: &str = "platform";

<<<<<<< HEAD
pub const KEYWORDS: [&str; 12] = [
    IF, THEN, ELSE, WHEN, AS, IS, DBG, IMPORT, EXPECT, EXPECT_FX, RETURN, CRASH,
];

pub const KEYWORD_MIN_LEN: usize = IF.len();
pub const KEYWORD_MAX_LEN: usize = EXPECT_FX.len();

// todo: @perf can we do better, fixed match table or the ideal hash map, benchmark it?
#[inline(always)]
pub(crate) fn is_keyword(ident: &str) -> bool {
    ident.len() >= KEYWORD_MIN_LEN
        && ident.len() <= KEYWORD_MAX_LEN
        && crate::keyword::KEYWORDS.iter().any(|kw| &ident == kw)
}
=======
pub const KEYWORDS: [&str; 11] = [
    IF, THEN, ELSE, WHEN, AS, IS, DBG, IMPORT, EXPECT, RETURN, CRASH,
];
>>>>>>> ef3ed5bc
<|MERGE_RESOLUTION|>--- conflicted
+++ resolved
@@ -21,13 +21,13 @@
 // These keywords are valid in headers
 pub const PLATFORM: &str = "platform";
 
-<<<<<<< HEAD
-pub const KEYWORDS: [&str; 12] = [
-    IF, THEN, ELSE, WHEN, AS, IS, DBG, IMPORT, EXPECT, EXPECT_FX, RETURN, CRASH,
+// List of keywords in expressions
+pub const KEYWORDS: [&str; 11] = [
+    IF, THEN, ELSE, WHEN, AS, IS, DBG, IMPORT, EXPECT, RETURN, CRASH,
 ];
 
 pub const KEYWORD_MIN_LEN: usize = IF.len();
-pub const KEYWORD_MAX_LEN: usize = EXPECT_FX.len();
+pub const KEYWORD_MAX_LEN: usize = EXPECT.len();
 
 // todo: @perf can we do better, fixed match table or the ideal hash map, benchmark it?
 #[inline(always)]
@@ -35,9 +35,4 @@
     ident.len() >= KEYWORD_MIN_LEN
         && ident.len() <= KEYWORD_MAX_LEN
         && crate::keyword::KEYWORDS.iter().any(|kw| &ident == kw)
-}
-=======
-pub const KEYWORDS: [&str; 11] = [
-    IF, THEN, ELSE, WHEN, AS, IS, DBG, IMPORT, EXPECT, RETURN, CRASH,
-];
->>>>>>> ef3ed5bc
+}