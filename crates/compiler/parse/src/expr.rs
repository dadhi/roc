use std::cell::Cell;

use crate::ast::{
    is_expr_suffixed, AccessShortcut, AssignedField, ClosureShortcut, Collection, CommentOrNewline,
    Defs, Expr, ExtractSpaces, Implements, ImportAlias, ImportAsKeyword, ImportExposingKeyword,
    ImportedModuleName, IngestedFileAnnotation, IngestedFileImport, ModuleImport,
    ModuleImportParams, Pattern, Spaceable, Spaced, Spaces, SpacesBefore, TryTarget,
    TypeAnnotation, TypeDef, TypeHeader, ValueDef, WhenShortcut,
};
use crate::blankspace::{eat_nc, eat_nc_check, eat_nc_loc_c, SpacedBuilder};
use crate::header::{chomp_module_name, ModuleName};
use crate::ident::{
    chomp_access_chain, chomp_integer_part, chomp_lowercase_part, malformed_ident,
    parse_anycase_ident, parse_ident_chain, parse_lowercase_ident, Accessor, BadIdent, Ident,
    Suffix,
};
use crate::number_literal::parse_number_base;
use crate::parser::{
    at_keyword, collection_inner, EClosure, EExpect, EExpr, EIf, EImport, EImportParams, EInParens,
    EList, EPattern, ERecord, EReturn, EType, EWhen, ParseResult, Parser, SpaceProblem,
    SyntaxError,
};
use crate::pattern::parse_closure_param;
use crate::state::State;
use crate::string_literal::{self, rest_of_str_like, StrLikeLiteral};
use crate::type_annotation::{
    self, parse_implements_abilities, type_expr, NO_TYPE_EXPR_FLAGS, STOP_AT_FIRST_IMPL,
    TRAILING_COMMA_VALID,
};
use crate::{header, keyword};
use bumpalo::collections::Vec;
use bumpalo::Bump;
use roc_collections::soa::slice_extend_new;
use roc_error_macros::internal_error;
use roc_module::called_via::{BinOp, CalledVia, UnaryOp};
use roc_region::all::{Loc, Position, Region};

use crate::parser::Progress::{self, *};

pub fn test_parse_expr<'a>(
    arena: &'a bumpalo::Bump,
    state: State<'a>,
) -> Result<Loc<Expr<'a>>, SyntaxError<'a>> {
    let (spaces_before, state) = match eat_nc_check(EExpr::IndentStart, arena, state, 0, false) {
        Ok((_, sp, state)) => (sp, state),
        Err((_, fail)) => return Err(SyntaxError::Expr(fail, Position::default())),
    };

    let flags = CHECK_FOR_ARROW | ACCEPT_MULTI_BACKPASSING;
    let (expr, state) = match parse_expr_block(flags, arena, state, 0) {
        Ok((_, out, state)) => (out, state),
        Err((_, fail)) => return Err(SyntaxError::Expr(fail, Position::default())),
    };

    let (spaces_after, state) = match eat_nc_check(EExpr::IndentEnd, arena, state.clone(), 0, false)
    {
        Ok((_, spaces_after, state)) => (spaces_after, state),
        Err(_) => (&[] as &[_], state),
    };

    if state.has_reached_end() {
        Ok(expr.spaced_around(arena, spaces_before, spaces_after))
    } else {
        let fail = EExpr::BadExprEnd(state.pos());
        Err(SyntaxError::Expr(fail, Position::default()))
    }
}

#[derive(Debug, Clone, Copy, PartialEq, Eq)]
pub struct ExprParseFlags(u8);

pub const NO_EXPR_PARSE_FLAGS: ExprParseFlags = ExprParseFlags(0);

/// Check for and accept multi-backpassing syntax
/// This is usually true, but false within list/record literals
/// because the comma separating backpassing arguments conflicts
/// with the comma separating literal elements
pub const ACCEPT_MULTI_BACKPASSING: ExprParseFlags = ExprParseFlags(1);

/// Check for the `->` token, and raise an error if found
/// This is usually true, but false in if-guards
///
/// > Just foo if foo == 2 -> ...
pub const CHECK_FOR_ARROW: ExprParseFlags = ExprParseFlags(1 << 1);

impl ExprParseFlags {
    pub const fn is_set(&self, flag: Self) -> bool {
        (self.0 & flag.0) != 0
    }

    #[must_use]
    pub const fn unset(&self, flag: Self) -> Self {
        Self(self.0 & !flag.0)
    }
}

impl std::ops::BitOr for ExprParseFlags {
    type Output = Self;

    fn bitor(self, rhs: Self) -> Self::Output {
        Self(self.0 | rhs.0)
    }
}

fn rest_of_expr_in_parens_etc<'a>(
    start: Position,
    arena: &'a Bump,
    state: State<'a>,
) -> ParseResult<'a, Loc<Expr<'a>>, EExpr<'a>> {
    let elem_p = move |a: &'a Bump, state: State<'a>, min_indent: u32| {
        let block_pos = state.pos();
        match parse_expr_block(CHECK_FOR_ARROW, a, state, min_indent) {
            Ok(ok) => Ok(ok),
            Err((p, fail)) => return Err((p, EInParens::Expr(a.alloc(fail), block_pos))),
        }
    };
    let (_, elems, state) = match collection_inner(elem_p, Expr::SpaceBefore).parse(arena, state, 0)
    {
        Ok(ok) => ok,
        Err((p, fail)) => return Err((p, EExpr::InParens(fail, start))),
    };

    if state.bytes().first() != Some(&b')') {
        let fail = EInParens::End(state.pos());
        return Err((MadeProgress, EExpr::InParens(fail, start)));
    }
    let state = state.inc();

    if elems.is_empty() {
        let fail = EInParens::Empty(state.pos());
        return Err((NoProgress, EExpr::InParens(fail, start)));
    }

    let mut loc_elems = if elems.len() > 1 {
        Loc::pos(start, state.pos(), Expr::Tuple(elems.ptrify_items(arena)))
    } else {
        // TODO: don't discard comments before/after
        // (stored in the Collection)
        Loc::at(
            elems.items[0].region,
            Expr::ParensAround(&elems.items[0].value),
        )
    };

    let (field_accesses, state) = match parse_field_task_result_suffixes(arena, state) {
        Ok((_, out, state)) => (out, state),
        Err((_, e)) => return Err((MadeProgress, e)),
    };

    // if there are field accesses, include the parentheses in the region
    // otherwise, don't include the parentheses
    if !field_accesses.is_empty() {
        let elems = apply_expr_access_chain(arena, loc_elems.value, field_accesses);
        loc_elems = Loc::pos(start, state.pos(), elems)
    };

    Ok((MadeProgress, loc_elems, state))
}

fn parse_field_task_result_suffixes<'a>(
    arena: &'a Bump,
    mut state: State<'a>,
) -> ParseResult<'a, Vec<'a, Suffix<'a>>, EExpr<'a>> {
    let mut fields = Vec::with_capacity_in(1, arena);
    loop {
        let prev_state = state.clone();
        let (field, next_state) = match state.bytes().first() {
            Some(b) => match b {
                b'.' => {
                    let state = state.inc();
                    let ident_pos = state.pos();
                    match parse_lowercase_ident(state.clone()) {
                        Ok((_, name, state)) => {
                            (Suffix::Accessor(Accessor::RecordField(name)), state)
                        }
                        Err((NoProgress, _)) => {
                            // This is a tuple accessor, e.g. "1" in `.1`
                            match chomp_integer_part(state.bytes()) {
                                Ok(name) => (
                                    Suffix::Accessor(Accessor::TupleIndex(name)),
                                    state.advance(name.len()),
                                ),
                                Err(_) => return Err((MadeProgress, EExpr::Access(ident_pos))),
                            }
                        }
                        Err(_) => return Err((MadeProgress, EExpr::Access(ident_pos))),
                    }
                }
                b'!' => (Suffix::TrySuffix(TryTarget::Task), state.inc()),
                b'?' => (Suffix::TrySuffix(TryTarget::Result), state.inc()),
                _ => return Ok((Progress::when(!fields.is_empty()), fields, prev_state)),
            },
            _ => return Ok((Progress::when(!fields.is_empty()), fields, prev_state)),
        };

        fields.push(field);
        state = next_state;
    }
}

fn parse_negative_number<'a>(
    start: Position,
    flags: ExprParseFlags,
    arena: &'a Bump,
    state: State<'a>,
    min_indent: u32,
) -> Result<(Progress, Loc<Expr<'a>>, State<'a>), (Progress, EExpr<'a>)> {
    // unary minus should not be followed by whitespace or comment
    if !state
        .bytes()
        .get(1)
        .map(|b| b.is_ascii_whitespace() || *b == b'#')
        .unwrap_or(false)
    {
        let prev = state.clone();
        let state = state.inc();
        let loc_op = Region::new(start, state.pos());

        match parse_term(PARSE_DEFAULT, flags, arena, state, min_indent) {
            Ok((_, out, state)) => {
                let expr = numeric_negate_expr(arena, &prev, loc_op, out, &[]);
                Ok((MadeProgress, expr, state))
            }
            Err((_, fail)) => Err((MadeProgress, fail)),
        }
    } else {
        // drop the minus and parse '0b', '0o', '0x', etc.
        match parse_number_base(true, &state.bytes()[1..], state) {
            Ok((p, literal, state)) => {
                let expr = literal_to_expr(literal);
                Ok((p, Loc::pos(start, state.pos(), expr), state))
            }
            Err((MadeProgress, fail)) => Err((MadeProgress, EExpr::Number(fail, start))),
            Err(_) => {
                // it may be the case with split arrow `- >` or similar,
                // so it should not considered as bad number, let's keep parsing until we find the closest error.
                Err((NoProgress, EExpr::Start(start)))
            }
        }
    }
}

#[derive(Debug, Clone, Copy, PartialEq, Eq)]
pub struct ParseTermOpts(u8);

impl ParseTermOpts {
    pub const fn is_set(&self, opt: Self) -> bool {
        (self.0 & opt.0) != 0
    }
}

impl std::ops::BitOr for ParseTermOpts {
    type Output = Self;

    fn bitor(self, rhs: Self) -> Self::Output {
        Self(self.0 | rhs.0)
    }
}

pub const PARSE_DEFAULT: ParseTermOpts = ParseTermOpts(0);

pub const PARSE_UNDERSCORE: ParseTermOpts = ParseTermOpts(0b1);
pub const PARSE_NEGATIVE: ParseTermOpts = ParseTermOpts(0b10);
pub const PARSE_IF_WHEN: ParseTermOpts = ParseTermOpts(0b100);
pub const PARSE_ALL: ParseTermOpts = ParseTermOpts(0b111);

pub const PARSE_NO_CLOSURE: ParseTermOpts = ParseTermOpts(0b1000);

fn parse_term<'a>(
    opts: ParseTermOpts,
    flags: ExprParseFlags,
    arena: &'a Bump,
    state: State<'a>,
    min_indent: u32,
) -> ParseResult<'a, Loc<Expr<'a>>, EExpr<'a>> {
    let start = state.pos();
    if let Some(b) = state.bytes().first() {
        match b {
            b'\\' => {
                if !opts.is_set(PARSE_NO_CLOSURE) {
                    match rest_of_closure(flags, arena, state.inc()) {
                        Ok((p, expr, state)) => Ok((p, Loc::pos(start, state.pos(), expr), state)),
                        Err((p, fail)) => Err((p, EExpr::Closure(fail, start))),
                    }
                } else {
                    Err((NoProgress, EExpr::Start(start)))
                }
            }
            b'_' => {
                if opts.is_set(PARSE_UNDERSCORE) {
                    let state = state.inc();
                    match chomp_lowercase_part(state.bytes()) {
                        Ok((name, _)) => {
                            let state = state.advance(name.len());
                            let expr = Loc::pos(start, state.pos(), Expr::Underscore(name));
                            Ok((MadeProgress, expr, state))
                        }
                        Err(NoProgress) => {
                            let expr = Loc::pos(start, state.pos(), Expr::Underscore(""));
                            Ok((MadeProgress, expr, state))
                        }
                        Err(_) => Err((MadeProgress, EExpr::End(start))),
                    }
                } else {
                    Err((NoProgress, EExpr::Start(start)))
                }
            }
            b'-' => {
                if opts.is_set(PARSE_NEGATIVE) {
                    parse_negative_number(start, flags, arena, state, min_indent)
                } else {
                    Err((NoProgress, EExpr::Start(start)))
                }
            }
            b'!' => {
                if opts.is_set(PARSE_NEGATIVE) {
                    rest_of_logical_not(start, flags, arena, state.inc(), min_indent)
                } else {
                    Err((NoProgress, EExpr::Start(start)))
                }
            }
            b'(' => rest_of_expr_in_parens_etc(start, arena, state.inc()),
            b'{' => parse_record_expr(start, arena, state, min_indent),
            b'[' => rest_of_list_expr(start, arena, state.inc()),
            b'"' | b'\'' => {
                let column = state.column();
                match rest_of_str_like(*b == b'\'', column, arena, state.inc(), min_indent) {
                    Ok((p, literal, state)) => {
                        let literal_expr = match literal {
                            StrLikeLiteral::Str(s) => Expr::Str(s),
                            StrLikeLiteral::SingleQuote(s) => Expr::SingleQuote(s.to_str_in(arena)),
                        };
                        Ok((p, Loc::pos(start, state.pos(), literal_expr), state))
                    }
                    Err((p, fail)) => Err((p, EExpr::Str(fail, start))),
                }
            }
            b'0'..=b'9' => match parse_number_base(false, state.bytes(), state) {
                Ok((p, literal, state)) => {
                    let expr = literal_to_expr(literal);
                    Ok((p, Loc::pos(start, state.pos(), expr), state))
                }
                Err((p, fail)) => Err((p, EExpr::Number(fail, start))),
            },
            _ => {
                if opts.is_set(PARSE_IF_WHEN) {
                    if at_keyword(keyword::IF, &state) {
                        let state = state.advance(keyword::IF.len());
                        return match rest_of_if_expr(flags, arena, state, min_indent) {
                            Ok((p, expr, state)) => {
                                Ok((p, Loc::pos(start, state.pos(), expr), state))
                            }
                            Err((p, err)) => Err((p, EExpr::If(err, start))),
                        };
                    }

                    if at_keyword(keyword::WHEN, &state) {
                        let state = state.advance(keyword::WHEN.len());
                        let indent = state.line_indent();
                        return match when::rest_of_when_expr(None, flags, arena, state, indent) {
                            Ok((p, expr, state)) => {
                                Ok((p, Loc::pos(start, state.pos(), expr), state))
                            }
                            Err((p, err)) => Err((p, EExpr::When(err, start))),
                        };
                    }
                }

                if at_keyword(keyword::CRASH, &state) {
                    let state = state.advance(keyword::CRASH.len());
                    let expr = Loc::pos(start, state.pos(), Expr::Crash);
                    return Ok((MadeProgress, expr, state));
                }

                if at_keyword(keyword::DBG, &state) {
                    let state = state.advance(keyword::DBG.len());
                    let dbg_expr = Loc::pos(start, state.pos(), Expr::Dbg);
                    return Ok((MadeProgress, dbg_expr, state));
                }

                // todo: @ask why "try" is not included into KEYWORDS in keyword.rs
                if at_keyword("try", &state) {
                    let state = state.advance("try".len());
                    let try_expr = Loc::pos(start, state.pos(), Expr::Try);
                    return Ok((MadeProgress, try_expr, state));
                }

                let (_, ident, state) = parse_ident_chain(arena, state)?;

                let ident_end = state.pos();
                let (suffixes, state) = match parse_field_task_result_suffixes(arena, state) {
                    Ok((_, out, state)) => (out, state),
                    Err((_, fail)) => return Err((MadeProgress, fail)),
                };

                let mut ident = ident_to_expr(arena, ident, None);
                if !suffixes.is_empty() {
                    ident = apply_expr_access_chain(arena, ident, suffixes);
                }
                Ok((MadeProgress, Loc::pos(start, ident_end, ident), state))
            }
        }
    } else {
        Err((NoProgress, EExpr::Start(start)))
    }
}

/// Entry point for parsing an expression.
/// If Ok it always returns MadeProgress
pub(crate) fn parse_expr_start<'a>(
    flags: ExprParseFlags,
    start_state_and_term: Option<(State<'a>, Loc<Expr<'a>>)>,
    arena: &'a Bump,
    state: State<'a>,
    min_indent: u32,
) -> ParseResult<'a, Loc<Expr<'a>>, EExpr<'a>> {
    let (start_state, term, state) = match start_state_and_term {
        None => {
            let (_, term, news) = parse_term(PARSE_ALL, flags, arena, state.clone(), min_indent)?;
            (state, term, news)
        }
        Some((start_state, term)) => (start_state, term, state),
    };

    let start = start_state.pos();
    let inc_indent = start_state.line_indent() + 1;

    // Parse a chain of expressions separated by operators. Also handles function application.
    let mut prev_state = state.clone();
    let (spaces_before_op, state) =
        match eat_nc_check(EExpr::IndentEnd, arena, state.clone(), min_indent, false) {
            Ok((_, sp, state)) => (sp, state),
            Err(_) => {
                let loc_term = Loc::pos(start, state.pos(), term.value);
                return Ok((MadeProgress, loc_term, state));
            }
        };

    let mut expr_state = ExprState {
        operators: Vec::new_in(arena),
        arguments: Vec::new_in(arena),
        expr: term,
        spaces_after: spaces_before_op,
        end: prev_state.pos(),
    };

    let mut state = state;
    loop {
        let term_res = if state.column() >= inc_indent {
            parse_term(PARSE_UNDERSCORE, flags, arena, state.clone(), inc_indent)
        } else {
            Err((NoProgress, EExpr::Start(state.pos())))
        };

        match term_res {
            Ok((_, mut arg, new_state)) => {
                state = new_state;
                prev_state = state.clone();

                if !expr_state.spaces_after.is_empty() {
                    arg = arg.spaced_before(arena, expr_state.spaces_after);
                    expr_state.spaces_after = &[];
                }
                expr_state.arguments.push(arena.alloc(arg));
                expr_state.end = state.pos();

                match eat_nc_check(EExpr::IndentEnd, arena, state.clone(), min_indent, false) {
                    Err(_) => {
                        expr_state.spaces_after = &[];

                        let expr = finalize_expr(expr_state, arena);
                        let expr = Loc::pos(start, state.pos(), expr);
                        return Ok((MadeProgress, expr, state));
                    }
                    Ok((_, new_spaces, new_state)) => {
                        expr_state.spaces_after = new_spaces;
                        state = new_state;
                    }
                }

                continue;
            }
            Err((MadeProgress, f)) => return Err((MadeProgress, f)),
            Err((NoProgress, _)) => {
                let before_op = state.clone();
                // We're part way thru parsing an expression, e.g. `bar foo `.
                // We just tried parsing an argument and determined we couldn't -
                // so we're going to try parsing an operator.
                let op_res = match parse_bin_op(state.clone()) {
                    Err((NoProgress, _)) => {
                        // roll back space parsing
                        let expr = finalize_expr(expr_state, arena);
                        Ok((MadeProgress, expr, prev_state))
                    }
                    Err(err) => Err(err),
                    Ok((_, op, state)) => {
                        let op_start = before_op.pos();
                        let op_end = state.pos();

                        expr_state.consume_spaces(arena);

                        if let BinOp::When = op {
                            let when_pos = state.pos();
                            let cond = Some((expr_state.expr, WhenShortcut::BinOp));
                            match when::rest_of_when_expr(cond, flags, arena, state, min_indent) {
                                Ok(ok) => Ok(ok),
                                Err((p, fail)) => Err((p, EExpr::When(fail, when_pos))),
                            }
                        } else {
                            let (_, spaces_after_op, state) =
                                eat_nc_check(EExpr::IndentEnd, arena, state, min_indent, false)?;

                            let loc_op = Loc::pos(op_start, op_end, op);
                            match op {
                                BinOp::Minus
                                    if expr_state.end != op_start && op_end == state.pos() =>
                                {
                                    // a `-` is unary if it is preceded by a space and not followed by a space
                                    parse_negative_term(
                                        start, arena, state, min_indent, inc_indent, expr_state,
                                        flags, before_op, loc_op,
                                    )
                                }
                                _ => parse_after_binop(
                                    start,
                                    arena,
                                    state,
                                    min_indent,
                                    inc_indent,
                                    flags,
                                    spaces_after_op,
                                    expr_state,
                                    loc_op,
                                ),
                            }
                        }
                    }
                };
                return op_res.map(|(_, expr, state)| {
                    (MadeProgress, Loc::pos(start, state.pos(), expr), state)
                });
            }
        }
    }
}

pub fn parse_repl_defs_and_optional_expr<'a>(
    arena: &'a Bump,
    state: State<'a>,
) -> ParseResult<'a, (Defs<'a>, Option<Loc<Expr<'a>>>), EExpr<'a>> {
    let start = state.pos();
    let (spaces_before, state) = match eat_nc(arena, state.clone(), false) {
        Err((NoProgress, _)) => return Ok((NoProgress, (Defs::default(), None), state)),
        Err(err) => return Err(err),
        Ok((_, (sp, _), state)) => (Loc::pos(start, state.pos(), sp), state),
    };

    let (_, stmts, state) = parse_stmt_seq(
        arena,
        state,
        |e, _| e.clone(),
        CHECK_FOR_ARROW | ACCEPT_MULTI_BACKPASSING,
        0,
        spaces_before,
        EExpr::IndentEnd,
    )?;

    let state = match eat_nc(arena, state.clone(), false) {
        Err((NoProgress, _)) => state,
        Err(err) => return Err(err),
        Ok((_, _, state)) => state,
    };

    if !state.has_reached_end() {
        return Err((MadeProgress, EExpr::End(state.pos())));
    }

    let (defs, last_expr) =
        stmts_to_defs(&stmts, Defs::default(), false, arena).map_err(|e| (MadeProgress, e))?;

    Ok((MadeProgress, (defs, last_expr), state))
}

fn parse_stmt_start<'a>(
    flags: ExprParseFlags,
    comment_region: Region,
    arena: &'a Bump,
    mut state: State<'a>,
    min_indent: u32,
) -> ParseResult<'a, Loc<Stmt<'a>>, EExpr<'a>> {
    let start = state.pos();
    match state.bytes().first() {
        Some(b) => match b {
            b'\\' => match rest_of_closure(flags, arena, state.inc()) {
                Ok((p, expr, state)) => {
                    Ok((p, Loc::pos(start, state.pos(), Stmt::Expr(expr)), state))
                }
                Err((p, fail)) => Err((p, EExpr::Closure(fail, start))),
            },
            b'i' => {
                if at_keyword(keyword::IF, &state) {
                    state.advance_mut(keyword::IF.len());
                    match rest_of_if_expr(flags, arena, state, min_indent) {
                        Ok((p, expr, state)) => {
                            Ok((p, Loc::pos(start, state.pos(), Stmt::Expr(expr)), state))
                        }
                        Err((p, err)) => Err((p, EExpr::If(err, start))),
                    }
                } else if at_keyword(keyword::IMPORT, &state) {
                    state.advance_mut(keyword::IMPORT.len());
                    rest_of_import(start, arena, state, min_indent)
                } else {
                    parse_stmt_operator_chain(flags, arena, state, min_indent)
                }
            }
            b'e' => {
                if at_keyword(keyword::EXPECT, &state) {
                    state.advance_mut(keyword::EXPECT.len());
                    rest_of_expect_stmt(false, start, flags, comment_region, arena, state)
                } else if at_keyword(keyword::EXPECT_FX, &state) {
                    state.advance_mut(keyword::EXPECT_FX.len());
                    rest_of_expect_stmt(true, start, flags, comment_region, arena, state)
                } else {
                    parse_stmt_operator_chain(flags, arena, state, min_indent)
                }
            }
            b'd' => {
                if at_keyword(keyword::DBG, &state) {
                    state.advance_mut(keyword::DBG.len());
                    rest_of_dbg_stmt(start, flags, comment_region, arena, state)
                } else {
                    parse_stmt_operator_chain(flags, arena, state, min_indent)
                }
            }
            b'r' => {
                if at_keyword(keyword::RETURN, &state) {
                    state.advance_mut(keyword::RETURN.len());
                    rest_of_return_stmt(start, flags, arena, state)
                } else {
                    parse_stmt_operator_chain(flags, arena, state, min_indent)
                }
            }
            b'w' => {
                if at_keyword(keyword::WHEN, &state) {
                    state.advance_mut(keyword::WHEN.len());
                    let indent = state.line_indent();
                    match when::rest_of_when_expr(None, flags, arena, state, indent) {
                        Ok((p, expr, state)) => {
                            Ok((p, Loc::pos(start, state.pos(), Stmt::Expr(expr)), state))
                        }
                        Err((p, err)) => Err((p, EExpr::When(err, start))),
                    }
                } else {
                    parse_stmt_operator_chain(flags, arena, state, min_indent)
                }
            }
            _ => parse_stmt_operator_chain(flags, arena, state, min_indent),
        },
        None => Err((NoProgress, EExpr::Start(start))),
    }
}

fn parse_stmt_operator_chain<'a>(
    flags: ExprParseFlags,
    arena: &'a Bump,
    state: State<'a>,
    min_indent: u32,
) -> Result<(Progress, Loc<Stmt<'a>>, State<'a>), (Progress, EExpr<'a>)> {
    let start = state.pos();
    let line_indent = state.line_indent();

    let opts = PARSE_NO_CLOSURE | PARSE_UNDERSCORE | PARSE_NEGATIVE;
    let (_, expr, state) = parse_term(opts, flags, arena, state, min_indent)?;

    let mut prev_state = state.clone();
    let end = state.pos();

    let (spaces_before_op, state) =
        match eat_nc_check(EExpr::IndentEnd, arena, state.clone(), min_indent, false) {
            Ok((_, sp, state)) => (sp, state),
            Err(_) => {
                let expr = Loc::pos(start, state.pos(), Stmt::Expr(expr.value));
                return Ok((MadeProgress, expr, state));
            }
        };

    let mut expr_state = ExprState {
        operators: Vec::new_in(arena),
        arguments: Vec::new_in(arena),
        expr,
        spaces_after: spaces_before_op,
        end,
    };

    let inc_indent = line_indent + 1;
    let mut state = state;
    loop {
        let term_res = if state.column() >= inc_indent {
            parse_term(PARSE_UNDERSCORE, flags, arena, state.clone(), inc_indent)
        } else {
            Err((NoProgress, EExpr::Start(state.pos())))
        };

        match term_res {
            Err((MadeProgress, f)) => return Err((MadeProgress, f)),
            Ok((
                _,
                implements @ Loc {
                    value:
                        Expr::Var {
                            module_name: "",
                            ident: keyword::IMPLEMENTS,
                            ..
                        },
                    ..
                },
                state,
            )) if matches!(expr_state.expr.value, Expr::Tag(..)) => {
                return match parse_ability_def(expr_state, state, arena, implements, inc_indent) {
                    Ok((td, state)) => {
                        let expr = Loc::pos(start, state.pos(), Stmt::TypeDef(td));
                        Ok((MadeProgress, expr, state))
                    }
                    Err((NoProgress, _)) => Err((NoProgress, EExpr::Start(start))),
                    Err(err) => Err(err),
                };
            }
            Err((NoProgress, _)) => {
                // We're part way thru parsing an expression, e.g. `bar foo `.
                // We just tried parsing an argument and determined we couldn't -
                // so we're going to try parsing an operator.
                //
                // This is very similar to the logic in `expr_operator_chain`, except
                // we handle the additional case of backpassing, which is valid
                // at the statement level but not at the expression level.
                let before_op = state.clone();
                let op_res = match parse_op(state.clone()) {
                    Err((MadeProgress, f)) => Err((MadeProgress, f)),
                    Ok((_, op, state)) => {
                        // adds the spaces before operator to the preceding expression term
                        expr_state.consume_spaces(arena);

                        if let OperatorOrDef::BinOp(BinOp::When) = op {
                            // the `~` when operator is handled here to handle the spaces specific to the when branches
                            // instead of generic space handling in `parse_stmt_operator`
                            let when_pos = state.pos();
                            let cond = Some((expr_state.expr, WhenShortcut::BinOp));
                            match when::rest_of_when_expr(cond, flags, arena, state, min_indent) {
                                Ok((p, out, state)) => Ok((p, Stmt::Expr(out), state)),
                                Err((p, fail)) => Err((p, EExpr::When(fail, when_pos))),
                            }
                        } else {
                            let loc_op = Loc::pos(before_op.pos(), state.pos(), op);
                            parse_stmt_operator(
                                start, arena, state, min_indent, inc_indent, flags, expr_state,
                                loc_op, before_op,
                            )
                        }
                    }
                    Err((NoProgress, _)) => {
                        if flags.is_set(ACCEPT_MULTI_BACKPASSING) && state.bytes().starts_with(b",")
                        {
                            state = state.inc();
                            parse_stmt_multi_backpassing(
                                expr_state, flags, arena, state, min_indent,
                            )
                        } else if flags.is_set(CHECK_FOR_ARROW) && state.bytes().starts_with(b"->")
                        {
                            Err((MadeProgress, EExpr::BadOperator("->", state.pos())))
                        } else {
                            // roll back space parsing
                            let expr = finalize_expr(expr_state, arena);
                            Ok((MadeProgress, Stmt::Expr(expr), prev_state))
                        }
                    }
                };
                return match op_res {
                    Ok((p, out, state)) => Ok((p, Loc::pos(start, state.pos(), out), state)),
                    Err((NoProgress, _)) => Err((NoProgress, EExpr::Start(start))),
                    Err(err) => Err(err),
                };
            }
            Ok((_, mut arg, new_state)) => {
                state = new_state;
                prev_state = state.clone();

                if !expr_state.spaces_after.is_empty() {
                    arg = arg.spaced_before(arena, expr_state.spaces_after);
                    expr_state.spaces_after = &[];
                }
                expr_state.arguments.push(arena.alloc(arg));
                expr_state.end = state.pos();

                match eat_nc_check(EExpr::IndentEnd, arena, state.clone(), min_indent, false) {
                    Err(_) => {
                        expr_state.spaces_after = &[];
                        let expr = finalize_expr(expr_state, arena);
                        let expr = Loc::pos(start, state.pos(), Stmt::Expr(expr));
                        return Ok((MadeProgress, expr, state));
                    }
                    Ok((_, new_spaces, new_state)) => {
                        expr_state.spaces_after = new_spaces;
                        state = new_state;
                    }
                }

                continue;
            }
        }
    }
}

#[derive(Debug)]
struct ExprState<'a> {
    operators: Vec<'a, (Loc<Expr<'a>>, Loc<BinOp>)>,
    arguments: Vec<'a, &'a Loc<Expr<'a>>>,
    expr: Loc<Expr<'a>>,
    spaces_after: &'a [CommentOrNewline<'a>],
    end: Position,
}

impl<'a> ExprState<'a> {
    fn consume_spaces(&mut self, arena: &'a Bump) {
        if !self.spaces_after.is_empty() {
            if let Some(last) = self.arguments.pop() {
                let new = last.value.with_spaces_after(self.spaces_after, last.region);

                self.arguments.push(arena.alloc(new));
            } else {
                let region = self.expr.region;

                let mut value = Expr::Num("");
                std::mem::swap(&mut self.expr.value, &mut value);

                self.expr = arena
                    .alloc(value)
                    .with_spaces_after(self.spaces_after, region);
            };

            self.spaces_after = &[];
        }
    }

    fn validate_assignment_or_backpassing<F>(
        mut self,
        arena: &'a Bump,
        loc_op: Loc<OperatorOrDef>,
        argument_error: F,
    ) -> Result<Loc<Expr<'a>>, EExpr<'a>>
    where
        F: Fn(Region, Position) -> EExpr<'a>,
    {
        if !self.operators.is_empty() {
            // this `=` or `<-` likely occurred inline; treat it as an invalid operator
            let opchar = match loc_op.value {
                OperatorOrDef::Assignment => "=",
                OperatorOrDef::Backpassing => "<-",
                _ => unreachable!(),
            };

            let fail = EExpr::BadOperator(opchar, loc_op.region.start());

            Err(fail)
        } else if !self.expr.value.is_tag()
            && !self.expr.value.is_opaque()
            && !self.arguments.is_empty()
            && !is_expr_suffixed(&self.expr.value)
        {
            let region = Region::across_all(self.arguments.iter().map(|v| &v.region));
            Err(argument_error(region, loc_op.region.start()))
        } else {
            self.consume_spaces(arena);
            if !self.arguments.is_empty() {
                Ok(to_call(arena, self.arguments, self.expr))
            } else {
                Ok(self.expr)
            }
        }
    }

    fn validate_is_type_def(
        mut self,
        arena: &'a Bump,
        kind: Loc<AliasOrOpaque>,
    ) -> Result<(Loc<Expr<'a>>, Vec<'a, &'a Loc<Expr<'a>>>), EExpr<'a>> {
        if !self.operators.is_empty() {
            // this `:`/`:=` likely occurred inline; treat it as an invalid operator
            let op = match kind.value {
                AliasOrOpaque::Alias => ":",
                AliasOrOpaque::Opaque => ":=",
            };
            let fail = EExpr::BadOperator(op, kind.region.start());

            Err(fail)
        } else {
            self.consume_spaces(arena);
            Ok((self.expr, self.arguments))
        }
    }
}

fn finalize_expr<'a>(expr_state: ExprState<'a>, arena: &'a Bump) -> Expr<'a> {
    let right_arg = if !expr_state.arguments.is_empty() {
        to_call(arena, expr_state.arguments, expr_state.expr)
    } else {
        expr_state.expr
    };
    if expr_state.operators.is_empty() {
        right_arg.value
    } else {
        Expr::BinOps(
            expr_state.operators.into_bump_slice(),
            arena.alloc(right_arg),
        )
    }
}

fn to_call<'a>(
    arena: &'a Bump,
    mut args: Vec<'a, &'a Loc<Expr<'a>>>,
    loc_expr: Loc<Expr<'a>>,
) -> Loc<Expr<'a>> {
    debug_assert!(!args.is_empty());
    let last = args.last().map(|x| x.region).unwrap_or_default();
    let region = Region::span_across(&loc_expr.region, &last);

    let spaces = if let Some(last) = args.last_mut() {
        let spaces = last.value.extract_spaces();
        if spaces.after.is_empty() {
            &[]
        } else {
            let inner = if !spaces.before.is_empty() {
                arena.alloc(spaces.item).before(spaces.before)
            } else {
                spaces.item
            };
            *last = arena.alloc(Loc::at(last.region, inner));
            spaces.after
        }
    } else {
        &[]
    };

    let mut apply = Expr::Apply(
        arena.alloc(loc_expr),
        args.into_bump_slice(),
        CalledVia::Space,
    );

    if !spaces.is_empty() {
        apply = arena.alloc(apply).after(spaces)
    }

    Loc::at(region, apply)
}

fn numeric_negate_expr<'a>(
    arena: &'a Bump,
    state: &State<'a>,
    loc_op: Region,
    expr: Loc<Expr<'a>>,
    spaces: &'a [CommentOrNewline<'a>],
) -> Loc<Expr<'a>> {
    debug_assert_eq!(state.bytes().first(), Some(&b'-'));
    // for overflow reasons, we must make the unary minus part of the number literal.
    let start = state.pos();
    let region = Region::new(start, expr.region.end());

    let new_expr = match expr.value {
        Expr::Num(string) => {
            let s = unsafe { std::str::from_utf8_unchecked(&state.bytes()[..string.len() + 1]) };
            Expr::Num(s)
        }
        Expr::Float(string) => {
            let s = unsafe { std::str::from_utf8_unchecked(&state.bytes()[..string.len() + 1]) };
            Expr::Float(s)
        }
        Expr::NonBase10Int {
            string,
            base,
            is_negative,
        } => {
            // don't include the minus sign here; it will not be parsed right
            Expr::NonBase10Int {
                is_negative: !is_negative,
                string,
                base,
            }
        }
        _ => Expr::UnaryOp(arena.alloc(expr), Loc::at(loc_op, UnaryOp::Negate)),
    };

    Loc::at(region, new_expr).spaced_before(arena, spaces)
}

fn parse_import_params<'a>(
    arena: &'a Bump,
    state: State<'a>,
    min_indent: u32,
) -> ParseResult<'a, ModuleImportParams<'a>, EImportParams<'a>> {
    let (before, state) = match eat_nc_check(EImportParams::Indent, arena, state, min_indent, false)
    {
        Ok((_, sp, state)) => (sp, state),
        Err((_, fail)) => return Err((NoProgress, fail)),
    };

    let record_pos = state.pos();
    let (record, state) = match record_help().parse(arena, state, min_indent) {
        Ok((_, out, state)) => (out, state),
        Err((p, fail)) => return Err((p, EImportParams::Record(fail, record_pos))),
    };
    let record_at = Region::new(record_pos, state.pos());

    if let Some(prefix) = record.prefix {
        let fail = match prefix {
            (update, RecordHelpPrefix::Update) => EImportParams::RecordUpdateFound(update.region),
            (mapper, RecordHelpPrefix::Mapper) => EImportParams::RecordBuilderFound(mapper.region),
        };
        return Err((MadeProgress, fail));
    }

    let params = record.fields.map_items_result(arena, |loc_field| {
        match loc_field.value.to_assigned_field(arena) {
            AssignedField::IgnoredValue(_, _, _) => Err((
                MadeProgress,
                EImportParams::RecordIgnoredFieldFound(loc_field.region),
            )),
            field => Ok(Loc::at(loc_field.region, field)),
        }
    })?;

    let params = Loc::at(record_at, params);
    let import_params = ModuleImportParams { before, params };
    Ok((MadeProgress, import_params, state))
}

fn parse_imported_module_name(
    state: State<'_>,
) -> ParseResult<'_, ImportedModuleName<'_>, EImport<'_>> {
    let package_pos = state.pos();
    let (package, state) = match parse_lowercase_ident(state.clone()) {
        Ok((_, name, state)) => match state.bytes().first() {
            Some(&b'.') => (Some(name), state.inc()),
            _ => return Err((MadeProgress, EImport::PackageShorthandDot(package_pos))),
        },
        Err((NoProgress, _)) => (None, state),
        Err(_) => return Err((MadeProgress, EImport::PackageShorthand(package_pos))),
    };

    let name_pos = state.pos();
    let (name, state) = match chomp_module_name(state.bytes()) {
        Ok(name) => (ModuleName::new(name), state.advance(name.len())),
        Err(p) => return Err((p, EImport::ModuleName(name_pos))),
    };

    let module_name = ImportedModuleName { package, name };
    Ok((MadeProgress, module_name, state))
}

fn import_as<'a>(
) -> impl Parser<'a, header::KeywordItem<'a, ImportAsKeyword, Loc<ImportAlias<'a>>>, EImport<'a>> {
    move |arena: &'a Bump, state: State<'a>, min_indent: u32| {
        let (_, keyword, state) = header::spaces_around_keyword(
            ImportAsKeyword,
            EImport::As,
            EImport::IndentAs,
            EImport::IndentAlias,
        )
        .parse(arena, state, min_indent)?;

        let ident_pos = state.pos();
        let (item, state) = match parse_anycase_ident(state) {
            Ok((_, ident, state)) => {
                let ident_at = Region::new(ident_pos, state.pos());
                match ident.chars().next() {
                    Some(first) if first.is_uppercase() => {
                        let ident = Loc::at(ident_at, ImportAlias::new(ident));
                        (ident, state)
                    }
                    Some(_) => return Err((MadeProgress, EImport::LowercaseAlias(ident_at))),
                    None => return Err((MadeProgress, EImport::Alias(state.pos()))),
                }
            }
            Err((p, _)) => return Err((p, EImport::Alias(ident_pos))),
        };

        let keyword = header::KeywordItem { keyword, item };
        Ok((MadeProgress, keyword, state))
    }
}

#[inline(always)]
fn import_exposing<'a>() -> impl Parser<
    'a,
    header::KeywordItem<
        'a,
        ImportExposingKeyword,
        Collection<'a, Loc<Spaced<'a, header::ExposedName<'a>>>>,
    >,
    EImport<'a>,
> {
    move |arena: &'a Bump, state: State<'a>, min_indent: u32| {
        let (_, keyword, state) = header::spaces_around_keyword(
            ImportExposingKeyword,
            EImport::Exposing,
            EImport::IndentExposing,
            EImport::ExposingListStart,
        )
        .parse(arena, state, min_indent)?;

        if state.bytes().first() != Some(&b'[') {
            return Err((NoProgress, EImport::ExposingListStart(state.pos())));
        }
        let state = state.inc();

        let elem_p = move |_: &'a Bump, state: State<'a>, _: u32| {
            let pos: Position = state.pos();
            match parse_anycase_ident(state) {
                Ok((p, ident, state)) => {
                    let ident = Spaced::Item(crate::header::ExposedName::new(ident));
                    Ok((p, Loc::pos(pos, state.pos(), ident), state))
                }
                Err((p, _)) => Err((p, EImport::ExposedName(pos))),
            }
        };
        let (item, state) =
            match collection_inner(elem_p, Spaced::SpaceBefore).parse(arena, state, 0) {
                Ok((_, out, state)) => (out, state),
                Err((_, fail)) => return Err((MadeProgress, fail)),
            };

        if state.bytes().first() != Some(&b']') {
            return Err((MadeProgress, EImport::ExposingListEnd(state.pos())));
        }
        let state = state.inc();

        let keyword = header::KeywordItem { keyword, item };
        Ok((MadeProgress, keyword, state))
    }
}

#[inline(always)]
fn import_ingested_file_as<'a>(
    arena: &'a Bump,
    state: State<'a>,
    min_indent: u32,
) -> ParseResult<'a, header::KeywordItem<'a, ImportAsKeyword, Loc<&'a str>>, EImport<'a>> {
    let (_, keyword, state) = header::spaces_around_keyword(
        ImportAsKeyword,
        EImport::As,
        EImport::IndentAs,
        EImport::IndentIngestedName,
    )
    .parse(arena, state, min_indent)?;

    let item_pos = state.pos();
    let (item, state) = match parse_lowercase_ident(state) {
        Ok((_, out, state)) => (out, state),
        Err(_) => return Err((MadeProgress, EImport::IngestedName(item_pos))),
    };
    let item = Loc::pos(item_pos, state.pos(), item);

    let keyword_item = header::KeywordItem { keyword, item };
    Ok((MadeProgress, keyword_item, state))
}

#[inline(always)]
fn import_ingested_file_annotation<'a>() -> impl Parser<'a, IngestedFileAnnotation<'a>, EImport<'a>>
{
    move |arena: &'a bumpalo::Bump, state: State<'a>, min_indent: u32| {
        let (before_colon, state) =
            match eat_nc_check(EImport::IndentColon, arena, state, min_indent, false) {
                Ok((_, sp, state)) => (sp, state),
                Err((_, fail)) => return Err((NoProgress, fail)),
            };

        if state.bytes().first() != Some(&b':') {
            return Err((NoProgress, EImport::Colon(state.pos())));
        }
        let state = state.inc();

        let ann_pos = state.pos();
        let (annotation, state) =
            match type_annotation::type_expr(NO_TYPE_EXPR_FLAGS).parse(arena, state, min_indent) {
                Ok((_, out, state)) => (out, state),
                Err((p, fail)) => return Err((p, EImport::Annotation(fail, ann_pos))),
            };

        let ann = IngestedFileAnnotation {
            before_colon,
            annotation,
        };
        Ok((MadeProgress, ann, state))
    }
}

#[derive(Debug, Copy, Clone, PartialEq, Eq)]
enum AliasOrOpaque {
    Alias,  // ':'
    Opaque, // ':='
}

fn extract_tag_and_spaces<'a>(arena: &'a Bump, expr: Expr<'a>) -> Option<Spaces<'a, &'a str>> {
    let mut expr = expr.extract_spaces();

    loop {
        match &expr.item {
            Expr::ParensAround(inner_expr) => {
                let inner_expr = inner_expr.extract_spaces();
                expr.item = inner_expr.item;
                expr.before = merge_spaces(arena, expr.before, inner_expr.before);
                expr.after = merge_spaces(arena, inner_expr.after, expr.after);
            }
            Expr::Tag(tag) => {
                return Some(Spaces {
                    before: expr.before,
                    item: tag,
                    after: expr.after,
                });
            }
            _ => return None,
        }
    }
}

/// We just saw a ':' or ':=', and we're trying to parse an alias or opaque type definition.
#[allow(clippy::too_many_arguments)]
fn parse_stmt_alias_or_opaque<'a>(
    arena: &'a Bump,
    state: State<'a>,
    min_indent: u32,
    expr_state: ExprState<'a>,
    kind: Loc<AliasOrOpaque>,
    spaces_after_operator: &'a [CommentOrNewline<'a>],
) -> ParseResult<'a, Stmt<'a>, EExpr<'a>> {
    let inc_indent = min_indent + 1;

    let expr_region = expr_state.expr.region;
    let (expr, arguments) = expr_state
        .validate_is_type_def(arena, kind)
        .map_err(|fail| (MadeProgress, fail))?;

    let (res, state) = if let Some(tag) = extract_tag_and_spaces(arena, expr.value) {
        let name = tag.item;
        let mut type_arguments = Vec::with_capacity_in(arguments.len(), arena);

        for argument in arguments {
            match expr_to_pattern_help(arena, &argument.value) {
                Ok(good) => {
                    type_arguments.push(Loc::at(argument.region, good));
                }
                Err(()) => {
                    let pos = state.pos();
                    let fail = EExpr::Pattern(arena.alloc(EPattern::NotAPattern(pos)), pos);
                    return Err((MadeProgress, fail));
                }
            }
        }

        match kind.value {
            AliasOrOpaque::Alias => {
                // TODO @check later that here we skip `spaces_after_operator`
                let ann_pos = state.pos();
                let (ann, state) =
                    match type_expr(NO_TYPE_EXPR_FLAGS).parse(arena, state, inc_indent) {
                        Ok((_, ann, state)) => (ann, state),
                        Err((p, fail)) => return Err((p, EExpr::Type(fail, ann_pos))),
                    };

                let header = TypeHeader {
                    name: Loc::at(expr.region, name),
                    vars: type_arguments.into_bump_slice(),
                };

                let def = TypeDef::Alias { header, ann };
                (Stmt::TypeDef(def), state)
            }

            AliasOrOpaque::Opaque => {
                // TODO @check later that here we skip `spaces_after_operator`
                let ann_pos = state.pos();
                let (ann, state) = match type_expr(TRAILING_COMMA_VALID | STOP_AT_FIRST_IMPL)
                    .parse(arena, state, inc_indent)
                {
                    Ok((_, out, state)) => (out, state),
                    Err((p, fail)) => return Err((p, EExpr::Type(fail, ann_pos))),
                };

                let olds = state.clone();
                let (derived, state) =
                    match eat_nc_check(EType::TIndentStart, arena, state, inc_indent, false) {
                        Err(_) => (None, olds),
                        Ok((_, sp, state)) => {
                            match parse_implements_abilities(arena, state, inc_indent) {
                                Err(_) => (None, olds),
                                Ok((_, abilities, state)) => {
                                    (Some(abilities.spaced_before(arena, sp)), state)
                                }
                            }
                        }
                    };

                let header = TypeHeader {
                    name: Loc::at(expr.region, name),
                    vars: type_arguments.into_bump_slice(),
                };

                let def = TypeDef::Opaque {
                    header,
                    typ: ann,
                    derived,
                };
                (Stmt::TypeDef(def), state)
            }
        }
    } else {
        let call = if !arguments.is_empty() {
            to_call(arena, arguments, expr)
        } else {
            expr
        };

        match expr_to_pattern_help(arena, &call.value) {
            Ok(pat) => {
                let ann_pos = state.pos();
                match type_expr(NO_TYPE_EXPR_FLAGS).parse(arena, state, inc_indent) {
                    Ok((_, mut type_ann, state)) => {
                        // put the spaces from after the operator in front of the call
                        type_ann = type_ann.spaced_before(arena, spaces_after_operator);
                        let value_def = ValueDef::Annotation(Loc::at(expr_region, pat), type_ann);
                        (Stmt::ValueDef(value_def), state)
                    }
                    Err((_, fail)) => return Err((MadeProgress, EExpr::Type(fail, ann_pos))),
                }
            }
            Err(_) => {
                // this `:`/`:=` likely occurred inline; treat it as an invalid operator
                let op = match kind.value {
                    AliasOrOpaque::Alias => ":",
                    AliasOrOpaque::Opaque => ":=",
                };
                let fail = EExpr::BadOperator(op, kind.region.start());
                return Err((MadeProgress, fail));
            }
        }
    };

    Ok((MadeProgress, res, state))
}

mod ability {
    use super::*;
    use crate::{
        ast::{AbilityMember, Spaced},
        parser::EAbility,
    };

    pub enum IndentLevel {
        PendingMin,
        Exact,
    }

    /// Parses an ability demand like `hash : a -> U64 where a implements Hash`, in the context of a larger
    /// ability definition.
    /// This is basically the same as parsing a free-floating annotation, but with stricter rules.
    pub fn parse_demand<'a>(
        indent_type: IndentLevel,
        indent: u32,
        arena: &'a Bump,
        state: State<'a>,
    ) -> ParseResult<'a, (u32, AbilityMember<'a>), EAbility<'a>> {
        // Put no restrictions on the indent after the spaces; we'll check it manually.
        let (spaces_before, state) = match eat_nc(arena, state, false) {
            Ok((_, (sp, _), state)) => (sp, state),
            Err((_, fail)) => return Err((NoProgress, fail)),
        };

        match indent_type {
            IndentLevel::PendingMin if state.column() < indent => {
                let indent_difference = state.column() as i32 - indent as i32;
                Err((
                    MadeProgress,
                    EAbility::DemandAlignment(indent_difference, state.pos()),
                ))
            }
            IndentLevel::Exact if state.column() < indent => {
                // This demand is not indented correctly
                let indent_difference = state.column() as i32 - indent as i32;
                Err((
                    // Rollback because the deindent may be because there is a next
                    // expression
                    NoProgress,
                    EAbility::DemandAlignment(indent_difference, state.pos()),
                ))
            }
            IndentLevel::Exact if state.column() > indent => {
                // This demand is not indented correctly
                let indent_difference = state.column() as i32 - indent as i32;

                // We might be trying to parse at EOF, at which case the indent level
                // will be off, but there is actually nothing left.
                let progress = Progress::when(!state.has_reached_end());

                Err((
                    progress,
                    EAbility::DemandAlignment(indent_difference, state.pos()),
                ))
            }
            _ => {
                let indent_column = state.column();

                let start = state.pos();
                let (name, state) = match parse_lowercase_ident(state) {
                    Ok((_, out, state)) => (out, state),
                    Err(_) => return Err((MadeProgress, EAbility::DemandName(start))),
                };

                let name = Loc::pos(start, state.pos(), Spaced::Item(name));
                let name = name.spaced_before(arena, spaces_before);

                let inc_indent = indent_column + 1;

                // TODO: do we get anything from picking up spaces here?
                let (_, _spaces_after_name, state) =
                    eat_nc_check(EAbility::DemandName, arena, state, inc_indent, true)?;

                if state.bytes().first() != Some(&b':') {
                    return Err((MadeProgress, EAbility::DemandColon(state.pos())));
                }
                let state = state.inc();

                let type_pos = state.pos();
                let (typ, state) = match type_expr(TRAILING_COMMA_VALID)
                    .parse(arena, state, inc_indent)
                {
                    Ok((_, out, state)) => (out, state),
                    Err((_, fail)) => return Err((MadeProgress, EAbility::Type(fail, type_pos))),
                };

                let demand = AbilityMember { name, typ };
                Ok((MadeProgress, (indent_column, demand), state))
            }
        }
    }
}

/// Parse the series of "demands" (e.g. similar to methods in a rust trait), for an ability definition.
fn finish_parsing_ability_def_help<'a>(
    inc_indent: u32,
    name: Loc<&'a str>,
    args: &'a [Loc<Pattern<'a>>],
    loc_implements: Loc<Implements<'a>>,
    arena: &'a Bump,
    state: State<'a>,
) -> ParseResult<'a, (TypeDef<'a>, Region), EExpr<'a>> {
    let mut demands = Vec::with_capacity_in(2, arena);

    // Parse the first demand. This will determine the indentation level all the
    // other demands must observe.
    let start = state.pos();
    let ((demand_indent_level, first_demand), mut state) =
        match ability::parse_demand(ability::IndentLevel::PendingMin, inc_indent, arena, state) {
            Ok((_, out, state)) => (out, state),
            Err((p, fail)) => return Err((p, EExpr::Ability(fail, start))),
        };
    demands.push(first_demand);

    loop {
        match ability::parse_demand(
            ability::IndentLevel::Exact,
            demand_indent_level,
            arena,
            state.clone(),
        ) {
            Ok((_, (_indent, demand), next_state)) => {
                state = next_state;
                demands.push(demand);
            }
            Err((MadeProgress, problem)) => {
                return Err((MadeProgress, EExpr::Ability(problem, state.pos())));
            }
            Err((NoProgress, _)) => {
                break;
            }
        }
    }

    let def_region = Region::span_across(&name.region, &demands.last().unwrap().typ.region);
    let type_def = TypeDef::Ability {
        header: TypeHeader { name, vars: args },
        loc_implements,
        members: demands.into_bump_slice(),
    };

    Ok((MadeProgress, (type_def, def_region), state))
}

/// A Stmt is an intermediate representation used only during parsing.
/// It consists of a fragment of code that hasn't been fully stitched together yet.
/// For example, each of the following lines is a Stmt:
/// - `foo bar` (Expr)
/// - `foo, bar <- baz` (Backpassing)
/// - `Foo : [A, B, C]` (TypeDef)
/// - `foo = \x -> x + 1` (ValueDef)
///
/// Note in particular that the Backpassing Stmt doesn't make any sense on its own;
/// we need to link it up with the following stmts to make a complete expression.
#[derive(Debug, Clone, Copy)]
pub enum Stmt<'a> {
    Expr(Expr<'a>),
    Backpassing(&'a [Loc<Pattern<'a>>], &'a Loc<Expr<'a>>),
    TypeDef(TypeDef<'a>),
    ValueDef(ValueDef<'a>),
}

/// Having just parsed an operator, we need to dispatch to the appropriate
/// parsing function based on the operator.
///
/// Note, this function is very similar to `parse_expr_operator`, but it
/// handles additional cases to allow assignments / type annotations / etc.
#[allow(clippy::too_many_arguments)]
fn parse_stmt_operator<'a>(
    start: Position,
    arena: &'a Bump,
    state: State<'a>,
    min_indent: u32,
    inc_indent: u32,
    flags: ExprParseFlags,
    expr_state: ExprState<'a>,
    loc_op: Loc<OperatorOrDef>,
    initial_state: State<'a>,
) -> ParseResult<'a, Stmt<'a>, EExpr<'a>> {
    let (_, spaces_after_op, state) =
        eat_nc_loc_c(EExpr::IndentEnd, arena, state, min_indent, false)?;

    let op = loc_op.value;
    let op_start = loc_op.region.start();
    let op_end = loc_op.region.end();
    let new_start = state.pos();

    match op {
        OperatorOrDef::BinOp(BinOp::When) => unreachable!("the case handled by the caller"),
        OperatorOrDef::BinOp(BinOp::Minus) if expr_state.end != op_start && op_end == new_start => {
            // a `-` is unary if it is preceded by a space and not followed by a space
            parse_negative_term(
                start,
                arena,
                state,
                min_indent,
                inc_indent,
                expr_state,
                flags,
                initial_state,
                loc_op.with_value(BinOp::Minus),
            )
            .map(|(progress, expr, state)| (progress, Stmt::Expr(expr), state))
        }
        OperatorOrDef::BinOp(op) => parse_after_binop(
            start,
            arena,
            state,
            min_indent,
            inc_indent,
            flags,
            spaces_after_op.value,
            expr_state,
            loc_op.with_value(op),
        )
        .map(|(progress, expr, state)| (progress, Stmt::Expr(expr), state)),
        OperatorOrDef::Assignment => {
            // We just saw the '=' operator of an assignment stmt. Continue parsing from there.
            let call = expr_state
                .validate_assignment_or_backpassing(arena, loc_op, EExpr::ElmStyleFunction)
                .map_err(|fail| (MadeProgress, fail))?;
            let loc = call.region;

            let (value_def, state) = {
                match expr_to_pattern_help(arena, &call.value) {
                    Ok(pattern) => {
                        let (_, body, state) = parse_block(
                            flags,
                            arena,
                            state,
                            inc_indent,
                            EExpr::IndentEnd,
                            |a, _| a.clone(),
                            Some(spaces_after_op),
                        )?;

                        let alias =
                            ValueDef::Body(arena.alloc(Loc::at(loc, pattern)), arena.alloc(body));
                        (alias, state)
                    }
                    Err(_) => {
                        // this `=` likely occurred inline; treat it as an invalid operator
                        let fail = EExpr::BadOperator(arena.alloc("="), op_start);
                        return Err((MadeProgress, fail));
                    }
                }
            };

            Ok((MadeProgress, Stmt::ValueDef(value_def), state))
        }
        OperatorOrDef::Backpassing => {
            // Parse the rest of a backpassing statement, after the <- operator
            let expr_region = expr_state.expr.region;
            let call = expr_state
                .validate_assignment_or_backpassing(arena, loc_op, |_, pos| {
                    EExpr::BadOperator("<-", pos)
                })
                .map_err(|fail| (MadeProgress, fail))?;

            let (loc_pattern, loc_body, state) = {
                match expr_to_pattern_help(arena, &call.value) {
                    Ok(pat) => {
                        let (_, mut type_ann, state) =
                            parse_expr_start(flags, None, arena, state, inc_indent)?;

                        // put the spaces from after the operator in front of the call
                        type_ann = type_ann.spaced_before(arena, spaces_after_op.value);
                        (Loc::at(expr_region, pat), type_ann, state)
                    }
                    Err(_) => {
                        // this `=` likely occurred inline; treat it as an invalid operator
                        let fail = EExpr::BadOperator("=", op_start);
                        return Err((MadeProgress, fail));
                    }
                }
            };

            let stmt = Stmt::Backpassing(arena.alloc([loc_pattern]), arena.alloc(loc_body));
            Ok((MadeProgress, stmt, state))
        }
        OperatorOrDef::AliasOrOpaque(kind) => parse_stmt_alias_or_opaque(
            arena,
            state,
            inc_indent,
            expr_state,
            loc_op.with_value(kind),
            spaces_after_op.value,
        ),
    }
}

/// Continue parsing terms after we just parsed a binary operator
#[allow(clippy::too_many_arguments)]
fn parse_after_binop<'a>(
    start: Position,
    arena: &'a Bump,
    state: State<'a>,
    min_indent: u32,
    inc_indent: u32,
    flags: ExprParseFlags,
    spaces_after_op: &'a [CommentOrNewline],
    mut expr_state: ExprState<'a>,
    loc_op: Loc<BinOp>,
) -> ParseResult<'a, Expr<'a>, EExpr<'a>> {
    let (right_expr, state) = match parse_term(PARSE_ALL, flags, arena, state.clone(), min_indent) {
        Ok((_, expr, state)) => (expr, state),
        Err((NoProgress, _)) => return Err((MadeProgress, EExpr::TrailingOperator(state.pos()))),
        Err(err) => return Err(err),
    };

    // put the spaces from after the operator in front of the new_expr
    let right_expr = right_expr.spaced_before(arena, spaces_after_op);

    let call_or_left = if !expr_state.arguments.is_empty() {
        let args = std::mem::replace(&mut expr_state.arguments, Vec::new_in(arena));
        to_call(arena, args, expr_state.expr)
    } else {
        expr_state.expr
    };
    expr_state.operators.push((call_or_left, loc_op));
    expr_state.expr = right_expr;
    expr_state.end = state.pos();

    let prev = state.clone();
    match eat_nc_check(EExpr::IndentEnd, arena, state, min_indent, false) {
        Err(_) => {
            expr_state.spaces_after = &[];
            let expr = finalize_expr(expr_state, arena);
            Ok((MadeProgress, expr, prev))
        }
        Ok((_, spaces_after, state)) => {
            expr_state.spaces_after = spaces_after;
            parse_expr_end(
                start, arena, state, min_indent, inc_indent, flags, expr_state, prev,
            )
        }
    }
}

/// We just saw a `,` that we think is part of a backpassing statement.
/// Parse the rest of the statement.
fn parse_stmt_multi_backpassing<'a>(
    mut expr_state: ExprState<'a>,
    flags: ExprParseFlags,
    arena: &'a Bump,
    state: State<'a>,
    min_indent: u32,
) -> ParseResult<'a, Stmt<'a>, EExpr<'a>> {
    // called after parsing the first , in `a, b <- c` (e.g.)

    let parser = move |arena: &'a Bump, state: State<'a>, min_indent: u32| {
        let (sp, sp_before, state) =
            eat_nc_check(EPattern::Start, arena, state, min_indent, false)?;

        let (pat, state) = match crate::pattern::parse_pattern(arena, state, min_indent) {
            Ok((_, out, state)) => (out, state),
            Err((p, fail)) => return Err((p.or(sp), fail)),
        };

        let (sp_after, state) =
            match eat_nc_check(EPattern::IndentEnd, arena, state, min_indent, false) {
                Ok((_, out, state)) => (out, state),
                Err((_, fail)) => return Err((MadeProgress, fail)),
            };

        let pat = pat.spaced_around(arena, sp_before, sp_after);
        Ok((MadeProgress, pat, state))
    };

    let start = state.pos();
    let original_state = state.clone();
    let start_bytes_len = state.bytes().len();

    let (mut patterns, state) = match parser.parse(arena, state, min_indent) {
        Ok((_, first_pat, next_state)) => {
            let mut state = next_state;
            let mut pats = Vec::with_capacity_in(1, arena);
            pats.push(first_pat);

            let result = loop {
                if state.bytes().first() != Some(&b',') {
                    break (pats, state);
                }
                let next_state = state.inc();

                // If the delimiter passed, check the element parser.
                match parser.parse(arena, next_state.clone(), min_indent) {
                    Ok((_, next_pat, next_state)) => {
                        state = next_state;
                        pats.push(next_pat);
                    }
                    Err((_, fail)) => {
                        // If the delimiter parsed, but the following
                        // element did not, that's a fatal error.
                        let progress =
                            Progress::from_lengths(start_bytes_len, next_state.bytes().len());
                        let fail = if let EPattern::IndentEnd(_) = fail {
                            EExpr::UnexpectedComma(start.prev())
                        } else {
                            EExpr::Pattern(arena.alloc(fail), start)
                        };
                        return Err((progress, fail));
                    }
                }
            };
            result
        }
        Err((NoProgress, _)) => (Vec::new_in(arena), original_state),
        Err((p, fail)) => {
            let fail = if let EPattern::IndentEnd(_) = fail {
                EExpr::UnexpectedComma(start.prev())
            } else {
                EExpr::Pattern(arena.alloc(fail), start)
            };
            return Err((p, fail));
        }
    };

    expr_state.consume_spaces(arena);

    let call = if !expr_state.arguments.is_empty() {
        to_call(arena, expr_state.arguments, expr_state.expr)
    } else {
        expr_state.expr
    };

    let pattern = expr_to_pattern_help(arena, &call.value).map_err(|()| {
        (
            MadeProgress,
            EExpr::Pattern(arena.alloc(EPattern::NotAPattern(state.pos())), state.pos()),
        )
    })?;

    let loc_pattern = Loc::at(call.region, pattern);

    patterns.insert(0, loc_pattern);

    let line_indent = state.line_indent();

    if !state.bytes().starts_with(b"<-") {
        return Err((MadeProgress, EExpr::BackpassArrow(state.pos())));
    }
    let state = state.advance(2);

    let min_indent = line_indent + 1;
    let (ps, spaces_before, state) =
        eat_nc_check(EExpr::IndentEnd, arena, state, min_indent, false)?;

    let (loc_body, state) = match parse_expr_start(flags, None, arena, state, min_indent) {
        Ok((_, out, state)) => (out, state),
        Err((pe, fail)) => return Err((ps.or(pe), fail)),
    };

    let loc_body = loc_body.spaced_before(arena, spaces_before);
    let ret = Stmt::Backpassing(patterns.into_bump_slice(), arena.alloc(loc_body));
    Ok((MadeProgress, ret, state))
}

/// We just saw a unary negation operator, and now we need to parse the expression.
#[allow(clippy::too_many_arguments)]
fn parse_negative_term<'a>(
    start: Position,
    arena: &'a Bump,
    state: State<'a>,
    min_indent: u32,
    inc_indent: u32,
    mut expr_state: ExprState<'a>,
    flags: ExprParseFlags,
    initial_state: State<'a>,
    loc_op: Loc<BinOp>,
) -> ParseResult<'a, Expr<'a>, EExpr<'a>> {
    let (_, negated_expr, state) = parse_term(PARSE_DEFAULT, flags, arena, state, min_indent)?;

    let arg = numeric_negate_expr(
        arena,
        &initial_state,
        loc_op.region,
        negated_expr,
        expr_state.spaces_after,
    );
    expr_state.arguments.push(arena.alloc(arg));
    expr_state.end = state.pos();

    let initial_state = state.clone();
    let (spaces, state) =
        match eat_nc_check(EExpr::IndentEnd, arena, state.clone(), min_indent, false) {
            Ok((_, spaces, state)) => (spaces, state),
            Err(_) => (&[] as &[_], state),
        };
    expr_state.spaces_after = spaces;

    // TODO: this should probably be handled in the caller, not here
    parse_expr_end(
        start,
        arena,
        state,
        min_indent,
        inc_indent,
        flags,
        expr_state,
        initial_state,
    )
}

/// Parse an expression, not allowing `if`/`when`/etc.
/// TODO: this should probably be subsumed into `expr_operator_chain`
/// If Ok always returns MadeProgress
#[allow(clippy::too_many_arguments)]
fn parse_expr_end<'a>(
    start: Position,
    arena: &'a Bump,
    state: State<'a>,
    min_indent: u32,
    inc_indent: u32,
    flags: ExprParseFlags,
    mut expr_state: ExprState<'a>,
    initial_state: State<'a>,
) -> ParseResult<'a, Expr<'a>, EExpr<'a>> {
    let term_res = if state.column() >= inc_indent {
        parse_term(PARSE_UNDERSCORE, flags, arena, state.clone(), inc_indent)
    } else {
        Err((NoProgress, EExpr::Start(state.pos())))
    };

    match term_res {
        Err((MadeProgress, f)) => Err((MadeProgress, f)),
        Ok((_, mut arg, state)) => {
            // now that we have `function arg1 ... <spaces> argn`, attach the spaces to the `argn`
            if !expr_state.spaces_after.is_empty() {
                arg = arg.spaced_before(arena, expr_state.spaces_after);
                expr_state.spaces_after = &[];
            }
            expr_state.arguments.push(arena.alloc(arg));
            expr_state.end = state.pos();

            let initial_state = state.clone();
            match eat_nc_check(EExpr::IndentEnd, arena, state.clone(), min_indent, false) {
                Err(_) => {
                    expr_state.spaces_after = &[];
                    let expr = finalize_expr(expr_state, arena);
                    Ok((MadeProgress, expr, state))
                }
                Ok((_, spaces_after, state)) => {
                    expr_state.spaces_after = spaces_after;
                    parse_expr_end(
                        start,
                        arena,
                        state,
                        min_indent,
                        inc_indent,
                        flags,
                        expr_state,
                        initial_state,
                    )
                }
            }
        }
        Err((NoProgress, _)) => {
            // We're part way thru parsing an expression, e.g. `bar foo `.
            // We just tried parsing an argument and determined we couldn't -
            // so we're going to try parsing an operator.
            let before_op = state.clone();
            match parse_bin_op(state) {
                Err((MadeProgress, f)) => Err((MadeProgress, f)),
                Ok((_, op, state)) => {
                    let op_start = before_op.pos();
                    let op_end = state.pos();

                    expr_state.consume_spaces(arena);

                    if let BinOp::When = op {
                        // the chain of operators finishes at the when statement,
                        // so their value will be the condition/value for the when pattern matching
                        let ops_val = finalize_expr(expr_state, arena);
                        let ops_val = Loc::pos(start, state.pos(), ops_val);

                        let when_pos = state.pos();
                        let cond = Some((ops_val, WhenShortcut::BinOp));
                        match when::rest_of_when_expr(cond, flags, arena, state, min_indent) {
                            Ok(ok) => Ok(ok),
                            Err((p, fail)) => Err((p, EExpr::When(fail, when_pos))),
                        }
                    } else {
                        let (_, spaces_after_op, state) =
                            eat_nc_check(EExpr::IndentEnd, arena, state, min_indent, false)?;

                        // a `-` is unary if it is preceded by a space and not followed by a space
                        let loc_op = Loc::pos(op_start, op_end, op);
                        match op {
                            BinOp::Minus if expr_state.end != op_start && op_end == state.pos() => {
                                parse_negative_term(
                                    start, arena, state, min_indent, inc_indent, expr_state, flags,
                                    before_op, loc_op,
                                )
                            }
                            _ => parse_after_binop(
                                start,
                                arena,
                                state,
                                min_indent,
                                inc_indent,
                                flags,
                                spaces_after_op,
                                expr_state,
                                loc_op,
                            ),
                        }
                    }
                }
                Err((NoProgress, _)) => {
                    // roll back space parsing
                    let expr = finalize_expr(expr_state, arena);
                    Ok((MadeProgress, expr, initial_state))
                }
            }
        }
    }
}

fn parse_ability_def<'a>(
    expr_state: ExprState<'a>,
    state: State<'a>,
    arena: &'a Bump,
    implements: Loc<Expr<'a>>,
    inc_indent: u32,
) -> Result<(TypeDef<'a>, State<'a>), (Progress, EExpr<'a>)> {
    // This is an ability definition, `Ability arg1 ... implements ...`.

    let name = expr_state.expr.map_owned(|e| match e {
        Expr::Tag(name) => name,
        _ => unreachable!(),
    });

    let mut args = Vec::with_capacity_in(expr_state.arguments.len(), arena);
    for arg in expr_state.arguments {
        match expr_to_pattern_help(arena, &arg.value) {
            Ok(pat) => {
                args.push(Loc::at(arg.region, pat));
            }
            Err(_) => {
                let start = arg.region.start();
                let fail = &*arena.alloc(EPattern::Start(start));
                return Err((MadeProgress, EExpr::Pattern(fail, arg.region.start())));
            }
        }
    }

    // Attach any spaces to the `implements` keyword
    let implements = Loc::at(implements.region, Implements::Implements)
        .spaced_before(arena, expr_state.spaces_after);

    let args = args.into_bump_slice();
    let (_, (type_def, _), state) =
        finish_parsing_ability_def_help(inc_indent, name, args, implements, arena, state)?;

    Ok((type_def, state))
}

pub fn parse_expr_block<'a>(
    flags: ExprParseFlags,
    arena: &'a Bump,
    state: State<'a>,
    min_indent: u32,
) -> ParseResult<'a, Loc<Expr<'a>>, EExpr<'a>> {
    let start = state.pos();
    let (_, stmts, state) = parse_stmt_seq(
        arena,
        state,
        |fail, _| fail.clone(),
        flags,
        min_indent,
        Loc::pos(start, start, &[]),
        EExpr::IndentStart,
    )?;

    let err_pos = state.pos();
    if stmts.is_empty() {
        let fail = arena.alloc(EExpr::Start(err_pos)).clone();
        return Err((NoProgress, fail));
    }

    let expr = stmts_to_expr(&stmts, arena).map_err(|e| (MadeProgress, arena.alloc(e).clone()))?;

    let (_, spaces_after, state) = eat_nc_check(EExpr::IndentEnd, arena, state, min_indent, true)?;

    let expr = expr.spaced_after(arena, spaces_after);
    Ok((MadeProgress, expr, state))
}

pub fn merge_spaces<'a>(
    arena: &'a Bump,
    a: &'a [CommentOrNewline<'a>],
    b: &'a [CommentOrNewline<'a>],
) -> &'a [CommentOrNewline<'a>] {
    if a.is_empty() {
        b
    } else if b.is_empty() {
        a
    } else {
        let mut merged = Vec::with_capacity_in(a.len() + b.len(), arena);
        merged.extend_from_slice(a);
        merged.extend_from_slice(b);
        merged.into_bump_slice()
    }
}

/// If the given Expr would parse the same way as a valid Pattern, convert it.
/// Example: (foo) could be either an Expr::Var("foo") or Pattern::Identifier("foo")
fn expr_to_pattern_help<'a>(arena: &'a Bump, expr: &Expr<'a>) -> Result<Pattern<'a>, ()> {
    let mut expr = expr.extract_spaces();

    while let Expr::ParensAround(loc_expr) = &expr.item {
        let expr_inner = loc_expr.extract_spaces();

        expr.before = merge_spaces(arena, expr.before, expr_inner.before);
        expr.after = merge_spaces(arena, expr_inner.after, expr.after);
        expr.item = expr_inner.item;
    }

    let mut pat = match expr.item {
        Expr::Var {
            module_name, ident, ..
        } => {
            if module_name.is_empty() {
                Pattern::Identifier { ident }
            } else {
                Pattern::QualifiedIdentifier { module_name, ident }
            }
        }
        Expr::Underscore(opt_name) => Pattern::Underscore(opt_name),
        Expr::Tag(value) => Pattern::Tag(value),
        Expr::OpaqueRef(value) => Pattern::OpaqueRef(value),
        Expr::Apply(loc_val, loc_args, _) => {
            let region = loc_val.region;
            let value = expr_to_pattern_help(arena, &loc_val.value)?;
            let val_pattern = arena.alloc(Loc { region, value });

            let mut arg_patterns = Vec::with_capacity_in(loc_args.len(), arena);

            for loc_arg in loc_args.iter() {
                let region = loc_arg.region;
                let value = expr_to_pattern_help(arena, &loc_arg.value)?;

                arg_patterns.push(Loc { region, value });
            }

            let pattern = Pattern::Apply(val_pattern, arg_patterns.into_bump_slice());

            pattern
        }

        Expr::Try => Pattern::Identifier { ident: "try" },

        Expr::SpaceBefore(..) | Expr::SpaceAfter(..) | Expr::ParensAround(..) => unreachable!(),

        Expr::Record(fields) => {
            let patterns = fields.map_items_result(arena, |loc_assigned_field| {
                let region = loc_assigned_field.region;
                let value = assigned_expr_field_to_pattern_help(arena, &loc_assigned_field.value)?;
                Ok(Loc { region, value })
            })?;

            Pattern::RecordDestructure(patterns)
        }

        Expr::Tuple(fields) => Pattern::Tuple(fields.map_items_result(arena, |loc_expr| {
            Ok(Loc {
                region: loc_expr.region,
                value: expr_to_pattern_help(arena, &loc_expr.value)?,
            })
        })?),

        Expr::Float(string) => Pattern::FloatLiteral(string),
        Expr::Num(string) => Pattern::NumLiteral(string),
        Expr::NonBase10Int {
            string,
            base,
            is_negative,
        } => Pattern::NonBase10Literal {
            string,
            base,
            is_negative,
        },
        // These would not have parsed as patterns
        Expr::AccessorFunction(_)
        | Expr::RecordAccess(_, _, _)
        | Expr::TupleAccess(_, _, _)
        | Expr::List { .. }
        | Expr::Closure(_, _, _)
        | Expr::Backpassing(_, _, _)
        | Expr::BinOps { .. }
        | Expr::Defs(_, _)
        | Expr::If { .. }
        | Expr::When(..)
        | Expr::Expect(_, _)
        | Expr::Dbg
        | Expr::DbgStmt(_, _)
        | Expr::LowLevelDbg(_, _, _)
        | Expr::Return(_, _)
        | Expr::MalformedSuffixed(..)
        | Expr::PrecedenceConflict { .. }
        | Expr::EmptyRecordBuilder(_)
        | Expr::SingleFieldRecordBuilder(_)
        | Expr::OptionalFieldInRecordBuilder(_, _)
        | Expr::RecordUpdate { .. }
        | Expr::RecordUpdater(_)
        | Expr::UnaryOp(_, _)
        | Expr::TrySuffix { .. }
        | Expr::Crash
        | Expr::RecordBuilder { .. } => return Err(()),

        Expr::Str(string) => Pattern::StrLiteral(string),
        Expr::SingleQuote(string) => Pattern::SingleQuote(string),
        Expr::MalformedIdent(string, problem) => Pattern::MalformedIdent(string, problem),
    };

    // Now we re-add the spaces

    if !expr.before.is_empty() {
        pat = Pattern::SpaceBefore(arena.alloc(pat), expr.before);
    }
    if !expr.after.is_empty() {
        pat = Pattern::SpaceAfter(arena.alloc(pat), expr.after);
    }

    Ok(pat)
}

fn assigned_expr_field_to_pattern_help<'a>(
    arena: &'a Bump,
    assigned_field: &AssignedField<'a, Expr<'a>>,
) -> Result<Pattern<'a>, ()> {
    // the assigned fields always store spaces, but this slice is often empty
    Ok(match assigned_field {
        AssignedField::RequiredValue(name, spaces, value) => {
            let pattern = expr_to_pattern_help(arena, &value.value)?;
            let result = arena.alloc(Loc {
                region: value.region,
                value: pattern,
            });
            if spaces.is_empty() {
                Pattern::RequiredField(name.value, result)
            } else {
                Pattern::SpaceAfter(
                    arena.alloc(Pattern::RequiredField(name.value, result)),
                    spaces,
                )
            }
        }
        AssignedField::OptionalValue(name, spaces, value) => {
            let result = arena.alloc(Loc {
                region: value.region,
                value: value.value,
            });
            if spaces.is_empty() {
                Pattern::OptionalField(name.value, result)
            } else {
                Pattern::SpaceAfter(
                    arena.alloc(Pattern::OptionalField(name.value, result)),
                    spaces,
                )
            }
        }
        AssignedField::LabelOnly(name) => Pattern::Identifier { ident: name.value },
        AssignedField::SpaceBefore(nested, spaces) => Pattern::SpaceBefore(
            arena.alloc(assigned_expr_field_to_pattern_help(arena, nested)?),
            spaces,
        ),
        AssignedField::SpaceAfter(nested, spaces) => Pattern::SpaceAfter(
            arena.alloc(assigned_expr_field_to_pattern_help(arena, nested)?),
            spaces,
        ),
        AssignedField::IgnoredValue(_, _, _) => return Err(()),
    })
}

pub fn parse_top_level_defs<'a>(
    arena: &'a bumpalo::Bump,
    state: State<'a>,
    output: Defs<'a>,
) -> ParseResult<'a, Defs<'a>, EExpr<'a>> {
    let (_, (first_spaces, sp_at), state) = eat_nc(arena, state, false)?;

    let (_, stmts, state) = parse_stmt_seq(
        arena,
        state,
        |e, _| e.clone(),
        CHECK_FOR_ARROW | ACCEPT_MULTI_BACKPASSING,
        0,
        Loc::at(sp_at, first_spaces),
        EExpr::IndentEnd,
    )?;

    let (_, (last_spaces, _), state) = eat_nc(arena, state, false)?;

    let existing_len = output.tags.len();

    let (mut output, last_expr) =
        stmts_to_defs(&stmts, output, false, arena).map_err(|e| (MadeProgress, e))?;

    if let Some(expr) = last_expr {
        let fail = EExpr::UnexpectedTopLevelExpr(expr.region.start());
        return Err((MadeProgress, fail));
    }

    if output.tags.len() > existing_len {
        let after = slice_extend_new(&mut output.spaces, last_spaces.iter().copied());
        let last = output.tags.len() - 1;
        debug_assert!(output.space_after[last].is_empty() || after.is_empty());
        output.space_after[last] = after;
    }

    Ok((MadeProgress, output, state))
}

thread_local! {
    // we use a thread_local here so that tests consistently give the same pattern
    static SUFFIXED_ANSWER_COUNTER: Cell<usize> = const { Cell::new(0) };
}

// Took this approach from the `next_unique_suffixed_ident`.
fn next_unique_closure_shortcut_arg(arena: &'_ Bump) -> &str {
    SUFFIXED_ANSWER_COUNTER.with(|counter| {
        let count = counter.get();
        counter.set(count + 1);
        arena.alloc(format!("nu{}", count))
    })
}

pub(crate) fn reset_unique_closure_shortcut_arg_generator() {
    SUFFIXED_ANSWER_COUNTER.with(|counter| {
        counter.set(0);
    });
}

// todo: @ask is it convention too smart, get feedback from the real usage
// For the space guided format of the closure shortcut, we use a nice short name for the argument,
// it is no need to be unique and expected to be modified by the User
pub const FMT_EXPAND_CLOSURE_SHORTCUT_ARG: &str = "x";

/// If Ok it always returns MadeProgress
fn rest_of_closure<'a>(
    flags: ExprParseFlags,
    arena: &'a Bump,
    mut state: State<'a>,
) -> ParseResult<'a, Expr<'a>, EClosure<'a>> {
    // After the first token, all other tokens must be indented past the start of the line
    let slash_indent = state.line_indent();
    if slash_indent > state.column() {
        return Err((NoProgress, EClosure::Start(state.pos())));
    }

    let after_slash = state.pos();

    // @feat entry point for parsing the closure-shortcut
    // Expand the shortcut into the full code guided by presence of space after slash (only if actual shortcut follows)
    // e.g. this one with th space after slash `\ .foo.bar` will expand to `\x -> x.foo.bar`, but this one `\.foo.bar` will stay as-is in the formatted
    let mut body_pos = after_slash;
    let fmt_expand = state.bytes().first() == Some(&b' ');
    if fmt_expand {
        state.inc_mut();
        body_pos = state.pos();
    };

    let first_ch = state.bytes().first();
    let is_negate_op = first_ch == Some(&b'-');
    let is_not_op = first_ch == Some(&b'!');
    if is_negate_op | is_not_op {
        state.inc_mut();
    }

    // Parses `\.foo.bar + 1` into `\p -> p.foo.bar + 1`
    if state.bytes().first() == Some(&b'.') {
        let ident = if fmt_expand {
            FMT_EXPAND_CLOSURE_SHORTCUT_ARG
        } else {
            next_unique_closure_shortcut_arg(arena)
        };

        let param = Loc::at(Region::point(after_slash), Pattern::Identifier { ident });
        let mut params = Vec::with_capacity_in(1, arena);
        params.push(param);

        let mut parts = Vec::with_capacity_in(2, arena);
        parts.push(Accessor::RecordField(ident));

        let ident_state = state.clone();
        let bytes = state.bytes();
        let pos = state.pos();
        let (ident, state) = match chomp_access_chain(bytes, &mut parts) {
            Ok(width) => {
                let parts = parts.into_bump_slice();
                let ident = Ident::Access {
                    module_name: "",
                    parts,
                };
                (ident, state.advance(width))
            }
            // Handling the identity function `\.`, where the `.` was found but nothing after it, therefore the width is 1.
            Err(1) => (Ident::Plain(ident), state.inc()),
            Err(width) => {
                let fail = BadIdent::WeirdDotAccess(pos.bump_offset(width));
                malformed_ident(bytes, fail, state.advance(width))
            }
        };

        let ident_end = state.pos();
        let (suffixes, state) = match parse_field_task_result_suffixes(arena, state) {
            Ok((_, out, state)) => (out, state),
            Err((_, fail)) => {
                return Err((MadeProgress, EClosure::Body(arena.alloc(fail), ident_end)))
            }
        };

        let mut closure_shortcut = None;
        if !fmt_expand {
            closure_shortcut = Some(AccessShortcut::Closure);
        }
        let mut ident = ident_to_expr(arena, ident, closure_shortcut);
        if !suffixes.is_empty() {
            ident = apply_expr_access_chain(arena, ident, suffixes);
        }

        let ident = if is_negate_op | is_not_op {
            let unary_op = if is_negate_op {
                UnaryOp::Negate
            } else {
                UnaryOp::Not
            };
            let not_neg_op = Loc::pos(body_pos, body_pos.next(), unary_op);
            let not_neg_ident = Loc::pos(body_pos.next(), ident_end, ident);
            let not_neg_ident = Expr::UnaryOp(arena.alloc(not_neg_ident), not_neg_op);
            Loc::pos(body_pos, ident_end, not_neg_ident)
        } else {
            Loc::pos(body_pos, ident_end, ident)
        };

        let err_pos = state.pos();
        let inc_indent: u32 = slash_indent + 1;
        let (body, state) =
            match parse_expr_start(flags, Some((ident_state, ident)), arena, state, inc_indent) {
                Ok((_, out, state)) => (out, state),
                Err((_, fail)) => {
                    return Err((MadeProgress, EClosure::Body(arena.alloc(fail), err_pos)))
                }
            };

        let mut shortcut = None;
        if !fmt_expand {
            shortcut = Some(ClosureShortcut::Access)
        }
        let closure = Expr::Closure(params.into_bump_slice(), arena.alloc(body), shortcut);
        return Ok((MadeProgress, closure, state));
    }

    // Either pipe shortcut `\|> f` into `\x -> x |> f`, or the rest of BinOp's, e.g. `\+ 1` into `\x -> x + 1`,
    // Excluding the operators for which the shortcut does not make sense, assignment '=', Type Alias ':', ':=', etc.

    let (binop_shortcut, binop, state) = if is_negate_op {
        (true, BinOp::Minus, state)
    } else if let Ok((_, binop, state)) = parse_bin_op(state.clone()) {
        (true, binop, state)
    } else {
        // here Minus does not matter
        (false, BinOp::Minus, state)
    };

    if binop_shortcut {
        let ident = if fmt_expand {
            FMT_EXPAND_CLOSURE_SHORTCUT_ARG
        } else {
            next_unique_closure_shortcut_arg(arena)
        };

        let after_binop = state.pos();
        let param = Pattern::Identifier { ident };
        let param = Loc::pos(after_slash, after_binop, param);
        let mut params: Vec<'_, Loc<Pattern<'_>>> = Vec::with_capacity_in(1, arena);
        params.push(param);

        let inc_indent = slash_indent + 1;

        // a single closure parameter is the left value of the binary operator
        let left_var = Expr::new_var("", ident);
        let left_var = Loc::pos(body_pos, after_binop, left_var);

        // special handling of the `~` when operator
        let (body, state, what) = if binop == BinOp::When {
            let what = if fmt_expand {
                WhenShortcut::BinOp
            } else {
                WhenShortcut::Closure
            };
            let cond = Some((left_var, what));
            match when::rest_of_when_expr(cond, flags, arena, state, inc_indent) {
                Ok((_, out, state)) => (out, state, ClosureShortcut::WhenBinOp),
                Err((_, fail)) => {
                    let fail = EExpr::When(fail, after_binop);
                    return Err((MadeProgress, EClosure::Body(arena.alloc(fail), after_binop)));
                }
            }
        } else {
            // "normal" handling of the rest of the binary operators
            let expr_state = ExprState {
                operators: Vec::new_in(arena),
                arguments: Vec::new_in(arena),
                expr: left_var,
                spaces_after: &[],
                end: body_pos,
            };

            let loc_op = Loc::pos(body_pos, after_binop, binop);
            let (spaces_after_op, state) =
                match eat_nc_check(EExpr::IndentEnd, arena, state, inc_indent, false) {
                    Ok((_, out, state)) => (out, state),
                    Err((_, fail)) => {
                        return Err((MadeProgress, EClosure::Body(arena.alloc(fail), after_binop)))
                    }
                };

            match parse_after_binop(
                body_pos,
                arena,
                state,
                inc_indent,
                inc_indent,
                flags,
                spaces_after_op,
                expr_state,
                loc_op,
            ) {
                Ok((_, out, state)) => (out, state, ClosureShortcut::BinOp),
                Err((_, fail)) => {
                    return Err((MadeProgress, EClosure::Body(arena.alloc(fail), after_binop)))
                }
            }
        };

        let body = Loc::pos(after_binop, state.pos(), body);

        let shortcut = if fmt_expand { None } else { Some(what) };
        let closure = Expr::Closure(params.into_bump_slice(), arena.alloc(body), shortcut);
        return Ok((MadeProgress, closure, state));
    }

    // Parse the params, params are comma-separated
    let inc_indent: u32 = slash_indent + 1;
    let param_pos = state.pos();
    let (spaces_before, state) =
        match eat_nc_check(EClosure::IndentArg, arena, state, inc_indent, false) {
            Ok((_, out, state)) => (out, state),
            Err((NoProgress, _)) => return Err((MadeProgress, EClosure::Arg(param_pos))),
            Err(err) => return Err(err),
        };

    let param_ident_pos = state.pos();
    let (param, state) = match parse_closure_param(arena, state, inc_indent) {
        Ok((_, out, state)) => (out, state),
        Err((NoProgress, _)) => return Err((MadeProgress, EClosure::Arg(param_pos))),
        Err((_, fail)) => return Err((MadeProgress, EClosure::Pattern(fail, param_ident_pos))),
    };

<<<<<<< HEAD
    let (spaces_after, state) =
        match eat_nc_check(EClosure::IndentArrow, arena, state, inc_indent, false) {
            Ok((_, out, state)) => (out, state),
            Err((NoProgress, _)) => return Err((MadeProgress, EClosure::Arg(param_pos))),
            Err(err) => return Err(err),
        };

    let first_param = param.spaced_around(arena, spaces_before, spaces_after);
    let mut params = Vec::with_capacity_in(1, arena);
    params.push(first_param);
=======
fn expect_help<'a>(
    options: ExprParseOptions,
    preceding_comment: Region,
) -> impl Parser<'a, Stmt<'a>, EExpect<'a>> {
    move |arena: &'a Bump, state: State<'a>, min_indent| {
        let parse_expect = crate::parser::keyword(crate::keyword::EXPECT, EExpect::Expect);

        let (_, _kw, state) = parse_expect.parse(arena, state, min_indent)?;
>>>>>>> ef3ed5bc

    let mut state = state;
    loop {
        if state.bytes().first() != Some(&b',') {
            break;
        }
        state.advance_mut(1);

        // After delimiter found, parse the parameter
        let param_pos = state.pos();
        let (spaces_before, next_state) =
            match eat_nc_check(EClosure::IndentArg, arena, state, inc_indent, false) {
                Ok((_, out, state)) => (out, state),
                Err((NoProgress, _)) => return Err((MadeProgress, EClosure::Arg(param_pos))),
                Err(err) => return Err(err),
            };

<<<<<<< HEAD
        let param_ident_pos = next_state.pos();
        let (param, next_state) = match parse_closure_param(arena, next_state, inc_indent) {
            Ok((_, out, state)) => (out, state),
            Err((NoProgress, _)) => return Err((MadeProgress, EClosure::Arg(param_pos))),
            Err((_, fail)) => return Err((MadeProgress, EClosure::Pattern(fail, param_ident_pos))),
=======
        let vd = ValueDef::Expect {
            condition: arena.alloc(condition),
            preceding_comment,
>>>>>>> ef3ed5bc
        };

        let (spaces_after, next_state) =
            match eat_nc_check(EClosure::IndentArrow, arena, next_state, inc_indent, false) {
                Ok((_, out, state)) => (out, state),
                Err((NoProgress, _)) => return Err((MadeProgress, EClosure::Arg(param_pos))),
                Err(err) => return Err(err),
            };

        let next_param = param.spaced_around(arena, spaces_before, spaces_after);
        params.push(next_param);
        state = next_state;
    }

    // Parse the arrow which separates params from body, only then parse the body
    if !state.bytes().starts_with(b"->") {
        return Err((MadeProgress, EClosure::Arrow(state.pos())));
    }
    state.advance_mut(2);

    let body_indent = state.line_indent() + 1;
    let (_, first_nl, state) = eat_nc_loc_c(EClosure::IndentBody, arena, state, body_indent, true)?;

    let (body, state) = if first_nl.value.is_empty() {
        let err_pos = state.pos();
        match parse_expr_start(flags, None, arena, state, inc_indent) {
            Ok((_, out, state)) => (out, state),
            Err((_, fail)) => {
                return Err((MadeProgress, EClosure::Body(arena.alloc(fail), err_pos)))
            }
        }
    } else {
        let (_, stmts, state) = parse_stmt_seq(
            arena,
            state,
            EClosure::Body,
            flags,
            inc_indent,
            Loc::at(first_nl.region, &[]),
            EClosure::IndentBody,
        )?;

        let err_pos = state.pos();
        if stmts.is_empty() {
            let fail = EClosure::Body(arena.alloc(EExpr::Start(err_pos)), err_pos);
            return Err((MadeProgress, fail));
        }

        match stmts_to_expr(&stmts, arena) {
            Ok(out) => (out.spaced_before(arena, first_nl.value), state),
            Err(fail) => return Err((MadeProgress, EClosure::Body(arena.alloc(fail), err_pos))),
        }
    };

    let closure = Expr::Closure(params.into_bump_slice(), arena.alloc(body), None);
    Ok((MadeProgress, closure, state))
}

mod when {
    use super::*;
    use crate::{
        ast::{WhenBranch, WhenShortcut},
        blankspace::eat_nc,
    };

    /// If Ok it always returns MadeProgress
    pub fn rest_of_when_expr<'a>(
        cond: Option<(Loc<Expr<'a>>, WhenShortcut)>,
        flags: ExprParseFlags,
        arena: &'a Bump,
        state: State<'a>,
        min_indent: u32,
    ) -> ParseResult<'a, Expr<'a>, EWhen<'a>> {
        let (shortcut, cond, state) = if let Some((cond, what)) = cond {
            (Some(what), cond, state)
        } else {
            let (_, spaces_before, state) =
                eat_nc_check(EWhen::IndentCondition, arena, state, min_indent, true)?;

            let at_cond = state.pos();
            let (cond, state) = match parse_expr_start(flags, None, arena, state, min_indent) {
                Ok((_, out, state)) => (out, state),
                Err((_, fail)) => {
                    return Err((MadeProgress, EWhen::Condition(arena.alloc(fail), at_cond)))
                }
            };

            let (_, (spaces_after, _), state) = eat_nc(arena, state, true)?;
            let cond = cond.spaced_around(arena, spaces_before, spaces_after);

            if !at_keyword(keyword::IS, &state) {
                return Err((MadeProgress, EWhen::Is(state.pos())));
            }

            (None, cond, state.advance(keyword::IS.len()))
        };

        // Note that we allow the `is` to be at any indent level, since this doesn't introduce any
        // ambiguity. The formatter will fix it up.
        // We require that branches are indented relative to the line containing the `is`.
        let branch_indent = state.line_indent() + 1;

        // 1. Parse the first branch and get its indentation level (it must be >= branch_indent).
        // 2. Parse the other branches. Their indentation levels must be == the first branch's.
        let (((pattern_indent, first_patterns), guard), state) =
            match parse_branch_alternatives(flags, None, arena, state, branch_indent) {
                Ok((_, out, state)) => (out, state),
                Err((_, fail)) => return Err((MadeProgress, fail)),
            };

        // Parse the first "->" and the expression after it.
        let (_, value, mut state) = parse_branch_result(arena, state)?;

        // Record this as the first branch, then optionally parse additional branches.
        let mut branches: Vec<'a, &'a WhenBranch<'a>> = Vec::with_capacity_in(2, arena);
        branches.push(arena.alloc(WhenBranch {
            patterns: first_patterns.into_bump_slice(),
            value,
            guard,
        }));

        while !state.bytes().is_empty() {
            match parse_branch_alternatives(
                flags,
                Some(pattern_indent),
                arena,
                state.clone(),
                branch_indent,
            ) {
                Ok((_, ((indent_column, patterns), guard), g_state)) => {
                    if pattern_indent == indent_column {
                        let (_, value, next_state) = parse_branch_result(arena, g_state)?;

                        let branch = WhenBranch {
                            patterns: patterns.into_bump_slice(),
                            value,
                            guard,
                        };
                        branches.push(arena.alloc(branch));
                        state = next_state;
                    } else {
                        let indent = pattern_indent - indent_column;
                        let fail = EWhen::PatternAlignment(indent, g_state.pos());
                        return Err((MadeProgress, fail));
                    }
                }
                Err((NoProgress, _)) => break,
                Err(err) => return Err(err),
            }
        }

        let when = Expr::When(arena.alloc(cond), branches.into_bump_slice(), shortcut);
        Ok((MadeProgress, when, state))
    }

    /// Parsing alternative patterns in `when` branches.
    #[allow(clippy::type_complexity)]
    fn parse_branch_alternatives<'a>(
        flags: ExprParseFlags,
        pattern_indent: Option<u32>,
        arena: &'a Bump,
        state: State<'a>,
        min_indent: u32,
    ) -> ParseResult<'a, ((u32, Vec<'a, Loc<Pattern<'a>>>), Option<Loc<Expr<'a>>>), EWhen<'a>> {
        let flags = flags.unset(CHECK_FOR_ARROW);

        // put no restrictions on the indent after the spaces; we'll check it manually
        let (_, (indent_spaces, _), state) = eat_nc(arena, state, false)?;

        // the region is not reliable for the indent column in the case of
        // parentheses around patterns
        let pattern_column = state.column();

        if let Some(wanted) = pattern_indent {
            if pattern_column > wanted {
                let err_progress = if state.bytes().starts_with(b"->") {
                    MadeProgress
                } else {
                    NoProgress
                };
                return Err((err_progress, EWhen::IndentPattern(state.pos())));
            }
            if pattern_column < wanted {
                let indent = wanted - pattern_column;
                return Err((NoProgress, EWhen::PatternAlignment(indent, state.pos())));
            }
        }

        let pat_indent = min_indent.max(pattern_indent.unwrap_or(min_indent));

        let (sp, spaces_before, state) =
            match eat_nc_check(EWhen::IndentPattern, arena, state, pat_indent, false) {
                Ok(ok) => ok,
                Err((_, fail)) => return Err((NoProgress, fail)),
            };

        let pattern_pos = state.pos();
        let (pattern, state) = match crate::pattern::parse_pattern(arena, state, pat_indent) {
            Ok((_, out, state)) => (out, state),
            Err((ep, fail)) => return Err((ep.or(sp), EWhen::Pattern(fail, pattern_pos))),
        };

        let (_, spaces_after, mut state) =
            eat_nc_check(EWhen::IndentPattern, arena, state, pat_indent, true)?;

        let first_pattern = pattern.spaced_around(arena, spaces_before, spaces_after);
        let mut patterns = Vec::with_capacity_in(1, arena);
        patterns.push(first_pattern);

        loop {
            let prev_state = state.clone();
            if state.bytes().first() == Some(&b'|') {
                state.advance_mut(1);

                let (_, spaces_before, next_state) =
                    eat_nc_check(EWhen::IndentPattern, arena, state, pat_indent, true)?;

                let pattern_pos = next_state.pos();
                let (pat, next_state) =
                    match crate::pattern::parse_pattern(arena, next_state, pat_indent) {
                        Ok((_, out, state)) => (out, state),
                        Err((_, fail)) => {
                            return Err((MadeProgress, EWhen::Pattern(fail, pattern_pos)))
                        }
                    };

                let (_, spaces_after, next_state) =
                    eat_nc_check(EWhen::IndentPattern, arena, next_state, pat_indent, true)?;

                let pattern = pat.spaced_around(arena, spaces_before, spaces_after);
                patterns.push(pattern);
                state = next_state;
            } else {
                state = prev_state;
                break;
            }
        }

        // tag spaces onto the first parsed pattern
        if let Some(first) = patterns.get_mut(0) {
            *first = (*first).spaced_before(arena, indent_spaces);
        }

        let column_patterns = (pattern_column, patterns);
        let original_state = state.clone();

        if !at_keyword(keyword::IF, &state) {
            return Ok((MadeProgress, (column_patterns, None), original_state));
        }
        state.advance_mut(keyword::IF.len());

        // TODO we should require space before the expression but not after
        let (_, spaces_before, state) =
            eat_nc_check(EWhen::IndentIfGuard, arena, state, min_indent, true)?;

        let guard_pos = state.pos();
        let (_, guard, state) = parse_expr_start(flags, None, arena, state, min_indent + 1)
            .map_err(|(_, fail)| (MadeProgress, EWhen::IfGuard(arena.alloc(fail), guard_pos)))?;

        let (_, spaces_after, state) =
            eat_nc_check(EWhen::IndentArrow, arena, state, min_indent, true)?;

        let guard = guard.spaced_around(arena, spaces_before, spaces_after);
        Ok((MadeProgress, (column_patterns, Some(guard)), state))
    }

    /// Parsing the righthandside of a branch in a when conditional.
    fn parse_branch_result<'a>(
        arena: &'a Bump,
        state: State<'a>,
    ) -> ParseResult<'a, Loc<Expr<'a>>, EWhen<'a>> {
        if !state.bytes().starts_with(b"->") {
            return Err((MadeProgress, EWhen::Arrow(state.pos())));
        }
        let state = state.advance(2);
        let inc_indent = state.line_indent() + 1;
        match parse_block(
            CHECK_FOR_ARROW | ACCEPT_MULTI_BACKPASSING,
            arena,
            state,
            inc_indent,
            EWhen::IndentBranch,
            EWhen::Branch,
            None,
        ) {
            Ok((_, value, state)) => Ok((MadeProgress, value, state)),
            Err((_, fail)) => Err((MadeProgress, fail)),
        }
    }
}

fn rest_of_expect_stmt<'a>(
    is_fx: bool,
    start: Position,
    flags: ExprParseFlags,
    preceding_comment: Region,
    arena: &'a Bump,
    state: State<'a>,
) -> ParseResult<'a, Loc<Stmt<'a>>, EExpr<'a>> {
    let inc_indent = state.line_indent() + 1;
    match parse_block(
        flags,
        arena,
        state,
        inc_indent,
        EExpect::IndentCondition,
        EExpect::Condition,
        None,
    ) {
        Ok((_, condition, state)) => {
            let vd = if !is_fx {
                ValueDef::Expect {
                    condition: arena.alloc(condition),
                    preceding_comment,
                }
            } else {
                ValueDef::ExpectFx {
                    condition: arena.alloc(condition),
                    preceding_comment,
                }
            };
            let stmt = Loc::pos(start, state.pos(), Stmt::ValueDef(vd));
            Ok((MadeProgress, stmt, state))
        }
        Err((_, fail)) => Err((MadeProgress, EExpr::Expect(fail, start))),
    }
}

fn rest_of_return_stmt<'a>(
    start: Position,
    flags: ExprParseFlags,
    arena: &'a Bump,
    state: State<'a>,
) -> ParseResult<'a, Loc<Stmt<'a>>, EExpr<'a>> {
    let inc_indent = state.line_indent() + 1;
    match parse_block(
        flags,
        arena,
        state,
        inc_indent,
        EReturn::IndentReturnValue,
        EReturn::ReturnValue,
        None,
    ) {
        Ok((_, expr, state)) => {
            let expr = Loc::pos(start, expr.region.end(), expr.value);
            let stmt = Stmt::Expr(Expr::Return(arena.alloc(expr), None));
            Ok((MadeProgress, Loc::pos(start, state.pos(), stmt), state))
        }
        Err((_, fail)) => Err((MadeProgress, EExpr::Return(fail, start))),
    }
}

fn rest_of_dbg_stmt<'a>(
    start: Position,
    flags: ExprParseFlags,
    preceding_comment: Region,
    arena: &'a Bump,
    state: State<'a>,
) -> ParseResult<'a, Loc<Stmt<'a>>, EExpr<'a>> {
    let inc_indent = state.line_indent() + 1;
    match parse_block(
        flags,
        arena,
        state,
        inc_indent,
        EExpect::IndentCondition,
        EExpect::Condition,
        None,
    ) {
        Ok((_, condition, state)) => {
            let vd = ValueDef::Dbg {
                condition: arena.alloc(condition),
                preceding_comment,
            };
            let stmt = Loc::pos(start, state.pos(), Stmt::ValueDef(vd));
            Ok((MadeProgress, stmt, state))
        }
        Err((_, fail)) => Err((MadeProgress, EExpr::Dbg(fail, start))),
    }
}

fn parse_module_import<'a>(
    arena: &'a Bump,
    state: State<'a>,
    min_indent: u32,
) -> ParseResult<'a, ModuleImport<'a>, EImport<'a>> {
    let (_, before_name, state) =
        eat_nc_check(EImport::IndentStart, arena, state, min_indent, false)?;

    let name_pos = state.pos();
    let (_, name, state) = parse_imported_module_name(state)?;
    let name = Loc::pos(name_pos, state.pos(), name);

    let params_pos = state.pos();
    let (params, state) = match parse_import_params(arena, state.clone(), min_indent) {
        Ok((_, out, state)) => (Some(out), state),
        Err((NoProgress, _)) => (None, state),
        Err((_, fail)) => return Err((MadeProgress, EImport::Params(fail, params_pos))),
    };

    let (alias, state) = match import_as().parse(arena, state.clone(), min_indent) {
        Ok((_, out, state)) => (Some(out), state),
        Err((NoProgress, _)) => (None, state),
        Err(err) => return Err(err),
    };

    let (exposed, state) = match import_exposing().parse(arena, state.clone(), min_indent) {
        Ok((_, out, state)) => (Some(out), state),
        Err((NoProgress, _)) => (None, state),
        Err(err) => return Err(err),
    };

    let import = ModuleImport {
        before_name,
        name,
        params,
        alias,
        exposed,
    };
    Ok((MadeProgress, import, state))
}

fn rest_of_import<'a>(
    start: Position,
    arena: &'a Bump,
    state: State<'a>,
    min_indent: u32,
) -> ParseResult<'a, Loc<Stmt<'a>>, EExpr<'a>> {
    let inc_indent = min_indent + 1;
    let (vd, state) = match parse_module_import(arena, state.clone(), inc_indent) {
        Ok((_, module_import, state)) => (ValueDef::ModuleImport(module_import), state),
        Err((MadeProgress, fail)) => return Err((MadeProgress, EExpr::Import(fail, start))),
        Err(_) => {
            let (before_path, state) =
                match eat_nc_check(EImport::IndentStart, arena, state, inc_indent, false) {
                    Ok((_, sp, state)) => (sp, state),
                    Err((_, fail)) => return Err((MadeProgress, EExpr::Import(fail, start))),
                };

            let path_pos = state.pos();
            let (path, state) =
                match string_literal::parse_str_literal().parse(arena, state, inc_indent) {
                    Ok((_, out, state)) => (out, state),
                    Err(_) => {
                        let fail = EImport::IngestedPath(path_pos);
                        return Err((MadeProgress, EExpr::Import(fail, start)));
                    }
                };

            let path = Loc::pos(path_pos, state.pos(), path);

            let (name, state) = match import_ingested_file_as(arena, state, inc_indent) {
                Ok((_, out, state)) => (out, state),
                Err((_, fail)) => return Err((MadeProgress, EExpr::Import(fail, start))),
            };

            let (annotation, state) =
                match import_ingested_file_annotation().parse(arena, state.clone(), inc_indent) {
                    Ok((_, out, state)) => (Some(out), state),
                    Err((NoProgress, _)) => (None, state),
                    Err((_, fail)) => return Err((MadeProgress, EExpr::Import(fail, start))),
                };

            let import = IngestedFileImport {
                before_path,
                path,
                name,
                annotation,
            };
            (ValueDef::IngestedFileImport(import), state)
        }
    };

    let has_reached_new_line_or_eof = state.has_reached_end();
    let (spaces_after, _) =
        match eat_nc_check(EImport::EndNewline, arena, state.clone(), min_indent, false) {
            Ok((_, out, state)) => (out, state),
            Err((_, fail)) => return Err((MadeProgress, EExpr::Import(fail, start))),
        };

    if !has_reached_new_line_or_eof && spaces_after.is_empty() {
        let fail = EImport::EndNewline(state.pos());
        return Err((MadeProgress, EExpr::Import(fail, start)));
    }

    let stmt = Loc::pos(start, state.pos(), Stmt::ValueDef(vd));
    Ok((MadeProgress, stmt, state))
}

/// If Ok it always returns MadeProgress
fn rest_of_if_expr<'a>(
    flags: ExprParseFlags,
    arena: &'a Bump,
    state: State<'a>,
    min_indent: u32,
) -> ParseResult<'a, Expr<'a>, EIf<'a>> {
    let if_indent = state.line_indent();

    let mut branches = Vec::with_capacity_in(1, arena);
    let mut loop_state = state;

    let at_final_else = loop {
        let (_, spaces_before_cond, state) = eat_nc_check(
            EIf::IndentCondition,
            arena,
            loop_state.clone(),
            min_indent,
            false,
        )?;

        let cond_pos = state.pos();
        let (cond, state) = match parse_expr_start(
            CHECK_FOR_ARROW | ACCEPT_MULTI_BACKPASSING,
            None,
            arena,
            state,
            min_indent,
        ) {
            Ok((_, out, state)) => (out, state),
            Err((p, fail)) => return Err((p, EIf::Condition(arena.alloc(fail), cond_pos))),
        };

        let (_, spaces_after_cond, mut state) =
            eat_nc_check(EIf::IndentThenToken, arena, state.clone(), min_indent, true)?;

        if !at_keyword(keyword::THEN, &state) {
            return Err((MadeProgress, EIf::Then(state.pos())));
        }
        state.advance_mut(keyword::THEN.len());

        let cond = cond.spaced_around(arena, spaces_before_cond, spaces_after_cond);

        let (_, then_expr, state) = parse_block(
            CHECK_FOR_ARROW | ACCEPT_MULTI_BACKPASSING,
            arena,
            state,
            0,
            EIf::IndentThenBranch,
            EIf::ThenBranch,
            None,
        )
        .map_err(|(_, fail)| (MadeProgress, fail))?;

        let (_, spaces_after_then, state) =
            eat_nc_check(EIf::IndentElseToken, arena, state, min_indent, true)?;

        let then_expr = if spaces_after_then.is_empty() {
            then_expr
        } else {
            let expr = if let Expr::SpaceBefore(x, before) = then_expr.value {
                Expr::SpaceBefore(arena.alloc(Expr::SpaceAfter(x, spaces_after_then)), before)
            } else {
                Expr::SpaceAfter(arena.alloc(then_expr.value), spaces_after_then)
            };
            Loc::at(then_expr.region, expr)
        };

        if !at_keyword(keyword::ELSE, &state) {
            return Err((MadeProgress, EIf::Else(state.pos())));
        }
        let state = state.advance(keyword::ELSE.len());

        branches.push((cond, then_expr));

        // try to parse another `if`
        // NOTE this drops spaces between the `else` and the `if`
        if let Ok((_, _, state)) =
            eat_nc_check(EIf::IndentIf, arena, state.clone(), min_indent, false)
        {
            if at_keyword(keyword::IF, &state) {
                loop_state = state.advance(keyword::IF.len());
                continue;
            }
        }
        break state;
    };

    let else_indent = at_final_else.line_indent();
    let indented_else = else_indent > if_indent;

    let min_indent = if !indented_else {
        else_indent + 1
    } else {
        if_indent
    };

    let (_, else_branch, state) = parse_block(
        flags,
        arena,
        at_final_else,
        min_indent,
        EIf::IndentElseBranch,
        EIf::ElseBranch,
        None,
    )?;

    let expr = Expr::If {
        if_thens: branches.into_bump_slice(),
        final_else: arena.alloc(else_branch),
        indented_else,
    };

    Ok((MadeProgress, expr, state))
}

/// Parse a block of statements.
/// For example, the then and else branches of an `if` expression are both blocks.
/// There are two cases here:
/// 1. If there is a preceding newline, then the block must be indented and is allowed to have definitions.
/// 2. If there is no preceding newline, then the block must consist of a single expression (no definitions).
/// 3. If you pass `first_spaces: None` this function will parse the spaces itself
#[allow(clippy::too_many_arguments)]
fn parse_block<'a, E>(
    flags: ExprParseFlags,
    arena: &'a Bump,
    state: State<'a>,
    min_indent: u32,
    indent_problem: fn(Position) -> E,
    wrap_error: fn(&'a EExpr<'a>, Position) -> E,
    first_spaces: Option<Loc<&'a [CommentOrNewline<'a>]>>,
) -> ParseResult<'a, Loc<Expr<'a>>, E>
where
    E: 'a + SpaceProblem,
{
    let (first_spaces, state) = if let Some(first_spaces) = first_spaces {
        (first_spaces, state)
    } else {
        // if no spaces are provided, parse them here
        let (_, first_spaces, state) =
            eat_nc_loc_c(indent_problem, arena, state, min_indent, false)?;
        (first_spaces, state)
    };

    if !first_spaces.value.is_empty() {
        let (_, stmts, state) = parse_stmt_seq(
            arena,
            state,
            wrap_error,
            flags,
            min_indent,
            Loc::at(first_spaces.region, &[]),
            indent_problem,
        )?;

        let last_pos = state.pos();
        if stmts.is_empty() {
            let fail = wrap_error(arena.alloc(EExpr::Start(last_pos)), last_pos);
            return Err((NoProgress, fail));
        }

        match stmts_to_expr(&stmts, arena) {
            Ok(expr) => {
                let expr = expr.spaced_before(arena, first_spaces.value);
                Ok((MadeProgress, expr, state))
            }
            Err(e) => Err((MadeProgress, wrap_error(arena.alloc(e), last_pos))),
        }
    } else {
        let prev_pos = state.pos();
        match parse_expr_start(flags, None, arena, state, min_indent) {
            Ok((_, expr, state)) => {
                let expr = expr.spaced_before(arena, first_spaces.value);
                Ok((MadeProgress, expr, state))
            }
            Err((_, e)) => Err((MadeProgress, wrap_error(arena.alloc(e), prev_pos))),
        }
    }
}

/// Parse a sequence of statements, which we'll later process into an expression.
/// Statements can include:
/// - assignments
/// - type annotations
/// - expressions
/// - [multi]backpassing
///
/// This function doesn't care about whether the order of those statements makes any sense.
/// e.g. it will happily parse two expressions in a row, or backpassing with nothing following it.
fn parse_stmt_seq<'a, E: SpaceProblem + 'a>(
    arena: &'a Bump,
    mut state: State<'a>,
    wrap_error: fn(&'a EExpr<'a>, Position) -> E,
    flags: ExprParseFlags,
    min_indent: u32,
    mut last_space: Loc<&'a [CommentOrNewline<'a>]>,
    indent_problem: fn(Position) -> E,
) -> ParseResult<'a, Vec<'a, SpacesBefore<'a, Loc<Stmt<'a>>>>, E> {
    let mut stmts = Vec::new_in(arena);
    let mut state_before_space = state.clone();
    loop {
        if at_terminator(&state) {
            state = state_before_space;
            break;
        }
        let start = state.pos();
        let stmt =
            match parse_stmt_start(flags, last_space.region, arena, state.clone(), min_indent) {
                Ok((_, stmt, new_state)) => {
                    state_before_space = new_state.clone();
                    state = new_state;
                    stmt
                }
                Err((NoProgress, _)) => {
                    if stmts.is_empty() {
                        let fail = wrap_error(arena.alloc(EExpr::Start(start)), start);
                        return Err((NoProgress, fail));
                    }

                    state = state_before_space;
                    break;
                }
                Err((_, fail)) => {
                    return Err((MadeProgress, wrap_error(arena.alloc(fail), start)));
                }
            };

        stmts.push(SpacesBefore {
            before: last_space.value,
            item: stmt,
        });

        match eat_nc_loc_c(indent_problem, arena, state.clone(), min_indent, false) {
            Ok((_, space, new_state)) => {
                if space.value.is_empty() {
                    // require a newline or a terminator after the statement
                    if at_terminator(&new_state) {
                        state = state_before_space;
                        break;
                    }
                    let last_pos = state.pos();
                    let fail = wrap_error(arena.alloc(EExpr::BadExprEnd(last_pos)), last_pos);
                    return Err((MadeProgress, fail));
                }
                last_space = space;
                state = new_state;
            }
            Err(_) => {
                break;
            }
        };
    }
    Ok((MadeProgress, stmts, state))
}

/// Check if the current byte is a terminator for a sequence of statements
fn at_terminator(state: &State<'_>) -> bool {
    matches!(
        state.bytes().first(),
        None | Some(b']' | b'}' | b')' | b',')
    )
}

/// Convert a sequence of statements into a `Expr::Defs` expression
/// (which is itself a Defs struct and final expr)
fn stmts_to_expr<'a>(
    stmts: &[SpacesBefore<'a, Loc<Stmt<'a>>>],
    arena: &'a Bump,
) -> Result<Loc<Expr<'a>>, EExpr<'a>> {
    if stmts.len() > 1 {
        let first_pos = stmts.first().unwrap().item.region.start();
        let last_pos = stmts.last().unwrap().item.region.end();

        let (defs, last_expr) = stmts_to_defs(stmts, Defs::default(), true, arena)?;

        let final_expr = match last_expr {
            Some(e) => e,
            None => return Err(EExpr::DefMissingFinalExpr(last_pos)),
        };

        let region = Region::new(first_pos, last_pos);

        if defs.is_empty() {
            Ok(final_expr)
        } else {
            Ok(Loc::at(
                region,
                Expr::Defs(arena.alloc(defs), arena.alloc(final_expr)),
            ))
        }
    } else {
        let SpacesBefore {
            before: space,
            item: loc_stmt,
        } = *stmts.last().unwrap();
        let expr = match loc_stmt.value {
            Stmt::Expr(e) => {
                if space.is_empty() {
                    e
                } else {
                    arena.alloc(e).before(space)
                }
            }
            Stmt::ValueDef(ValueDef::Dbg { condition, .. }) => {
                // If we parse a `dbg` as the last thing in a series of statements then it's
                // actually an expression.
                Expr::Apply(
                    arena.alloc(Loc {
                        value: Expr::Dbg,
                        region: loc_stmt.region,
                    }),
                    arena.alloc([condition]),
                    CalledVia::Space,
                )
            }
            Stmt::ValueDef(ValueDef::Expect { .. }) => {
                return Err(EExpr::Expect(
                    EExpect::Continuation(
                        arena.alloc(EExpr::IndentEnd(loc_stmt.region.end())),
                        loc_stmt.region.end(),
                    ),
                    loc_stmt.region.start(),
                ));
            }
            Stmt::Backpassing(..) | Stmt::TypeDef(_) | Stmt::ValueDef(_) => {
                return Err(EExpr::IndentEnd(loc_stmt.region.end()))
            }
        };

        Ok(loc_stmt.with_value(expr))
    }
}

/// Convert a sequence of `Stmt` into a Defs and an optional final expression.
/// Future refactoring opportunity: push this logic directly into where we're
/// parsing the statements.
fn stmts_to_defs<'a>(
    stmts: &[SpacesBefore<'a, Loc<Stmt<'a>>>],
    mut defs: Defs<'a>,
    exprify_dbg: bool,
    arena: &'a Bump,
) -> Result<(Defs<'a>, Option<Loc<Expr<'a>>>), EExpr<'a>> {
    let mut last_expr = None;
    let mut i = 0;
    while i < stmts.len() {
        let sp_stmt = stmts[i];
        match sp_stmt.item.value {
            Stmt::Expr(Expr::Return(return_value, _after_return)) => {
                if i == stmts.len() - 1 {
                    last_expr = Some(Loc::at_zero(Expr::Return(return_value, None)));
                } else {
                    let rest = stmts_to_expr(&stmts[i + 1..], arena)?;
                    last_expr = Some(Loc::at_zero(Expr::Return(
                        return_value,
                        Some(arena.alloc(rest)),
                    )));
                }

                // don't re-process the rest of the statements, they got consumed by the early return
                break;
            }
            Stmt::Expr(e) => {
                if i + 1 < stmts.len() {
                    defs.push_value_def(
                        ValueDef::Stmt(arena.alloc(Loc::at(sp_stmt.item.region, e))),
                        sp_stmt.item.region,
                        sp_stmt.before,
                        &[],
                    );
                } else {
                    let e = if sp_stmt.before.is_empty() {
                        e
                    } else {
                        arena.alloc(e).before(sp_stmt.before)
                    };

                    last_expr = Some(sp_stmt.item.with_value(e));
                }
            }
            Stmt::Backpassing(pats, call) => {
                if i + 1 >= stmts.len() {
                    return Err(EExpr::BackpassContinue(sp_stmt.item.region.end()));
                }

                let rest = stmts_to_expr(&stmts[i + 1..], arena)?;

                let e = Expr::Backpassing(arena.alloc(pats), arena.alloc(call), arena.alloc(rest));

                let e = if sp_stmt.before.is_empty() {
                    e
                } else {
                    arena.alloc(e).before(sp_stmt.before)
                };

                let region = Region::new(sp_stmt.item.region.start(), rest.region.end());

                last_expr = Some(Loc::at(region, e));

                // don't re-process the rest of the statements; they got consumed by the backpassing
                break;
            }

            Stmt::TypeDef(td) => {
                if let (
                    TypeDef::Alias {
                        header,
                        ann: ann_type,
                    },
                    Some((
                        spaces_middle,
                        Stmt::ValueDef(ValueDef::Body(loc_pattern, loc_def_expr)),
                    )),
                ) = (td, stmts.get(i + 1).map(|s| (s.before, s.item.value)))
                {
                    if spaces_middle.len() <= 1
                        || header
                            .vars
                            .first()
                            .map(|var| var.value.equivalent(&loc_pattern.value))
                            .unwrap_or(false)
                    {
                        // This is a case like
                        //   UserId x : [UserId Int]
                        //   UserId x = UserId 42
                        // We optimistically parsed the first line as an alias; we now turn it
                        // into an annotation.

                        let region = Region::span_across(&loc_pattern.region, &loc_def_expr.region);

                        let value_def = join_alias_to_body(
                            arena,
                            header,
                            ann_type,
                            spaces_middle,
                            loc_pattern,
                            loc_def_expr,
                        );

                        defs.push_value_def(
                            value_def,
                            Region::span_across(&header.name.region, &region),
                            sp_stmt.before,
                            &[],
                        );

                        i += 1;
                    } else {
                        defs.push_type_def(td, sp_stmt.item.region, sp_stmt.before, &[])
                    }
                } else {
                    defs.push_type_def(td, sp_stmt.item.region, sp_stmt.before, &[])
                }
            }
            Stmt::ValueDef(vd) => {
                // NOTE: it shouldn't be necessary to convert ValueDef::Dbg into an expr, but
                // it turns out that ValueDef::Dbg exposes some bugs in the rest of the compiler.
                // In particular, it seems that the solver thinks the dbg expr must be a bool.
                if let ValueDef::Dbg {
                    condition,
                    preceding_comment: _,
                } = vd
                {
                    if exprify_dbg {
                        let e = if i + 1 < stmts.len() {
                            let rest = stmts_to_expr(&stmts[i + 1..], arena)?;
                            Expr::DbgStmt(arena.alloc(condition), arena.alloc(rest))
                        } else {
                            Expr::Apply(
                                arena.alloc(Loc::at(sp_stmt.item.region, Expr::Dbg)),
                                arena.alloc([condition]),
                                CalledVia::Space,
                            )
                        };

                        let e = if sp_stmt.before.is_empty() {
                            e
                        } else {
                            arena.alloc(e).before(sp_stmt.before)
                        };

                        last_expr = Some(Loc::at(sp_stmt.item.region, e));

                        // don't re-process the rest of the statements; they got consumed by the dbg expr
                        break;
                    }
                }

                if let (
                    ValueDef::Annotation(ann_pattern, ann_type),
                    Some((
                        spaces_middle,
                        Stmt::ValueDef(ValueDef::Body(loc_pattern, loc_def_expr)),
                    )),
                ) = (vd, stmts.get(i + 1).map(|s| (s.before, s.item.value)))
                {
                    if spaces_middle.len() <= 1 || ann_pattern.value.equivalent(&loc_pattern.value)
                    {
                        let region = Region::span_across(&loc_pattern.region, &loc_def_expr.region);

                        let value_def = ValueDef::AnnotatedBody {
                            ann_pattern: arena.alloc(ann_pattern),
                            ann_type: arena.alloc(ann_type),
                            lines_between: spaces_middle,
                            body_pattern: loc_pattern,
                            body_expr: loc_def_expr,
                        };

                        defs.push_value_def(
                            value_def,
                            roc_region::all::Region::span_across(&ann_pattern.region, &region),
                            sp_stmt.before,
                            &[],
                        );
                        i += 1;
                    } else {
                        defs.push_value_def(vd, sp_stmt.item.region, sp_stmt.before, &[])
                    }
                } else {
                    defs.push_value_def(vd, sp_stmt.item.region, sp_stmt.before, &[])
                }
            }
        }

        i += 1;
    }
    Ok((defs, last_expr))
}

/// Given a type alias and a value definition, join them into a AnnotatedBody
pub fn join_alias_to_body<'a>(
    arena: &'a Bump,
    header: TypeHeader<'a>,
    ann_type: Loc<TypeAnnotation<'a>>,
    spaces_middle: &'a [CommentOrNewline<'a>],
    body_pattern: &'a Loc<Pattern<'a>>,
    body_expr: &'a Loc<Expr<'a>>,
) -> ValueDef<'a> {
    let loc_name = arena.alloc(header.name.map(|x| Pattern::Tag(x)));
    let ann_pattern = Pattern::Apply(loc_name, header.vars);

    let vars_region = Region::across_all(header.vars.iter().map(|v| &v.region));
    let region_ann_pattern = Region::span_across(&loc_name.region, &vars_region);
    let loc_ann_pattern = Loc::at(region_ann_pattern, ann_pattern);

    ValueDef::AnnotatedBody {
        ann_pattern: arena.alloc(loc_ann_pattern),
        ann_type: arena.alloc(ann_type),
        lines_between: spaces_middle,
        body_pattern,
        body_expr,
    }
}

#[allow(dead_code)]
fn with_indent<'a, E, T, P>(parser: P) -> impl Parser<'a, u32, E>
where
    P: Parser<'a, T, E>,
    E: 'a,
{
    move |arena, state: State<'a>, min_indent: u32| {
        let indent_column = state.column();

        let (progress, _, state) = parser.parse(arena, state, min_indent)?;

        Ok((progress, indent_column, state))
    }
}

fn ident_to_expr<'a>(
    arena: &'a Bump,
    src: Ident<'a>,
    shortcut: Option<AccessShortcut>,
) -> Expr<'a> {
    match src {
        Ident::Plain(ident) => Expr::new_var_shortcut("", ident, shortcut),
        Ident::Tag(string) => Expr::Tag(string),
        Ident::OpaqueRef(string) => Expr::OpaqueRef(string),
        Ident::Access { module_name, parts } => {
            // The first value in the iterator is the variable name,
            // e.g. `foo` in `foo.bar.baz`
            let mut iter = parts.iter();
            let mut answer = match iter.next() {
                Some(Accessor::RecordField(ident)) => {
                    Expr::new_var_shortcut(module_name, ident, shortcut)
                }
                Some(Accessor::TupleIndex(_)) => {
                    // TODO: make this state impossible to represent in Ident::Access,
                    // by splitting out parts[0] into a separate field with a type of `&'a str`,
                    // rather than a `&'a [Accessor<'a>]`.
                    internal_error!("Parsed an Ident::Access with a first part of a tuple index");
                }
                None => {
                    internal_error!("Parsed an Ident::Access with no parts");
                }
            };

            // The remaining items in the iterator are record field accesses,
            // e.g. `bar` in `foo.bar.baz`, followed by `baz`
            let mut first = true;
            for field in iter {
                let shortcut = if first { shortcut } else { None };
                first = false;
                // Wrap the previous answer in the new one, so we end up
                // with a nested Expr. That way, `foo.bar.baz` gets represented
                // in the AST as if it had been written (foo.bar).baz all along.
                match field {
                    Accessor::RecordField(field) => {
                        answer = Expr::RecordAccess(arena.alloc(answer), field, shortcut);
                    }
                    Accessor::TupleIndex(index) => {
                        answer = Expr::TupleAccess(arena.alloc(answer), index, shortcut);
                    }
                }
            }
            answer
        }
        Ident::AccessorFunction(string) => Expr::AccessorFunction(string),
        Ident::RecordUpdaterFunction(string) => Expr::RecordUpdater(string),
        Ident::Malformed(string, problem) => Expr::MalformedIdent(string, problem),
    }
}

fn rest_of_list_expr<'a>(
    start: Position,
    arena: &'a Bump,
    state: State<'a>,
) -> ParseResult<'a, Loc<Expr<'a>>, EExpr<'a>> {
    let elem_p = move |a, state: State<'a>, min_indent: u32| {
        let expr_pos = state.pos();
        match parse_expr_start(CHECK_FOR_ARROW, None, a, state, min_indent) {
            Ok(ok) => Ok(ok),
            Err((p, fail)) => Err((p, EList::Expr(a.alloc(fail), expr_pos))),
        }
    };

    let (_, elems, state) = match collection_inner(elem_p, Expr::SpaceBefore).parse(arena, state, 0)
    {
        Ok(ok) => ok,
        Err((_, fail)) => return Err((MadeProgress, EExpr::List(fail, start))),
    };

    if state.bytes().first() != Some(&b']') {
        let fail = EList::End(state.pos());
        return Err((MadeProgress, EExpr::List(fail, start)));
    }
    let state = state.inc();

    let elems = elems.ptrify_items(arena);
    let elems = Loc::pos(start, state.pos(), Expr::List(elems));
    Ok((MadeProgress, elems, state))
}

#[derive(Debug, Clone, Copy, PartialEq)]
pub enum RecordField<'a> {
    RequiredValue(Loc<&'a str>, &'a [CommentOrNewline<'a>], &'a Loc<Expr<'a>>),
    OptionalValue(Loc<&'a str>, &'a [CommentOrNewline<'a>], &'a Loc<Expr<'a>>),
    IgnoredValue(Loc<&'a str>, &'a [CommentOrNewline<'a>], &'a Loc<Expr<'a>>),
    LabelOnly(Loc<&'a str>),
    SpaceBefore(&'a RecordField<'a>, &'a [CommentOrNewline<'a>]),
    SpaceAfter(&'a RecordField<'a>, &'a [CommentOrNewline<'a>]),
}

#[derive(Debug)]
pub struct FoundApplyValue;

impl<'a> RecordField<'a> {
    fn is_ignored_value(&self) -> bool {
        let mut current = self;

        loop {
            match current {
                RecordField::IgnoredValue(_, _, _) => break true,
                RecordField::SpaceBefore(field, _) | RecordField::SpaceAfter(field, _) => {
                    current = *field;
                }
                _ => break false,
            }
        }
    }

    pub fn to_assigned_field(self, arena: &'a Bump) -> AssignedField<'a, Expr<'a>> {
        use AssignedField::*;

        match self {
            RecordField::RequiredValue(loc_label, spaces, loc_expr) => {
                RequiredValue(loc_label, spaces, loc_expr)
            }

            RecordField::OptionalValue(loc_label, spaces, loc_expr) => {
                OptionalValue(loc_label, spaces, loc_expr)
            }

            RecordField::IgnoredValue(loc_label, spaces, loc_expr) => {
                IgnoredValue(loc_label, spaces, loc_expr)
            }

            RecordField::LabelOnly(loc_label) => LabelOnly(loc_label),

            RecordField::SpaceBefore(field, spaces) => {
                let assigned_field = field.to_assigned_field(arena);

                SpaceBefore(arena.alloc(assigned_field), spaces)
            }

            RecordField::SpaceAfter(field, spaces) => {
                let assigned_field = field.to_assigned_field(arena);

                SpaceAfter(arena.alloc(assigned_field), spaces)
            }
        }
    }
}

impl<'a> Spaceable<'a> for RecordField<'a> {
    fn before(&'a self, spaces: &'a [CommentOrNewline<'a>]) -> Self {
        RecordField::SpaceBefore(self, spaces)
    }
    fn after(&'a self, spaces: &'a [CommentOrNewline<'a>]) -> Self {
        RecordField::SpaceAfter(self, spaces)
    }
}

pub fn parse_record_field<'a>(
    arena: &'a Bump,
    state: State<'a>,
    min_indent: u32,
) -> ParseResult<'a, RecordField<'a>, ERecord<'a>> {
    use RecordField::*;

    let start = state.pos();
    match parse_lowercase_ident(state.clone()) {
        Err((NoProgress, _)) => { /* goto below :) */ }
        Err(_) => return Err((MadeProgress, ERecord::Field(start))),
        Ok((_, label, state)) => {
            let field_label = Loc::pos(start, state.pos(), label);

            let (_, (label_spaces, _), state) = eat_nc(arena, state, true)?;

            let olds = state.clone();
            match state.bytes().first() {
                Some(b @ (&b':' | &b'?')) => {
                    let (_, (spaces, _), state) = eat_nc(arena, state.inc(), true)?;

                    let val_pos = state.pos();
                    let (val_expr, state) =
                        match parse_expr_start(CHECK_FOR_ARROW, None, arena, state, min_indent) {
                            Ok((_, out, state)) => (out, state),
                            Err((_, fail)) => {
                                let fail = ERecord::Expr(arena.alloc(fail), val_pos);
                                return Err((MadeProgress, fail));
                            }
                        };
                    let val_expr = val_expr.spaced_before(arena, spaces);

                    let out = if *b == b':' {
                        RequiredValue(field_label, label_spaces, arena.alloc(val_expr))
                    } else {
                        OptionalValue(field_label, label_spaces, arena.alloc(val_expr))
                    };

                    return Ok((MadeProgress, out, state));
                }
                _ => {
                    let out = if !label_spaces.is_empty() {
                        SpaceAfter(arena.alloc(LabelOnly(field_label)), label_spaces)
                    } else {
                        LabelOnly(field_label)
                    };
                    return Ok((MadeProgress, out, olds));
                }
            };
        }
    }

    match state.bytes().first() {
        Some(&b'_') => {
            let state = state.inc();
            let name_pos = state.pos();
            let (opt_field_label, state) = match chomp_lowercase_part(state.bytes()) {
                Ok((name, _)) => (name, state.advance(name.len())),
                Err(NoProgress) => ("", state),
                Err(_) => return Err((MadeProgress, ERecord::Field(name_pos))),
            };

            let opt_field_label = Loc::pos(start, state.pos(), opt_field_label);

            let (_, (label_spaces, _), state) = eat_nc(arena, state, true)?;

            match state.bytes().first() {
                Some(&b':') => {
                    let (_, (colon_spaces, _), state) = eat_nc(arena, state.inc(), true)?;

                    let val_pos = state.pos();
                    let (field_val, state) =
                        match parse_expr_start(CHECK_FOR_ARROW, None, arena, state, min_indent) {
                            Ok((_, out, state)) => (out, state),
                            Err((_, fail)) => {
                                let fail = ERecord::Expr(arena.alloc(fail), val_pos);
                                return Err((MadeProgress, fail));
                            }
                        };

                    let field_val = field_val.spaced_before(arena, colon_spaces);
                    let out = IgnoredValue(opt_field_label, label_spaces, arena.alloc(field_val));
                    Ok((MadeProgress, out, state))
                }
                _ => Err((MadeProgress, ERecord::Colon(start))),
            }
        }
        _ => Err((NoProgress, ERecord::UnderscoreField(start))),
    }
}

enum RecordHelpPrefix {
    Update,
    Mapper,
}

struct RecordHelp<'a> {
    prefix: Option<(Loc<Expr<'a>>, RecordHelpPrefix)>,
    fields: Collection<'a, Loc<RecordField<'a>>>,
}

fn record_help<'a>() -> impl Parser<'a, RecordHelp<'a>, ERecord<'a>> {
    move |arena: &'a Bump, state: State<'a>, _: u32| {
        let start = state.pos();
        if state.bytes().first() != Some(&b'{') {
            return Err((NoProgress, ERecord::Open(start)));
        }
        let state = state.inc();

        // You can optionally have an identifier followed by an '&' to
        // make this a record update, e.g. { Foo.user & username: "blah" }.

        // We wrap the ident in an Expr here,
        // so that we have a Spaceable value to work with,
        // and then in canonicalization verify that it's an Expr::Var
        // (and not e.g. an `Expr::Access`) and extract its string.
        let before_prefix = state.clone();
        let (prefix, state) = match eat_nc::<'_, ERecord<'_>>(arena, state, false) {
            Err(_) => (None, before_prefix),
            Ok((_, (spaces_before, _), state)) => {
                let ident_at = state.pos();
                match parse_ident_chain(arena, state) {
                    Err(_) => (None, before_prefix),
                    Ok((_, ident, state)) => {
                        let ident =
                            Loc::pos(ident_at, state.pos(), ident_to_expr(arena, ident, None));
                        match eat_nc::<'_, ERecord<'_>>(arena, state, false) {
                            Err(_) => (None, before_prefix),
                            Ok((_, (spaces_after, _), state)) => {
                                let ident = ident.spaced_around(arena, spaces_before, spaces_after);

                                if state.bytes().first() == Some(&b'&') {
                                    (Some((ident, RecordHelpPrefix::Update)), state.inc())
                                } else if state.bytes().starts_with(b"<-") {
                                    (Some((ident, RecordHelpPrefix::Mapper)), state.advance(2))
                                } else {
                                    (None, before_prefix)
                                }
                            }
                        }
                    }
                }
            }
        };

        let elem_p = move |a: &'a Bump, state: State<'a>, min_indent: u32| {
            let field_pos = state.pos();
            match parse_record_field(a, state, min_indent) {
                Ok((p, out, state)) => Ok((p, Loc::pos(field_pos, state.pos(), out), state)),
                Err(err) => Err(err),
            }
        };
        let (fields, state) =
            match collection_inner(elem_p, RecordField::SpaceBefore).parse(arena, state, 0) {
                Ok((_, out, state)) => (out, state),
                Err((_, fail)) => return Err((MadeProgress, fail)),
            };

        if state.bytes().first() != Some(&b'}') {
            return Err((MadeProgress, ERecord::End(state.pos())));
        }
        let state = state.inc();

        let record = RecordHelp { prefix, fields };
        Ok((MadeProgress, record, state))
    }
}

fn parse_record_expr<'a>(
    start: Position,
    arena: &'a Bump,
    state: State<'a>,
    min_indent: u32,
) -> ParseResult<'a, Loc<Expr<'a>>, EExpr<'a>> {
    let (record, state) = match record_help().parse(arena, state, min_indent) {
        Ok((_, record, state)) => (record, state),
        Err((p, fail)) => return Err((p, EExpr::Record(fail, start))),
    };

    // there can be field access, e.g. `{ x : 4 }.x`
    let (accessors, state) = match parse_field_task_result_suffixes(arena, state) {
        Ok((_, accessors, state)) => (accessors, state),
        Err((_, fail)) => return Err((MadeProgress, fail)),
    };

    let expr_result = match record.prefix {
        Some((update, RecordHelpPrefix::Update)) => {
            let result = record.fields.map_items_result(arena, |loc_field| {
                match loc_field.value.to_assigned_field(arena) {
                    AssignedField::IgnoredValue(_, _, _) => {
                        Err(EExpr::RecordUpdateIgnoredField(loc_field.region))
                    }
                    builder_field => Ok(Loc {
                        region: loc_field.region,
                        value: builder_field,
                    }),
                }
            });

            let update = &*arena.alloc(update);
            result.map(|fields| Expr::RecordUpdate { update, fields })
        }
        Some((mapper, RecordHelpPrefix::Mapper)) => {
            let result = record.fields.map_items_result(arena, |loc_field| {
                let region = loc_field.region;
                let value = loc_field.value.to_assigned_field(arena);
                Ok(Loc { region, value })
            });

            let mapper = &*arena.alloc(mapper);
            result.map(|fields| Expr::RecordBuilder { mapper, fields })
        }
        None => {
            let special_field_found = record.fields.iter().find_map(|field| {
                if field.value.is_ignored_value() {
                    Some(Err(EExpr::RecordUpdateIgnoredField(field.region)))
                } else {
                    None
                }
            });

            special_field_found.unwrap_or_else(|| {
                let fields = record.fields.map_items(arena, |loc_field| {
                    loc_field.map(|field| field.to_assigned_field(arena))
                });

                Ok(Expr::Record(fields))
            })
        }
    };

    match expr_result {
        Ok(expr) => {
            let expr = apply_expr_access_chain(arena, expr, accessors);
            Ok((MadeProgress, Loc::pos(start, state.pos(), expr), state))
        }
        Err(fail) => Err((MadeProgress, fail)),
    }
}

fn apply_expr_access_chain<'a>(
    arena: &'a Bump,
    value: Expr<'a>,
    accessors: Vec<'a, Suffix<'a>>,
) -> Expr<'a> {
    accessors
        .into_iter()
        .fold(value, |value, accessor| match accessor {
            Suffix::Accessor(Accessor::RecordField(field)) => {
                Expr::RecordAccess(arena.alloc(value), field, None)
            }
            Suffix::Accessor(Accessor::TupleIndex(field)) => {
                Expr::TupleAccess(arena.alloc(value), field, None)
            }
            Suffix::TrySuffix(target) => Expr::TrySuffix {
                target,
                expr: arena.alloc(value),
            },
        })
}

fn literal_to_expr(literal: crate::number_literal::NumLiteral<'_>) -> Expr<'_> {
    use crate::number_literal::NumLiteral::*;
    match literal {
        Num(s) => Expr::Num(s),
        Float(s) => Expr::Float(s),
        NonBase10Int {
            string,
            base,
            is_negative,
        } => Expr::NonBase10Int {
            string,
            base,
            is_negative,
        },
    }
}

fn rest_of_logical_not<'a>(
    start: Position,
    flags: ExprParseFlags,
    arena: &'a Bump,
    state: State<'a>,
    min_indent: u32,
) -> ParseResult<'a, Loc<Expr<'a>>, EExpr<'a>> {
    let after_not = state.pos();
    return match eat_nc_check(EExpr::IndentStart, arena, state, min_indent, true) {
        Ok((_, spaces_before, state)) => {
            match parse_term(PARSE_DEFAULT, flags, arena, state, min_indent) {
                Ok((_, loc_expr, state)) => {
                    let loc_expr = loc_expr.spaced_before(arena, spaces_before);
                    let op = Loc::pos(start, after_not, UnaryOp::Not);
                    let op = Expr::UnaryOp(arena.alloc(loc_expr), op);
                    let op = Loc::pos(start, state.pos(), op);
                    Ok((MadeProgress, op, state))
                }
                Err((_, fail)) => Err((MadeProgress, fail)),
            }
        }
        Err(err) => Err(err),
    };
}

const BINOP_CHAR_SET: &[u8] = b"+-/*=.<>:&|^?%!~";

const BINOP_CHAR_MASK: u128 = {
    let mut result = 0u128;

    let mut i = 0;
    while i < BINOP_CHAR_SET.len() {
        let index = BINOP_CHAR_SET[i] as usize;
        result |= 1 << index;

        i += 1;
    }

    result
};

#[derive(Debug, Clone, Copy, Eq, PartialEq)]
enum OperatorOrDef {
    BinOp(BinOp),
    Assignment,
    AliasOrOpaque(AliasOrOpaque),
    Backpassing,
}

fn parse_bin_op<'a>(state: State<'a>) -> ParseResult<'a, BinOp, EExpr<'a>> {
    let bytes: &[u8] = state.bytes();

    let mut chomped = 0;
    for ch in bytes.iter() {
        let index = *ch as usize;
        if index > 127 || (BINOP_CHAR_MASK & (1 << index) == 0) {
            break;
        }
        chomped += 1;
    }

    if chomped == 0 {
        return Err((NoProgress, EExpr::Start(state.pos())));
    }

    // Safe because BINOP_CHAR_SET only contains ascii chars
    let op = unsafe { std::str::from_utf8_unchecked(&bytes[..chomped]) };
    match op {
        "+" => Ok((MadeProgress, BinOp::Plus, state.inc())),
        "-" => Ok((MadeProgress, BinOp::Minus, state.inc())),
        "*" => Ok((MadeProgress, BinOp::Star, state.inc())),
        "/" => Ok((MadeProgress, BinOp::Slash, state.inc())),
        "%" => Ok((MadeProgress, BinOp::Percent, state.inc())),
        "^" => Ok((MadeProgress, BinOp::Caret, state.inc())),
        ">" => Ok((MadeProgress, BinOp::GreaterThan, state.inc())),
        "<" => Ok((MadeProgress, BinOp::LessThan, state.inc())),
        "~" => Ok((MadeProgress, BinOp::When, state.inc())),
        "|>" => Ok((MadeProgress, BinOp::Pizza, state.advance(2))),
        "==" => Ok((MadeProgress, BinOp::Equals, state.advance(2))),
        "!=" => Ok((MadeProgress, BinOp::NotEquals, state.advance(2))),
        ">=" => Ok((MadeProgress, BinOp::GreaterThanOrEq, state.advance(2))),
        "<=" => Ok((MadeProgress, BinOp::LessThanOrEq, state.advance(2))),
        "&&" => Ok((MadeProgress, BinOp::And, state.advance(2))),
        "||" => Ok((MadeProgress, BinOp::Or, state.advance(2))),
        "//" => Ok((MadeProgress, BinOp::DoubleSlash, state.advance(2))),

        // a `.` makes no progress, so it does not interfere with `.foo` access(or)
        "." => Err((NoProgress, EExpr::BadOperator(".", state.pos()))),
        "!" => Err((NoProgress, EExpr::BadOperator("!", state.pos()))),
        // makes no progress, so it does not interfere with `_ if isGood -> ...`
        "->" => Err((NoProgress, EExpr::BadOperator("->", state.pos()))),

        _ => Err((MadeProgress, EExpr::BadOperator(op, state.pos()))),
    }
}

fn parse_op<'a>(state: State<'a>) -> ParseResult<'a, OperatorOrDef, EExpr<'a>> {
    match parse_bin_op(state.clone()) {
        Ok((_, op, state)) => Ok((MadeProgress, OperatorOrDef::BinOp(op), state)),
        Err((MadeProgress, EExpr::BadOperator(op, pos))) => match op {
            "=" => Ok((MadeProgress, OperatorOrDef::Assignment, state.inc())),
            ":" => {
                let def = OperatorOrDef::AliasOrOpaque(AliasOrOpaque::Alias);
                Ok((MadeProgress, def, state.inc()))
            }
            ":=" => {
                let def = OperatorOrDef::AliasOrOpaque(AliasOrOpaque::Opaque);
                Ok((MadeProgress, def, state.advance(2)))
            }
            "<-" => Ok((MadeProgress, OperatorOrDef::Backpassing, state.advance(2))),
            _ => Err((MadeProgress, EExpr::BadOperator(op, pos))),
        },
        Err(err) => Err(err),
    }
}<|MERGE_RESOLUTION|>--- conflicted
+++ resolved
@@ -616,10 +616,7 @@
             b'e' => {
                 if at_keyword(keyword::EXPECT, &state) {
                     state.advance_mut(keyword::EXPECT.len());
-                    rest_of_expect_stmt(false, start, flags, comment_region, arena, state)
-                } else if at_keyword(keyword::EXPECT_FX, &state) {
-                    state.advance_mut(keyword::EXPECT_FX.len());
-                    rest_of_expect_stmt(true, start, flags, comment_region, arena, state)
+                    rest_of_expect_stmt(start, flags, comment_region, arena, state)
                 } else {
                     parse_stmt_operator_chain(flags, arena, state, min_indent)
                 }
@@ -2513,7 +2510,6 @@
         Err((_, fail)) => return Err((MadeProgress, EClosure::Pattern(fail, param_ident_pos))),
     };
 
-<<<<<<< HEAD
     let (spaces_after, state) =
         match eat_nc_check(EClosure::IndentArrow, arena, state, inc_indent, false) {
             Ok((_, out, state)) => (out, state),
@@ -2524,16 +2520,6 @@
     let first_param = param.spaced_around(arena, spaces_before, spaces_after);
     let mut params = Vec::with_capacity_in(1, arena);
     params.push(first_param);
-=======
-fn expect_help<'a>(
-    options: ExprParseOptions,
-    preceding_comment: Region,
-) -> impl Parser<'a, Stmt<'a>, EExpect<'a>> {
-    move |arena: &'a Bump, state: State<'a>, min_indent| {
-        let parse_expect = crate::parser::keyword(crate::keyword::EXPECT, EExpect::Expect);
-
-        let (_, _kw, state) = parse_expect.parse(arena, state, min_indent)?;
->>>>>>> ef3ed5bc
 
     let mut state = state;
     loop {
@@ -2551,17 +2537,11 @@
                 Err(err) => return Err(err),
             };
 
-<<<<<<< HEAD
         let param_ident_pos = next_state.pos();
         let (param, next_state) = match parse_closure_param(arena, next_state, inc_indent) {
             Ok((_, out, state)) => (out, state),
             Err((NoProgress, _)) => return Err((MadeProgress, EClosure::Arg(param_pos))),
             Err((_, fail)) => return Err((MadeProgress, EClosure::Pattern(fail, param_ident_pos))),
-=======
-        let vd = ValueDef::Expect {
-            condition: arena.alloc(condition),
-            preceding_comment,
->>>>>>> ef3ed5bc
         };
 
         let (spaces_after, next_state) =
@@ -2854,7 +2834,6 @@
 }
 
 fn rest_of_expect_stmt<'a>(
-    is_fx: bool,
     start: Position,
     flags: ExprParseFlags,
     preceding_comment: Region,
@@ -2872,16 +2851,9 @@
         None,
     ) {
         Ok((_, condition, state)) => {
-            let vd = if !is_fx {
-                ValueDef::Expect {
-                    condition: arena.alloc(condition),
-                    preceding_comment,
-                }
-            } else {
-                ValueDef::ExpectFx {
-                    condition: arena.alloc(condition),
-                    preceding_comment,
-                }
+            let vd = ValueDef::Expect {
+                condition: arena.alloc(condition),
+                preceding_comment,
             };
             let stmt = Loc::pos(start, state.pos(), Stmt::ValueDef(vd));
             Ok((MadeProgress, stmt, state))
@@ -4081,17 +4053,37 @@
 
 const BINOP_CHAR_MASK: u128 = {
     let mut result = 0u128;
-
     let mut i = 0;
     while i < BINOP_CHAR_SET.len() {
         let index = BINOP_CHAR_SET[i] as usize;
         result |= 1 << index;
-
         i += 1;
     }
-
     result
 };
+
+#[inline(always)]
+fn is_binop_char(ch: &u8) -> bool {
+    *ch < 127 && (BINOP_CHAR_MASK & (1 << *ch) != 0)
+}
+
+const SPECIAL_CHAR_SET: &[u8] = b" #\n\r\t,()[]{}\"'/\\+*%^&|<>=!~`;:?.";
+
+const SPECIAL_CHAR_MASK: u128 = {
+    let mut result = 0u128;
+    let mut i = 0;
+    while i < SPECIAL_CHAR_SET.len() {
+        let index = SPECIAL_CHAR_SET[i] as usize;
+        result |= 1 << index;
+        i += 1;
+    }
+    result
+};
+
+#[inline(always)]
+pub(crate) fn is_special_char(ch: &u8) -> bool {
+    *ch < 127 && (SPECIAL_CHAR_MASK & (1 << *ch) != 0)
+}
 
 #[derive(Debug, Clone, Copy, Eq, PartialEq)]
 enum OperatorOrDef {
@@ -4106,8 +4098,7 @@
 
     let mut chomped = 0;
     for ch in bytes.iter() {
-        let index = *ch as usize;
-        if index > 127 || (BINOP_CHAR_MASK & (1 << index) == 0) {
+        if !is_binop_char(ch) {
             break;
         }
         chomped += 1;
