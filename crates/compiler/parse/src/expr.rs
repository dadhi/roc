use std::cell::Cell;

use crate::ast::{
    is_expr_suffixed, AccessShortcut, AssignedField, ClosureShortcut, Collection, CommentOrNewline,
    Defs, Expr, ExtractSpaces, Implements, ImportAlias, ImportAsKeyword, ImportExposingKeyword,
    ImportedModuleName, IngestedFileAnnotation, IngestedFileImport, ModuleImport,
    ModuleImportParams, Pattern, Spaceable, Spaced, Spaces, SpacesBefore, TryTarget,
    TypeAnnotation, TypeDef, TypeHeader, ValueDef, WhenShortcut,
};
use crate::blankspace::{eat_nc, eat_nc_check, eat_nc_loc_c, eat_nc_or_empty, SpacedBuilder};
use crate::header::{chomp_module_name, ModuleName};
use crate::ident::{
    chomp_access_chain, chomp_integer_part, chomp_lowercase_part, malformed_ident,
    parse_anycase_ident, parse_ident_chain, parse_lowercase_ident, Accessor, BadIdent, Ident,
    Suffix,
};
use crate::number_literal::parse_number_base;
use crate::parser::{
    collection_inner, eat_keyword, EClosure, EExpect, EExpr, EIf, EImport, EImportParams,
    EInParens, EList, EPattern, ERecord, EReturn, EType, EWhen, ParseResult, SpaceProblem,
    SyntaxError,
};
use crate::pattern::parse_closure_param;
use crate::state::State;
use crate::string_literal::{self, rest_of_str_like, StrLikeLiteral};
use crate::type_annotation::{
    self, parse_implements_abilities, parse_type_expr, NO_TYPE_EXPR_FLAGS, STOP_AT_FIRST_IMPL,
    TRAILING_COMMA_VALID,
};
use crate::{header, keyword};
use bumpalo::collections::Vec;
use bumpalo::Bump;
use roc_collections::soa::slice_extend_new;
use roc_error_macros::internal_error;
use roc_module::called_via::{BinOp, CalledVia, UnaryOp};
use roc_region::all::{Loc, Position, Region};

use crate::parser::Progress::{self, *};

pub fn test_parse_expr<'a>(
    arena: &'a bumpalo::Bump,
    state: State<'a>,
) -> Result<Loc<Expr<'a>>, SyntaxError<'a>> {
    let (_, (spaces_before, _), state) = eat_nc(arena, state, false)
        .map_err(|(_, fail)| SyntaxError::Expr(fail, Position::default()))?;

    let (expr, state) = parse_expr_block(CHECK_FOR_ARROW | ACCEPT_MULTI_BACKPASSING, arena, state)
        .map_err(|(_, fail)| SyntaxError::Expr(fail, Position::default()))?;

    if state.has_reached_end() {
        Ok(expr.spaced_before(arena, spaces_before))
    } else {
        let fail = EExpr::BadExprEnd(state.pos());
        Err(SyntaxError::Expr(fail, Position::default()))
    }
}

#[derive(Debug, Clone, Copy, PartialEq, Eq)]
pub struct ExprParseFlags(u8);

/// Check for and accept multi-backpassing syntax
/// This is usually true, but false within list/record literals
/// because the comma separating backpassing arguments conflicts
/// with the comma separating literal elements
pub const ACCEPT_MULTI_BACKPASSING: ExprParseFlags = ExprParseFlags(1);

/// Check for the `->` token, and raise an error if found
/// This is usually true, but false in if-guards
///
/// > Just foo if foo == 2 -> ...
pub const CHECK_FOR_ARROW: ExprParseFlags = ExprParseFlags(1 << 1);

impl ExprParseFlags {
    pub const fn is_set(&self, flag: Self) -> bool {
        (self.0 & flag.0) != 0
    }

    #[must_use]
    pub const fn unset(&self, flag: Self) -> Self {
        Self(self.0 & !flag.0)
    }
}

impl std::ops::BitOr for ExprParseFlags {
    type Output = Self;

    fn bitor(self, rhs: Self) -> Self::Output {
        Self(self.0 | rhs.0)
    }
}

fn rest_of_expr_in_parens_etc<'a>(
    start: Position,
    arena: &'a Bump,
    state: State<'a>,
) -> ParseResult<'a, Loc<Expr<'a>>, EExpr<'a>> {
    let elem_p = move |a: &'a Bump, state: State<'a>| {
        let pos = state.pos();
        parse_expr_block(CHECK_FOR_ARROW, a, state)
            .map_err(|(p, fail)| (p, EInParens::Expr(a.alloc(fail), pos)))
    };

    let (elems, state) = collection_inner(arena, state, elem_p, Expr::SpaceBefore)
        .map_err(|(_, fail)| (MadeProgress, EExpr::InParens(fail, start)))?;

    if state.bytes().first() != Some(&b')') {
        let fail = EInParens::End(state.pos());
        return Err((MadeProgress, EExpr::InParens(fail, start)));
    }
    let state = state.inc();

    if elems.is_empty() {
        let fail = EInParens::Empty(state.pos());
        return Err((NoProgress, EExpr::InParens(fail, start)));
    }

    let mut loc_elems = if elems.len() > 1 {
        state.loc(start, Expr::Tuple(elems.ptrify_items(arena)))
    } else {
        // TODO: don't discard comments before/after (stored in the Collection)
        Loc::at(
            elems.items[0].region,
            Expr::ParensAround(&elems.items[0].value),
        )
    };

    let (suffixes, state) = parse_field_task_result_suffixes(arena, state)?;

    // if there are field accesses, include the parentheses in the region
    // otherwise, don't include the parentheses
    if !suffixes.is_empty() {
        let elems = apply_access_chain(arena, loc_elems.value, suffixes);
        loc_elems = state.loc(start, elems)
    };

    Ok((loc_elems, state))
}

/// It parses suffixes `.`, `!`, `?` and as it is called after the initial term it always returns MadeProgress for the Err
fn parse_field_task_result_suffixes<'a>(
    arena: &'a Bump,
    mut state: State<'a>,
) -> ParseResult<'a, Vec<'a, Suffix<'a>>, EExpr<'a>> {
    let mut fields = Vec::with_capacity_in(1, arena);
    loop {
        let prev_state = state.clone();
        let (field, next_state) = match state.bytes().first() {
            Some(b) => match b {
                b'.' => {
                    let state = state.inc();
                    let ident_pos = state.pos();
                    match parse_lowercase_ident(state.clone()) {
                        Ok((name, state)) => (Suffix::Accessor(Accessor::RecordField(name)), state),
                        Err(NoProgress) => {
                            // This is a tuple accessor, e.g. "1" in `.1`
                            match chomp_integer_part(state.bytes()) {
                                Ok(name) => (
                                    Suffix::Accessor(Accessor::TupleIndex(name)),
                                    state.leap_len(name),
                                ),
                                Err(_) => return Err((MadeProgress, EExpr::Access(ident_pos))),
                            }
                        }
                        Err(_) => return Err((MadeProgress, EExpr::Access(ident_pos))),
                    }
                }
                b'!' => (Suffix::TrySuffix(TryTarget::Task), state.inc()),
                b'?' => (Suffix::TrySuffix(TryTarget::Result), state.inc()),
                _ => return Ok((fields, prev_state)),
            },
            _ => return Ok((fields, prev_state)),
        };

        fields.push(field);
        state = next_state;
    }
}

fn parse_negative_number<'a>(
    start: Position,
    flags: ExprParseFlags,
    arena: &'a Bump,
    state: State<'a>,
    min_indent: u32,
) -> ParseResult<'a, Loc<Expr<'a>>, EExpr<'a>> {
    // unary minus should not be followed by whitespace or comment
    if state.column() >= min_indent && !is_next_space_or_comment(state.bytes()) {
        let prev = state.clone();
        let state = state.inc();
        let loc_op = Region::new(start, state.pos());

        match parse_term(PARSE_NEGATIVE, flags, arena, state, min_indent) {
            Ok((expr, state)) => Ok((numeric_negate_expr(arena, &prev, loc_op, expr, &[]), state)),
            Err((_, fail)) => Err((MadeProgress, fail)),
        }
    } else {
        // drop the minus and parse '0b', '0o', '0x', etc.
        match parse_number_base(true, &state.bytes()[1..], state) {
            Ok((literal, state)) => Ok((state.loc(start, literal_to_expr(literal)), state)),
            Err((MadeProgress, fail)) => Err((MadeProgress, EExpr::Number(fail, start))),
            Err(_) => {
                // it may be the case with split arrow `- >` or similar,
                // so it should not considered as bad number, let's keep parsing until we find the closest error.
                Err((NoProgress, EExpr::Start(start)))
            }
        }
    }
}

#[derive(Debug, Clone, Copy, PartialEq, Eq)]
pub struct ParseTermOpts(u8);

impl ParseTermOpts {
    pub const fn is_set(&self, opt: Self) -> bool {
        (self.0 & opt.0) != 0
    }
}

impl std::ops::BitOr for ParseTermOpts {
    type Output = Self;

<<<<<<< HEAD
    fn bitor(self, rhs: Self) -> Self::Output {
        Self(self.0 | rhs.0)
    }
}
=======
        let (_, (loc_op, loc_expr), state) = and(
            loc(unary_negate()),
            loc_possibly_negative_or_negated_term(options),
        )
        .parse(arena, state, min_indent)?;
>>>>>>> 7c3b8292

pub const PARSE_DEFAULT: ParseTermOpts = ParseTermOpts(0);

pub const PARSE_UNDERSCORE: ParseTermOpts = ParseTermOpts(0b1);
pub const PARSE_NEGATIVE: ParseTermOpts = ParseTermOpts(0b10);
pub const PARSE_IF_WHEN: ParseTermOpts = ParseTermOpts(0b100);
pub const PARSE_ALL: ParseTermOpts = ParseTermOpts(0b111);

<<<<<<< HEAD
pub const PARSE_NO_CLOSURE: ParseTermOpts = ParseTermOpts(0b1000);

fn parse_term<'a>(
    opts: ParseTermOpts,
    flags: ExprParseFlags,
    arena: &'a Bump,
    state: State<'a>,
    min_indent: u32,
) -> ParseResult<'a, Loc<Expr<'a>>, EExpr<'a>> {
    let start = state.pos();
    if let Some(b) = state.bytes().first() {
        match b {
            b'\\' => {
                if !opts.is_set(PARSE_NO_CLOSURE) {
                    match rest_of_closure(flags, arena, state.inc()) {
                        Ok((expr, state)) => Ok((state.loc(start, expr), state)),
                        Err((p, fail)) => Err((p, EExpr::Closure(fail, start))),
                    }
                } else {
                    Err((NoProgress, EExpr::Start(start)))
                }
            }
            b'_' => {
                if opts.is_set(PARSE_UNDERSCORE) {
                    let state = state.inc();
                    match chomp_lowercase_part(state.bytes()) {
                        Ok((name, _)) => {
                            let state = state.leap(name.len());
                            Ok((state.loc(start, Expr::Underscore(name)), state))
                        }
                        Err(NoProgress) => Ok((state.loc(start, Expr::Underscore("")), state)),
                        Err(_) => Err((MadeProgress, EExpr::End(start))),
                    }
                } else {
                    Err((NoProgress, EExpr::Start(start)))
                }
            }
            b'-' => {
                if opts.is_set(PARSE_NEGATIVE) {
                    parse_negative_number(start, flags, arena, state, min_indent)
                } else {
                    Err((NoProgress, EExpr::Start(start)))
                }
            }
            b'!' => {
                if opts.is_set(PARSE_NEGATIVE) {
                    rest_of_logical_not(start, flags, arena, state.inc(), min_indent)
                } else {
                    Err((NoProgress, EExpr::Start(start)))
                }
            }
            b'(' => rest_of_expr_in_parens_etc(start, arena, state.inc()),
            b'{' => rest_of_record_expr(start, arena, state.inc()),
            b'[' => rest_of_list_expr(start, arena, state.inc()),
            b'"' | b'\'' => {
                let column = state.column();
                match rest_of_str_like(*b == b'\'', column, arena, state.inc()) {
                    Ok((literal, state)) => {
                        let str_literal = match literal {
                            StrLikeLiteral::Str(s) => Expr::Str(s),
                            StrLikeLiteral::SingleQuote(s) => Expr::SingleQuote(s.to_str_in(arena)),
                        };
                        Ok((state.loc(start, str_literal), state))
                    }
                    Err((p, fail)) => Err((p, EExpr::Str(fail, start))),
                }
            }
            b'0'..=b'9' => match parse_number_base(false, state.bytes(), state) {
                Ok((literal, state)) => Ok((state.loc(start, literal_to_expr(literal)), state)),
                Err((p, fail)) => Err((p, EExpr::Number(fail, start))),
            },
            _ => {
                if opts.is_set(PARSE_IF_WHEN) {
                    let n = eat_keyword(keyword::IF, &state);
                    if n > 0 {
                        return match rest_of_if_expr(flags, arena, state.leap(n), min_indent) {
                            Ok((expr, state)) => Ok((state.loc(start, expr), state)),
                            Err((p, err)) => Err((p, EExpr::If(err, start))),
                        };
                    }

                    let n = eat_keyword(keyword::WHEN, &state);
                    if n > 0 {
                        return match when::rest_of_when_expr(None, flags, arena, state.leap(n), 0) {
                            Ok((expr, state)) => Ok((state.loc(start, expr), state)),
                            Err((p, err)) => Err((p, EExpr::When(err, start))),
                        };
                    }
                }

                let n = eat_keyword(keyword::CRASH, &state);
                if n > 0 {
                    let state = state.leap(n);
                    return Ok((state.loc(start, Expr::Crash), state));
                }

                let n = eat_keyword(keyword::DBG, &state);
                if n > 0 {
                    let state = state.leap(n);
                    return Ok((state.loc(start, Expr::Dbg), state));
                }

                // todo: @later "try" is not included into KEYWORDS in keyword.rs because there still functions with the such name
                let n = eat_keyword("try", &state);
                if n > 0 {
                    let state = state.leap(n);
                    return Ok((state.loc(start, Expr::Try), state));
                }

                let (ident, state) = parse_ident_chain(arena, state)?;

                let ident_end = state.pos();
                let (suffixes, state) = parse_field_task_result_suffixes(arena, state)?;

                let mut ident = ident_to_expr(arena, ident, None);
                if !suffixes.is_empty() {
                    ident = apply_access_chain(arena, ident, suffixes);
                }
                Ok((Loc::pos(start, ident_end, ident), state))
            }
=======
    one_of![
        parse_unary_negate.trace("d"),
        // this will parse negative numbers, which the unary negate thing up top doesn't (for now)
        loc(specialize_err(EExpr::Number, number_literal_help())).trace("c"),
        loc(map_with_arena(
            and(
                loc(byte(b'!', EExpr::Start)),
                space0_before_e(
                    loc_possibly_negative_or_negated_term(options),
                    EExpr::IndentStart
                )
            ),
            |arena: &'a Bump, (loc_op, loc_expr): (Loc<_>, _)| {
                Expr::UnaryOp(arena.alloc(loc_expr), Loc::at(loc_op.region, UnaryOp::Not))
            }
        ))
        .trace("b"),
        loc_term_or_underscore_or_conditional(options).trace("a")
    ]
}

fn fail_expr_start_e<'a, T: 'a>() -> impl Parser<'a, T, EExpr<'a>> {
    |_arena, state: State<'a>, _min_indent: u32| Err((NoProgress, EExpr::Start(state.pos())))
}

fn unary_negate<'a>() -> impl Parser<'a, (), EExpr<'a>> {
    move |_arena: &'a Bump, state: State<'a>, min_indent: u32| {
        // a minus is unary iff
        //
        // - it is preceded by whitespace (spaces, newlines, comments)
        // - it is not followed by whitespace
        let followed_by_whitespace = state
            .bytes()
            .get(1)
            .map(|c| c.is_ascii_whitespace() || *c == b'#')
            .unwrap_or(false);

        if state.bytes().starts_with(b"-")
            && !followed_by_whitespace
            && state.column() >= min_indent
        {
            // the negate is only unary if it is not followed by whitespace
            let state = state.advance(1);
            Ok((MadeProgress, (), state))
        } else {
            // this is not a negated expression
            Err((NoProgress, EExpr::UnaryNot(state.pos())))
>>>>>>> 7c3b8292
        }
    } else {
        Err((NoProgress, EExpr::Start(start)))
    }
}

/// Entry point for parsing an expression.
pub(crate) fn parse_expr_start<'a>(
    flags: ExprParseFlags,
    start_state_and_term: Option<(State<'a>, Loc<Expr<'a>>)>,
    arena: &'a Bump,
    state: State<'a>,
    min_indent: u32,
) -> ParseResult<'a, Loc<Expr<'a>>, EExpr<'a>> {
    let (start_state, term, state) = match start_state_and_term {
        None => {
            let (term, news) = parse_term(PARSE_ALL, flags, arena, state.clone(), min_indent)?;
            (state, term, news)
        }
        Some((start_state, term)) => (start_state, term, state),
    };

    let start = start_state.pos();
    let inc_indent = start_state.line_indent() + 1;

    // Parse a chain of expressions separated by operators. Also handles function application.
    let mut prev = state.clone();
    let (_, spaces_before_op, state) =
        match eat_nc_check(EExpr::IndentEnd, arena, state.clone(), min_indent, false) {
            Ok(ok) => ok,
            Err(_) => return Ok((state.loc(start, term.value), state)),
        };

    let mut expr_state = ExprState {
        operators: Vec::new_in(arena),
        arguments: Vec::new_in(arena),
        expr: term,
        spaces_after: spaces_before_op,
        end: prev.pos(),
    };

    let mut state = state;
    loop {
        let term_res = if state.column() >= inc_indent {
            parse_term(PARSE_UNDERSCORE, flags, arena, state.clone(), inc_indent)
        } else {
            Err((NoProgress, EExpr::Start(state.pos())))
        };

        match term_res {
            Ok((mut arg, new_state)) => {
                state = new_state;
                prev = state.clone();

                if !expr_state.spaces_after.is_empty() {
                    arg = arg.spaced_before(arena, expr_state.spaces_after);
                    expr_state.spaces_after = &[];
                }
                expr_state.arguments.push(arena.alloc(arg));
                expr_state.end = state.pos();

                match eat_nc_check(EExpr::IndentEnd, arena, state.clone(), min_indent, false) {
                    Ok((_, new_spaces, new_state)) => {
                        expr_state.spaces_after = new_spaces;
                        state = new_state;
                    }
                    Err(_) => {
                        expr_state.spaces_after = &[];
                        let expr = finalize_expr(expr_state, arena);
                        return Ok((state.loc(start, expr), state));
                    }
                }

                continue;
            }
            Err((MadeProgress, f)) => return Err((MadeProgress, f)),
            Err((NoProgress, _)) => {
                let before_op = state.clone();
                // We're part way thru parsing an expression, e.g. `bar foo `.
                // We just tried parsing an argument and determined we couldn't -
                // so we're going to try parsing an operator.
                let op_res = match parse_bin_op(state.clone()) {
                    Err((MadeProgress, fail)) => Err((MadeProgress, fail)),
                    Err(_) => Ok((finalize_expr(expr_state, arena), prev)),
                    Ok((BinOp::Minus, state))
                        if state.column() < inc_indent
                            && !is_next_space_or_comment(state.bytes()) =>
                    {
                        // A unary minus must only match if we are at the correct indent level; indent level doesn't matter for the rest of the operators.
                        Ok((finalize_expr(expr_state, arena), prev))
                    }
                    Ok((op, state)) => {
                        let op_start = before_op.pos();
                        let op_end = state.pos();

                        expr_state.consume_spaces(arena);

                        if let BinOp::When = op {
                            let when_pos = state.pos();
                            let cond = Some((expr_state.expr, WhenShortcut::BinOp));
                            match when::rest_of_when_expr(cond, flags, arena, state, min_indent) {
                                Ok(ok) => Ok(ok),
                                Err((p, fail)) => Err((p, EExpr::When(fail, when_pos))),
                            }
                        } else {
                            let (_, spaces_after_op, state) =
                                eat_nc_check(EExpr::IndentEnd, arena, state, min_indent, false)?;

                            match op {
                                BinOp::Minus
                                    if expr_state.end != op_start && op_end == state.pos() =>
                                {
                                    let op_at = Region::new(op_start, op_end);
                                    parse_negative_term(
                                        start, arena, state, min_indent, inc_indent, expr_state,
                                        flags, before_op, op_at,
                                    )
                                }
                                _ => parse_after_binop(
                                    start,
                                    arena,
                                    state,
                                    min_indent,
                                    inc_indent,
                                    flags,
                                    spaces_after_op,
                                    expr_state,
                                    Loc::pos(op_start, op_end, op),
                                ),
                            }
                        }
                    }
                };
                return op_res.map(|(expr, state)| (state.loc(start, expr), state));
            }
        }
    }
}

<<<<<<< HEAD
#[allow(clippy::type_complexity)]
=======
/// We're part way thru parsing an expression, e.g. `bar foo `.
/// We just tried parsing an argument and determined we couldn't -
/// so we're going to try parsing an operator.
#[allow(clippy::too_many_arguments)]
fn parse_expr_after_apply<'a>(
    arena: &'a Bump,
    state: State<'a>,
    min_indent: u32,
    call_min_indent: u32,
    options: ExprParseOptions,
    check_for_defs: bool,
    mut expr_state: ExprState<'a>,
    before_op: State<'a>,
    initial_state: State<'a>,
) -> Result<(Progress, Expr<'a>, State<'a>), (Progress, EExpr<'a>)> {
    match loc(bin_op(check_for_defs)).parse(arena, state.clone(), call_min_indent) {
        Err((MadeProgress, f)) => Err((MadeProgress, f)),
        Ok((_, loc_op, state)) => {
            expr_state.consume_spaces(arena);
            let initial_state = before_op;
            parse_expr_operator(
                arena,
                state,
                min_indent,
                call_min_indent,
                options,
                check_for_defs,
                expr_state,
                loc_op,
                initial_state,
            )
        }
        Err((NoProgress, _)) => {
            let expr = parse_expr_final(expr_state, arena);
            // roll back space parsing
            Ok((MadeProgress, expr, initial_state))
        }
    }
}

fn expr_to_stmt(expr: Loc<Expr<'_>>) -> Loc<Stmt<'_>> {
    Loc::at(expr.region, Stmt::Expr(expr.value))
}

>>>>>>> 7c3b8292
pub fn parse_repl_defs_and_optional_expr<'a>(
    arena: &'a Bump,
    state: State<'a>,
) -> Result<(Defs<'a>, Option<Loc<Expr<'a>>>), (Progress, EExpr<'a>)> {
    let start = state.pos();
    let (spaces_before, state) = match eat_nc(arena, state.clone(), false) {
        Ok((_, (sp, _), state)) => (state.loc(start, sp), state),
        Err((NoProgress, _)) => return Ok((Defs::default(), None)),
        Err(err) => return Err(err),
    };

    let (stmts, state) = parse_stmt_seq(
        arena,
        state,
        |e, _| e.clone(),
        CHECK_FOR_ARROW | ACCEPT_MULTI_BACKPASSING,
        0,
        spaces_before,
        EExpr::IndentEnd,
    )?;

    let state = match eat_nc(arena, state.clone(), false) {
        Ok((_, _, state)) => state,
        Err((NoProgress, _)) => state,
        Err(err) => return Err(err),
    };

    if !state.has_reached_end() {
        return Err((MadeProgress, EExpr::End(state.pos())));
    }

    let defs =
        stmts_to_defs(&stmts, Defs::default(), false, arena).map_err(|err| (MadeProgress, err))?;
    Ok(defs)
}

fn parse_stmt<'a>(
    flags: ExprParseFlags,
    comment_region: Region,
    arena: &'a Bump,
    state: State<'a>,
    min_indent: u32,
) -> ParseResult<'a, Loc<Stmt<'a>>, EExpr<'a>> {
    let start = state.pos();
    match state.bytes().first() {
        Some(b) => match b {
            b'\\' => match rest_of_closure(flags, arena, state.inc()) {
                Ok((expr, state)) => Ok((state.loc(start, Stmt::Expr(expr)), state)),
                Err((p, fail)) => Err((p, EExpr::Closure(fail, start))),
            },
            b'i' => match eat_keyword(keyword::IF, &state) {
                0 => match eat_keyword(keyword::IMPORT, &state) {
                    0 => parse_stmt_operator_chain(flags, arena, state, min_indent),
                    n => rest_of_import(start, arena, state.leap(n), min_indent),
                },
                n => match rest_of_if_expr(flags, arena, state.leap(n), min_indent) {
                    Ok((expr, state)) => Ok((state.loc(start, Stmt::Expr(expr)), state)),
                    Err((p, fail)) => Err((p, EExpr::If(fail, start))),
                },
            },
            b'e' => match eat_keyword(keyword::EXPECT, &state) {
                0 => parse_stmt_operator_chain(flags, arena, state, min_indent),
                n => rest_of_expect_stmt(start, flags, comment_region, arena, state.leap(n)),
            },
            b'r' => match eat_keyword(keyword::RETURN, &state) {
                0 => parse_stmt_operator_chain(flags, arena, state, min_indent),
                n => rest_of_return_stmt(start, flags, arena, state.leap(n)),
            },
            b'w' => match eat_keyword(keyword::WHEN, &state) {
                0 => parse_stmt_operator_chain(flags, arena, state, min_indent),
                n => match when::rest_of_when_expr(None, flags, arena, state.leap(n), 0) {
                    Ok((expr, state)) => Ok((state.loc(start, Stmt::Expr(expr)), state)),
                    Err((p, err)) => Err((p, EExpr::When(err, start))),
                },
            },
            _ => parse_stmt_operator_chain(flags, arena, state, min_indent),
        },
        None => Err((NoProgress, EExpr::Start(start))),
    }
}

fn parse_stmt_operator_chain<'a>(
    flags: ExprParseFlags,
    arena: &'a Bump,
    state: State<'a>,
    min_indent: u32,
) -> ParseResult<'a, Loc<Stmt<'a>>, EExpr<'a>> {
    let start = state.pos();
    let line_indent = state.line_indent();

    let opts = PARSE_NO_CLOSURE | PARSE_UNDERSCORE | PARSE_NEGATIVE;
    let (expr, state) = parse_term(opts, flags, arena, state, min_indent)?;

    let mut prev_state = state.clone();
    let end = state.pos();

    let (_, spaces_before_op, state) =
        match eat_nc_check(EExpr::IndentEnd, arena, state.clone(), min_indent, false) {
            Ok(ok) => ok,
            Err(_) => {
                return Ok((state.loc(start, Stmt::Expr(expr.value)), state));
            }
        };

    let mut expr_state = ExprState {
        operators: Vec::new_in(arena),
        arguments: Vec::new_in(arena),
        expr,
        spaces_after: spaces_before_op,
        end,
    };

    let inc_indent = line_indent + 1;
    let mut state = state;
    loop {
        let term_res = if state.column() >= inc_indent {
            parse_term(PARSE_UNDERSCORE, flags, arena, state.clone(), inc_indent)
        } else {
            Err((NoProgress, EExpr::Start(state.pos())))
        };

        match term_res {
            Err((MadeProgress, f)) => return Err((MadeProgress, f)),
            Ok((
                implements @ Loc {
                    value:
                        Expr::Var {
                            module_name: "",
                            ident: keyword::IMPLEMENTS,
                            ..
                        },
                    ..
                },
                state,
            )) if matches!(expr_state.expr.value, Expr::Tag(..)) => {
                return match parse_ability_def(expr_state, state, arena, implements, inc_indent) {
                    Ok((td, state)) => Ok((state.loc(start, Stmt::TypeDef(td)), state)),
                    Err((NoProgress, _)) => Err((NoProgress, EExpr::Start(start))),
                    Err(err) => Err(err),
                };
            }
            Err((NoProgress, _)) => {
                // We're part way thru parsing an expression, e.g. `bar foo `.
                // We just tried parsing an argument and determined we couldn't -
                // so we're going to try parsing an operator.
                //
                // This is very similar to the logic in `expr_operator_chain`, except
                // we handle the additional case of backpassing, which is valid
                // at the statement level but not at the expression level.
                let before_op = state.clone();
                let op_res = match parse_op(state.clone()) {
                    Err((MadeProgress, f)) => Err((MadeProgress, f)),
                    Ok((op, state)) => {
                        // adds the spaces before operator to the preceding expression term
                        expr_state.consume_spaces(arena);

                        if let OperatorOrDef::BinOp(BinOp::When) = op {
                            // the `~` when operator is handled here to handle the spaces specific to the when branches
                            // instead of generic space handling in `parse_stmt_operator`
                            let when_pos = state.pos();
                            let cond = Some((expr_state.expr, WhenShortcut::BinOp));
                            match when::rest_of_when_expr(cond, flags, arena, state, min_indent) {
                                Ok((expr, state)) => Ok((Stmt::Expr(expr), state)),
                                Err((p, fail)) => Err((p, EExpr::When(fail, when_pos))),
                            }
                        } else {
                            let loc_op = state.loc(before_op.pos(), op);
                            parse_stmt_operator(
                                start, arena, state, min_indent, inc_indent, flags, expr_state,
                                loc_op, before_op,
                            )
                        }
                    }
                    Err((NoProgress, _)) => {
                        if flags.is_set(ACCEPT_MULTI_BACKPASSING) && state.bytes().starts_with(b",")
                        {
                            state = state.inc();
                            parse_stmt_multi_backpassing(
                                expr_state, flags, arena, state, min_indent,
                            )
                        } else if flags.is_set(CHECK_FOR_ARROW) && state.bytes().starts_with(b"->")
                        {
                            Err((MadeProgress, EExpr::BadOperator("->", state.pos())))
                        } else {
                            // roll back space parsing
                            let expr = finalize_expr(expr_state, arena);
                            Ok((Stmt::Expr(expr), prev_state))
                        }
                    }
                };
                return match op_res {
                    Ok((stmt, state)) => Ok((state.loc(start, stmt), state)),
                    Err((NoProgress, _)) => Err((NoProgress, EExpr::Start(start))),
                    Err(err) => Err(err),
                };
            }
            Ok((mut arg, new_state)) => {
                state = new_state;
                prev_state = state.clone();

                if !expr_state.spaces_after.is_empty() {
                    arg = arg.spaced_before(arena, expr_state.spaces_after);
                    expr_state.spaces_after = &[];
                }
                expr_state.arguments.push(arena.alloc(arg));
                expr_state.end = state.pos();

                match eat_nc_check(EExpr::IndentEnd, arena, state.clone(), min_indent, false) {
                    Ok((_, new_spaces, new_state)) => {
                        expr_state.spaces_after = new_spaces;
                        state = new_state;
                    }
                    Err(_) => {
                        expr_state.spaces_after = &[];
                        let expr = finalize_expr(expr_state, arena);
                        return Ok((state.loc(start, Stmt::Expr(expr)), state));
                    }
                }

                continue;
            }
        }
    }
}

#[derive(Debug)]
struct ExprState<'a> {
    operators: Vec<'a, (Loc<Expr<'a>>, Loc<BinOp>)>,
    arguments: Vec<'a, &'a Loc<Expr<'a>>>,
    expr: Loc<Expr<'a>>,
    spaces_after: &'a [CommentOrNewline<'a>],
    end: Position,
}

impl<'a> ExprState<'a> {
    fn consume_spaces(&mut self, arena: &'a Bump) {
        if !self.spaces_after.is_empty() {
            if let Some(last) = self.arguments.pop() {
                let new = last.value.with_spaces_after(self.spaces_after, last.region);

                self.arguments.push(arena.alloc(new));
            } else {
                let region = self.expr.region;

                let mut value = Expr::Num("");
                std::mem::swap(&mut self.expr.value, &mut value);

                self.expr = arena
                    .alloc(value)
                    .with_spaces_after(self.spaces_after, region);
            };

            self.spaces_after = &[];
        }
    }

    fn validate_assignment_or_backpassing<F>(
        mut self,
        arena: &'a Bump,
        loc_op: Loc<OperatorOrDef>,
        argument_error: F,
    ) -> Result<Loc<Expr<'a>>, EExpr<'a>>
    where
        F: Fn(Region, Position) -> EExpr<'a>,
    {
        if !self.operators.is_empty() {
            // this `=` or `<-` likely occurred inline; treat it as an invalid operator
            let opchar = match loc_op.value {
                OperatorOrDef::Assignment => "=",
                OperatorOrDef::Backpassing => "<-",
                _ => unreachable!(),
            };

            let fail = EExpr::BadOperator(opchar, loc_op.region.start());

            Err(fail)
        } else if !matches!(self.expr.value, Expr::Tag(_) | Expr::OpaqueRef(_))
            && !self.arguments.is_empty()
            && !is_expr_suffixed(&self.expr.value)
        {
            let region = Region::across_all(self.arguments.iter().map(|v| &v.region));
            Err(argument_error(region, loc_op.region.start()))
        } else {
            self.consume_spaces(arena);
            if !self.arguments.is_empty() {
                Ok(to_call(arena, self.arguments, self.expr))
            } else {
                Ok(self.expr)
            }
        }
    }

    fn validate_is_type_def(
        mut self,
        arena: &'a Bump,
        kind: Loc<AliasOrOpaque>,
    ) -> Result<(Loc<Expr<'a>>, Vec<'a, &'a Loc<Expr<'a>>>), EExpr<'a>> {
        if !self.operators.is_empty() {
            // this `:`/`:=` likely occurred inline; treat it as an invalid operator
            let op = match kind.value {
                AliasOrOpaque::Alias => ":",
                AliasOrOpaque::Opaque => ":=",
            };
            let fail = EExpr::BadOperator(op, kind.region.start());

            Err(fail)
        } else {
            self.consume_spaces(arena);
            Ok((self.expr, self.arguments))
        }
    }
}

fn finalize_expr<'a>(expr_state: ExprState<'a>, arena: &'a Bump) -> Expr<'a> {
    let right_arg = if !expr_state.arguments.is_empty() {
        to_call(arena, expr_state.arguments, expr_state.expr)
    } else {
        expr_state.expr
    };
    if expr_state.operators.is_empty() {
        right_arg.value
    } else {
        Expr::BinOps(
            expr_state.operators.into_bump_slice(),
            arena.alloc(right_arg),
        )
    }
}

fn to_call<'a>(
    arena: &'a Bump,
    mut args: Vec<'a, &'a Loc<Expr<'a>>>,
    loc_expr: Loc<Expr<'a>>,
) -> Loc<Expr<'a>> {
    debug_assert!(!args.is_empty());
    let last = args.last().map(|x| x.region).unwrap_or_default();
    let region = Region::span_across(&loc_expr.region, &last);

    let spaces = if let Some(last) = args.last_mut() {
        let spaces = last.value.extract_spaces();
        if spaces.after.is_empty() {
            &[]
        } else {
            let inner = spaces.item.spaced_before(arena, spaces.before);
            *last = arena.alloc(Loc::at(last.region, inner));
            spaces.after
        }
    } else {
        &[]
    };

    let mut apply = Expr::Apply(
        arena.alloc(loc_expr),
        args.into_bump_slice(),
        CalledVia::Space,
    );

    apply = apply.spaced_after(arena, spaces);
    Loc::at(region, apply)
}

fn numeric_negate_expr<'a>(
    arena: &'a Bump,
    state: &State<'a>,
    loc_op: Region,
    expr: Loc<Expr<'a>>,
    spaces: &'a [CommentOrNewline<'a>],
) -> Loc<Expr<'a>> {
    debug_assert_eq!(state.bytes().first(), Some(&b'-'));
    // for overflow reasons, we must make the unary minus part of the number literal.
    let start = state.pos();
    let region = Region::new(start, expr.region.end());

    let new_expr = match expr.value {
<<<<<<< HEAD
        Expr::Num(string) => {
            let s = unsafe { std::str::from_utf8_unchecked(&state.bytes()[..string.len() + 1]) };
            Expr::Num(s)
        }
        Expr::Float(string) => {
            let s = unsafe { std::str::from_utf8_unchecked(&state.bytes()[..string.len() + 1]) };
            Expr::Float(s)
=======
        Expr::Num(string) if !string.starts_with('-') => {
            let new_string =
                unsafe { std::str::from_utf8_unchecked(&state.bytes()[..string.len() + 1]) };

            Expr::Num(new_string)
        }
        Expr::Float(string) if !string.starts_with('-') => {
            let new_string =
                unsafe { std::str::from_utf8_unchecked(&state.bytes()[..string.len() + 1]) };

            Expr::Float(new_string)
>>>>>>> 7c3b8292
        }
        Expr::NonBase10Int {
            string,
            base,
            is_negative: false,
        } => {
            // don't include the minus sign here; it will not be parsed right
            Expr::NonBase10Int {
                is_negative: true,
                string,
                base,
            }
        }
        _ => Expr::UnaryOp(arena.alloc(expr), Loc::at(loc_op, UnaryOp::Negate)),
    };

    Loc::at(region, new_expr).spaced_before(arena, spaces)
}

fn parse_import_params<'a>(
    arena: &'a Bump,
    state: State<'a>,
    min_indent: u32,
) -> ParseResult<'a, ModuleImportParams<'a>, EImportParams<'a>> {
    let (_, before, state) = eat_nc_check(EImportParams::Indent, arena, state, min_indent, false)
        .map_err(|(_, fail)| (NoProgress, fail))?;

    let record_pos = state.pos();
    if state.bytes().first() != Some(&b'{') {
        let fail = EImportParams::Record(ERecord::Open(record_pos), record_pos);
        return Err((NoProgress, fail));
    }

    let (record, state) = rest_of_record(arena, state.inc())
        .map_err(|(p, fail)| (p, EImportParams::Record(fail, record_pos)))?;

    let record_at = Region::new(record_pos, state.pos());

    if let Some(prefix) = record.prefix {
        let fail = match prefix {
            (update, RecordHelpPrefix::Update) => EImportParams::RecordUpdateFound(update.region),
            (mapper, RecordHelpPrefix::Mapper) => EImportParams::RecordBuilderFound(mapper.region),
        };
        return Err((MadeProgress, fail));
    }

    let params = record.fields.map_items_result(arena, |loc_field| {
        match loc_field.value.to_assigned_field(arena) {
            AssignedField::IgnoredValue(_, _, _) => Err((
                MadeProgress,
                EImportParams::RecordIgnoredFieldFound(loc_field.region),
            )),
            field => Ok(Loc::at(loc_field.region, field)),
        }
    })?;

    let params = Loc::at(record_at, params);
    Ok((ModuleImportParams { before, params }, state))
}

fn parse_imported_module_name(
    state: State<'_>,
) -> ParseResult<'_, ImportedModuleName<'_>, EImport<'_>> {
    let package_pos = state.pos();
    let (package, state) = match parse_lowercase_ident(state.clone()) {
        Ok((name, state)) => match state.bytes().first() {
            Some(&b'.') => (Some(name), state.inc()),
            _ => return Err((MadeProgress, EImport::PackageShorthandDot(package_pos))),
        },
        Err(NoProgress) => (None, state),
        Err(_) => return Err((MadeProgress, EImport::PackageShorthand(package_pos))),
    };

    let name_pos = state.pos();
    let (name, state) = match chomp_module_name(state.bytes()) {
        Ok(name) => (ModuleName::new(name), state.leap_len(name)),
        Err(p) => return Err((p, EImport::ModuleName(name_pos))),
    };

    Ok((ImportedModuleName { package, name }, state))
}

fn import_as<'a>(
    arena: &'a Bump,
    state: State<'a>,
    min_indent: u32,
) -> ParseResult<'a, header::KeywordItem<'a, ImportAsKeyword, Loc<ImportAlias<'a>>>, EImport<'a>> {
    let (keyword, state) = header::spaces_around_keyword(
        arena,
        state,
        min_indent,
        ImportAsKeyword,
        EImport::As,
        EImport::IndentAs,
        EImport::IndentAlias,
    )?;

    let ident_pos = state.pos();
    let (item, state) = match parse_anycase_ident(state) {
        Ok((ident, state)) => {
            let ident_at = Region::new(ident_pos, state.pos());
            match ident.chars().next() {
                Some(first) if first.is_uppercase() => {
                    let ident = Loc::at(ident_at, ImportAlias::new(ident));
                    (ident, state)
                }
                Some(_) => return Err((MadeProgress, EImport::LowercaseAlias(ident_at))),
                None => return Err((MadeProgress, EImport::Alias(state.pos()))),
            }
        }
        Err(p) => return Err((p, EImport::Alias(ident_pos))),
    };

    Ok((header::KeywordItem { keyword, item }, state))
}

#[allow(clippy::type_complexity)]
fn import_exposing<'a>(
    arena: &'a Bump,
    state: State<'a>,
    min_indent: u32,
) -> ParseResult<
    'a,
    header::KeywordItem<
        'a,
        ImportExposingKeyword,
        Collection<'a, Loc<Spaced<'a, header::ExposedName<'a>>>>,
    >,
    EImport<'a>,
> {
    let (keyword, state) = header::spaces_around_keyword(
        arena,
        state,
        min_indent,
        ImportExposingKeyword,
        EImport::Exposing,
        EImport::IndentExposing,
        EImport::ExposingListStart,
    )?;

    if state.bytes().first() != Some(&b'[') {
        return Err((NoProgress, EImport::ExposingListStart(state.pos())));
    }
    let state = state.inc();

    let elem_p = move |_: &'a Bump, state: State<'a>| {
        let pos = state.pos();
        match parse_anycase_ident(state) {
            Ok((ident, state)) => {
                let ident = Spaced::Item(crate::header::ExposedName::new(ident));
                Ok((state.loc(pos, ident), state))
            }
            Err(p) => Err((p, EImport::ExposedName(pos))),
        }
    };
    let (item, state) = collection_inner(arena, state, elem_p, Spaced::SpaceBefore)?;

    if state.bytes().first() != Some(&b']') {
        return Err((MadeProgress, EImport::ExposingListEnd(state.pos())));
    }
    let state = state.inc();

    Ok((header::KeywordItem { keyword, item }, state))
}

fn import_ingested_file_as<'a>(
    arena: &'a Bump,
    state: State<'a>,
    min_indent: u32,
) -> ParseResult<'a, header::KeywordItem<'a, ImportAsKeyword, Loc<&'a str>>, EImport<'a>> {
    let (keyword, state) = header::spaces_around_keyword(
        arena,
        state,
        min_indent,
        ImportAsKeyword,
        EImport::As,
        EImport::IndentAs,
        EImport::IndentIngestedName,
    )?;

    let item_pos = state.pos();
    let (item, state) = parse_lowercase_ident(state)
        .map_err(|_| (MadeProgress, EImport::IngestedName(item_pos)))?;

    let item = state.loc(item_pos, item);

    let keyword_item = header::KeywordItem { keyword, item };
    Ok((keyword_item, state))
}

fn parse_import_ingested_file_ann<'a>(
    arena: &'a bumpalo::Bump,
    state: State<'a>,
    min_indent: u32,
) -> ParseResult<'a, IngestedFileAnnotation<'a>, EImport<'a>> {
    let (_, before_colon, state) =
        match eat_nc_check(EImport::IndentColon, arena, state, min_indent, false) {
            Ok(ok) => ok,
            Err((_, fail)) => return Err((NoProgress, fail)),
        };

    if state.bytes().first() != Some(&b':') {
        return Err((NoProgress, EImport::Colon(state.pos())));
    }
    let state = state.inc();

    let ann_pos = state.pos();
    let (annotation, state) =
        type_annotation::parse_type_expr(NO_TYPE_EXPR_FLAGS, arena, state, min_indent)
            .map_err(|(p, fail)| (p, EImport::Annotation(fail, ann_pos)))?;

    let ann = IngestedFileAnnotation {
        before_colon,
        annotation,
    };
    Ok((ann, state))
}

#[derive(Debug, Copy, Clone, PartialEq, Eq)]
enum AliasOrOpaque {
    Alias,  // ':'
    Opaque, // ':='
}

fn extract_tag_and_spaces<'a>(arena: &'a Bump, expr: Expr<'a>) -> Option<Spaces<'a, &'a str>> {
    let mut expr = expr.extract_spaces();

    loop {
        match &expr.item {
            Expr::ParensAround(inner_expr) => {
                let inner_expr = inner_expr.extract_spaces();
                expr.item = inner_expr.item;
                expr.before = merge_spaces(arena, expr.before, inner_expr.before);
                expr.after = merge_spaces(arena, inner_expr.after, expr.after);
            }
            Expr::Tag(tag) => {
                return Some(Spaces {
                    before: expr.before,
                    item: tag,
                    after: expr.after,
                });
            }
            _ => return None,
        }
    }
}

/// We just saw a ':' or ':=', and we're trying to parse an alias or opaque type definition.
fn parse_stmt_alias_or_opaque<'a>(
    arena: &'a Bump,
    state: State<'a>,
    min_indent: u32,
    expr_state: ExprState<'a>,
    kind: Loc<AliasOrOpaque>,
    spaces_after_operator: &'a [CommentOrNewline<'a>],
) -> ParseResult<'a, Stmt<'a>, EExpr<'a>> {
    let inc_indent = min_indent + 1;

    let expr_region = expr_state.expr.region;
    let (expr, arguments) = expr_state
        .validate_is_type_def(arena, kind)
        .map_err(|fail| (MadeProgress, fail))?;

    let (res, state) = if let Some(tag) = extract_tag_and_spaces(arena, expr.value) {
        let name = tag.item;
        let mut type_arguments = Vec::with_capacity_in(arguments.len(), arena);

        for argument in arguments {
            match expr_to_pattern(arena, &argument.value) {
                Ok(good) => {
                    type_arguments.push(Loc::at(argument.region, good));
                }
                Err(()) => {
                    let pos = state.pos();
                    let fail = EExpr::Pattern(arena.alloc(EPattern::NotAPattern(pos)), pos);
                    return Err((MadeProgress, fail));
                }
            }
        }

        match kind.value {
            AliasOrOpaque::Alias => {
                let ann_pos = state.pos();
                let (ann, state) = parse_type_expr(NO_TYPE_EXPR_FLAGS, arena, state, inc_indent)
                    .map_err(|(p, fail)| (p, EExpr::Type(fail, ann_pos)))?;

<<<<<<< HEAD
                let ann = ann.spaced_before(arena, spaces_after_operator);
=======
                let signature = signature.map(|v| v.maybe_before(arena, spaces_after_operator));
>>>>>>> 7c3b8292

                let header = TypeHeader {
                    name: Loc::at(expr.region, name),
                    vars: type_arguments.into_bump_slice(),
                };

                let def = TypeDef::Alias { header, ann };
                (Stmt::TypeDef(def), state)
            }

            AliasOrOpaque::Opaque => {
                let typ_pos = state.pos();
                let (typ, state) = parse_type_expr(
                    TRAILING_COMMA_VALID | STOP_AT_FIRST_IMPL,
                    arena,
                    state,
                    inc_indent,
                )
                .map_err(|(p, fail)| (p, EExpr::Type(fail, typ_pos)))?;

                let prev = state.clone();
                let (derived, state) =
                    match eat_nc_check(EType::TIndentStart, arena, state, inc_indent, false) {
                        Err(_) => (None, prev),
                        Ok((_, sp, state)) => {
                            match parse_implements_abilities(arena, state, inc_indent) {
                                Err(_) => (None, prev),
                                Ok((abilities, state)) => {
                                    (Some(abilities.spaced_before(arena, sp)), state)
                                }
                            }
                        }
                    };

<<<<<<< HEAD
                let typ = typ.spaced_before(arena, spaces_after_operator);
=======
                let signature = signature.map(|v| v.maybe_before(arena, spaces_after_operator));
>>>>>>> 7c3b8292

                let header = TypeHeader {
                    name: Loc::at(expr.region, name),
                    vars: type_arguments.into_bump_slice(),
                };

                let def = TypeDef::Opaque {
                    header,
                    typ,
                    derived,
                };
                (Stmt::TypeDef(def), state)
            }
        }
    } else {
        let call = if !arguments.is_empty() {
            to_call(arena, arguments, expr)
        } else {
            expr
        };

        match expr_to_pattern(arena, &call.value) {
            Ok(pat) => {
                let ann_pos = state.pos();
                let (type_ann, state) =
                    parse_type_expr(NO_TYPE_EXPR_FLAGS, arena, state, inc_indent)
                        .map_err(|(_, fail)| (MadeProgress, EExpr::Type(fail, ann_pos)))?;

                // put the spaces from after the operator in front of the call
                let type_ann = type_ann.spaced_before(arena, spaces_after_operator);
                let value_def = ValueDef::Annotation(Loc::at(expr_region, pat), type_ann);
                (Stmt::ValueDef(value_def), state)
            }
            Err(_) => {
                // this `:`/`:=` likely occurred inline; treat it as an invalid operator
                let op = match kind.value {
                    AliasOrOpaque::Alias => ":",
                    AliasOrOpaque::Opaque => ":=",
                };
                let fail = EExpr::BadOperator(op, kind.region.start());
                return Err((MadeProgress, fail));
            }
        }
    };

    Ok((res, state))
}

mod ability {
    use super::*;
    use crate::{
        ast::{AbilityMember, Spaced},
        parser::EAbility,
    };

    pub enum IndentLevel {
        PendingMin,
        Exact,
    }

    /// Parses an ability demand like `hash : a -> U64 where a implements Hash`, in the context of a larger
    /// ability definition.
    /// This is basically the same as parsing a free-floating annotation, but with stricter rules.
    pub fn parse_demand<'a>(
        indent_type: IndentLevel,
        indent: u32,
        arena: &'a Bump,
        state: State<'a>,
    ) -> ParseResult<'a, (u32, AbilityMember<'a>), EAbility<'a>> {
        // Put no restrictions on the indent after the spaces; we'll check it manually.
        let (spaces_before, state) = match eat_nc(arena, state, false) {
            Ok((_, (sp, _), state)) => (sp, state),
            Err((_, fail)) => return Err((NoProgress, fail)),
        };

        match indent_type {
            IndentLevel::PendingMin if state.column() < indent => {
                let indent_delta = state.column() as i32 - indent as i32;
                let fail = EAbility::DemandAlignment(indent_delta, state.pos());
                Err((MadeProgress, fail))
            }
            IndentLevel::Exact if state.column() < indent => {
                // This demand is not indented correctly
                let indent_delta = state.column() as i32 - indent as i32;
                // Rollback because the deindent may be because there is a next
                // expression
                let fail = EAbility::DemandAlignment(indent_delta, state.pos());
                Err((NoProgress, fail))
            }
            IndentLevel::Exact if state.column() > indent => {
                // This demand is not indented correctly
                let indent_delta = state.column() as i32 - indent as i32;

                // We might be trying to parse at EOF, at which case the indent level
                // will be off, but there is actually nothing left.
                let fail = EAbility::DemandAlignment(indent_delta, state.pos());
                Err((Progress::when(!state.has_reached_end()), fail))
            }
            _ => {
                let indent_column = state.column();

                let start = state.pos();
                let (name, state) = parse_lowercase_ident(state)
                    .map_err(|_| (MadeProgress, EAbility::DemandName(start)))?;

                let name = state.loc(start, Spaced::Item(name));
                let name = name.spaced_before(arena, spaces_before);

                let inc_indent = indent_column + 1;

                // TODO: do we get anything from picking up spaces here?
                let (_, _, state) =
                    eat_nc_check(EAbility::DemandName, arena, state, inc_indent, true)?;

                if state.bytes().first() != Some(&b':') {
                    return Err((MadeProgress, EAbility::DemandColon(state.pos())));
                }
                let state = state.inc();

                let type_pos = state.pos();
                let (typ, state) = parse_type_expr(TRAILING_COMMA_VALID, arena, state, inc_indent)
                    .map_err(|(p, fail)| (p, EAbility::Type(fail, type_pos)))?;

                let demand = AbilityMember { name, typ };
                Ok(((indent_column, demand), state))
            }
        }
    }
}

/// Parse the series of "demands" (e.g. similar to methods in a rust trait), for an ability definition.
fn finish_parsing_ability_def<'a>(
    inc_indent: u32,
    name: Loc<&'a str>,
    args: &'a [Loc<Pattern<'a>>],
    loc_implements: Loc<Implements<'a>>,
    arena: &'a Bump,
    state: State<'a>,
) -> ParseResult<'a, TypeDef<'a>, EExpr<'a>> {
    let mut demands = Vec::with_capacity_in(2, arena);

    // Parse the first demand. This will determine the indentation level all the
    // other demands must observe.
    let start = state.pos();
    let ((demand_indent_level, first_demand), mut state) =
        ability::parse_demand(ability::IndentLevel::PendingMin, inc_indent, arena, state)
            .map_err(|(p, fail)| (p, EExpr::Ability(fail, start)))?;
    demands.push(first_demand);

    loop {
        match ability::parse_demand(
            ability::IndentLevel::Exact,
            demand_indent_level,
            arena,
            state.clone(),
        ) {
            Ok(((_indent, demand), next_state)) => {
                state = next_state;
                demands.push(demand);
            }
            Err((MadeProgress, problem)) => {
                return Err((MadeProgress, EExpr::Ability(problem, state.pos())));
            }
            Err((NoProgress, _)) => {
                break;
            }
        }
    }

    let type_def = TypeDef::Ability {
        header: TypeHeader { name, vars: args },
        loc_implements,
        members: demands.into_bump_slice(),
    };

    Ok((type_def, state))
}

/// A Stmt is an intermediate representation used only during parsing.
/// It consists of a fragment of code that hasn't been fully stitched together yet.
/// For example, each of the following lines is a Stmt:
/// - `foo bar` (Expr)
/// - `foo, bar <- baz` (Backpassing)
/// - `Foo : [A, B, C]` (TypeDef)
/// - `foo = \x -> x + 1` (ValueDef)
///
/// Note in particular that the Backpassing Stmt doesn't make any sense on its own;
/// we need to link it up with the following stmts to make a complete expression.
#[derive(Debug, Clone, Copy)]
pub enum Stmt<'a> {
    Expr(Expr<'a>),
    Backpassing(&'a [Loc<Pattern<'a>>], &'a Loc<Expr<'a>>),
    TypeDef(TypeDef<'a>),
    ValueDef(ValueDef<'a>),
}

/// Having just parsed an operator, we need to dispatch to the appropriate
/// parsing function based on the operator.
///
/// Note, this function is very similar to `parse_expr_operator`, but it
/// handles additional cases to allow assignments / type annotations / etc.
#[allow(clippy::too_many_arguments)]
fn parse_stmt_operator<'a>(
    start: Position,
    arena: &'a Bump,
    state: State<'a>,
    min_indent: u32,
    inc_indent: u32,
    flags: ExprParseFlags,
    expr_state: ExprState<'a>,
    loc_op: Loc<OperatorOrDef>,
    initial: State<'a>,
) -> ParseResult<'a, Stmt<'a>, EExpr<'a>> {
    let (spaces_after_op, state) = eat_nc_loc_c(EExpr::IndentEnd, arena, state, min_indent, false)?;

    let op = loc_op.value;
    let op_start = loc_op.region.start();
    let op_end = loc_op.region.end();
    let new_start = state.pos();

    match op {
        OperatorOrDef::BinOp(BinOp::When) => unreachable!("the case handled by the caller"),
        OperatorOrDef::BinOp(BinOp::Minus) if expr_state.end != op_start && op_end == new_start => {
            parse_negative_term(
                start,
                arena,
                state,
                min_indent,
                inc_indent,
                expr_state,
                flags,
                initial,
                loc_op.region,
            )
            .map(|(expr, state)| (Stmt::Expr(expr), state))
        }
        OperatorOrDef::BinOp(op) => parse_after_binop(
            start,
            arena,
            state,
            min_indent,
            inc_indent,
            flags,
            spaces_after_op.value,
            expr_state,
            loc_op.with_value(op),
        )
        .map(|(expr, state)| (Stmt::Expr(expr), state)),
        OperatorOrDef::Assignment => {
            // We just saw the '=' operator of an assignment stmt. Continue parsing from there.
            let call = expr_state
                .validate_assignment_or_backpassing(arena, loc_op, EExpr::ElmStyleFunction)
                .map_err(|fail| (MadeProgress, fail))?;
            let loc = call.region;

            let (value_def, state) = {
                match expr_to_pattern(arena, &call.value) {
                    Ok(pattern) => {
                        let (body, state) = parse_block(
                            flags,
                            arena,
                            state,
                            inc_indent,
                            EExpr::IndentEnd,
                            |a, _| a.clone(),
                            Some(spaces_after_op),
                        )?;

                        let alias =
                            ValueDef::Body(arena.alloc(Loc::at(loc, pattern)), arena.alloc(body));
                        (alias, state)
                    }
                    Err(_) => {
                        // this `=` likely occurred inline; treat it as an invalid operator
                        let fail = EExpr::BadOperator(arena.alloc("="), op_start);
                        return Err((MadeProgress, fail));
                    }
                }
            };

            Ok((Stmt::ValueDef(value_def), state))
        }
        OperatorOrDef::Backpassing => {
            // Parse the rest of a backpassing statement, after the <- operator
            let expr_region = expr_state.expr.region;
            let call = expr_state
                .validate_assignment_or_backpassing(arena, loc_op, |_, pos| {
                    EExpr::BadOperator("<-", pos)
                })
                .map_err(|fail| (MadeProgress, fail))?;

            let (loc_pattern, loc_body, state) = {
                match expr_to_pattern(arena, &call.value) {
                    Ok(pat) => {
                        let (type_ann, state) =
                            parse_expr_start(flags, None, arena, state, inc_indent)?;

                        // put the spaces from after the operator in front of the call
                        let type_ann = type_ann.spaced_before(arena, spaces_after_op.value);
                        (Loc::at(expr_region, pat), type_ann, state)
                    }
                    Err(_) => {
                        // this `=` likely occurred inline; treat it as an invalid operator
                        let fail = EExpr::BadOperator("=", op_start);
                        return Err((MadeProgress, fail));
                    }
                }
            };

            let stmt = Stmt::Backpassing(arena.alloc([loc_pattern]), arena.alloc(loc_body));
            Ok((stmt, state))
        }
        OperatorOrDef::AliasOrOpaque(kind) => parse_stmt_alias_or_opaque(
            arena,
            state,
            inc_indent,
            expr_state,
            loc_op.with_value(kind),
            spaces_after_op.value,
        ),
    }
}

/// Continue parsing terms after we just parsed a binary operator
#[allow(clippy::too_many_arguments)]
fn parse_after_binop<'a>(
    start: Position,
    arena: &'a Bump,
    state: State<'a>,
    min_indent: u32,
    inc_indent: u32,
    flags: ExprParseFlags,
    spaces_after_op: &'a [CommentOrNewline],
    mut expr_state: ExprState<'a>,
    loc_op: Loc<BinOp>,
) -> ParseResult<'a, Expr<'a>, EExpr<'a>> {
    let (right_expr, state) = match parse_term(PARSE_ALL, flags, arena, state.clone(), min_indent) {
        Ok(ok) => ok,
        Err((NoProgress, _)) => return Err((MadeProgress, EExpr::TrailingOperator(state.pos()))),
        Err(err) => return Err(err),
    };

    // put the spaces from after the operator in front of the new_expr
    let right_expr = right_expr.spaced_before(arena, spaces_after_op);

    let call_or_left = if !expr_state.arguments.is_empty() {
        let args = std::mem::replace(&mut expr_state.arguments, Vec::new_in(arena));
        to_call(arena, args, expr_state.expr)
    } else {
        expr_state.expr
    };
    expr_state.operators.push((call_or_left, loc_op));
    expr_state.expr = right_expr;
    expr_state.end = state.pos();

    let prev = state.clone();
    match eat_nc_check(EExpr::IndentEnd, arena, state, min_indent, false) {
        Ok((_, spaces_after, state)) => {
            expr_state.spaces_after = spaces_after;
            parse_expr_end(
                start, arena, state, min_indent, inc_indent, flags, expr_state, prev,
            )
        }
        Err(_) => {
            expr_state.spaces_after = &[];
            Ok((finalize_expr(expr_state, arena), prev))
        }
    }
}

/// We just saw a `,` that we think is part of a backpassing statement.
/// Parse the rest of the statement.
fn parse_stmt_multi_backpassing<'a>(
    mut expr_state: ExprState<'a>,
    flags: ExprParseFlags,
    arena: &'a Bump,
    state: State<'a>,
    min_indent: u32,
) -> ParseResult<'a, Stmt<'a>, EExpr<'a>> {
    // called after parsing the first , in `a, b <- c` (e.g.)

    let parser = move |arena: &'a Bump, state: State<'a>, min_indent: u32| {
        let (s_pr, sp_before, state) =
            eat_nc_check(EPattern::Start, arena, state, min_indent, false)?;

        let (pat, state) = match crate::pattern::parse_pattern(arena, state, min_indent) {
            Ok(ok) => ok,
            Err((p, fail)) => return Err((p.or(s_pr), fail)),
        };

        let (_, sp_after, state) =
            eat_nc_check(EPattern::IndentEnd, arena, state, min_indent, true)?;

        let pat = pat.spaced_around(arena, sp_before, sp_after);
        Ok((pat, state))
    };

    let start = state.pos();
    let original_state = state.clone();
    let start_bytes_len = state.bytes().len();

    let (mut patterns, state) = match parser(arena, state, min_indent) {
        Ok((first_pat, next_state)) => {
            let mut state = next_state;
            let mut pats = Vec::with_capacity_in(1, arena);
            pats.push(first_pat);

            let result = loop {
                if state.bytes().first() != Some(&b',') {
                    break (pats, state);
                }
                let next_state = state.inc();

                // If the delimiter passed, check the element parser.
                match parser(arena, next_state.clone(), min_indent) {
                    Ok((next_pat, next_state)) => {
                        state = next_state;
                        pats.push(next_pat);
                    }
                    Err((_, fail)) => {
                        // If the delimiter parsed, but the following
                        // element did not, that's a fatal error.
                        let err_pr = Progress::when(start_bytes_len > next_state.bytes().len());
                        let fail = if let EPattern::IndentEnd(_) = fail {
                            EExpr::UnexpectedComma(start.prev())
                        } else {
                            EExpr::Pattern(arena.alloc(fail), start)
                        };
                        return Err((err_pr, fail));
                    }
                }
            };
            result
        }
        Err((NoProgress, _)) => (Vec::new_in(arena), original_state),
        Err((p, fail)) => {
            let fail = if let EPattern::IndentEnd(_) = fail {
                EExpr::UnexpectedComma(start.prev())
            } else {
                EExpr::Pattern(arena.alloc(fail), start)
            };
            return Err((p, fail));
        }
    };

    expr_state.consume_spaces(arena);

    let call = if !expr_state.arguments.is_empty() {
        to_call(arena, expr_state.arguments, expr_state.expr)
    } else {
        expr_state.expr
    };

    let pos = state.pos();
    let pattern = expr_to_pattern(arena, &call.value).map_err(|()| {
        (
            MadeProgress,
            EExpr::Pattern(arena.alloc(EPattern::NotAPattern(pos)), pos),
        )
    })?;

    let loc_pattern = Loc::at(call.region, pattern);

    patterns.insert(0, loc_pattern);

    let line_indent = state.line_indent();

    if !state.bytes().starts_with(b"<-") {
        return Err((MadeProgress, EExpr::BackpassArrow(state.pos())));
    }
    let state = state.leap(2);

    let min_indent = line_indent + 1;
    let (sp_pr, spaces_before, state) =
        eat_nc_check(EExpr::IndentEnd, arena, state, min_indent, false)?;

    let (loc_body, state) = match parse_expr_start(flags, None, arena, state, min_indent) {
        Ok(ok) => ok,
        Err((pe, fail)) => return Err((sp_pr.or(pe), fail)),
    };

    let loc_body = loc_body.spaced_before(arena, spaces_before);
    let ret = Stmt::Backpassing(patterns.into_bump_slice(), arena.alloc(loc_body));
    Ok((ret, state))
}

/// We just saw a unary negation operator, and now we need to parse the expression.
/// A `-` is unary if it is preceded by a space and not followed by a space
#[allow(clippy::too_many_arguments)]
fn parse_negative_term<'a>(
    start: Position,
    arena: &'a Bump,
    state: State<'a>,
    min_indent: u32,
    inc_indent: u32,
    mut expr_state: ExprState<'a>,
    flags: ExprParseFlags,
    initial: State<'a>,
    op_at: Region,
) -> ParseResult<'a, Expr<'a>, EExpr<'a>> {
    let (negated_expr, state) = parse_term(PARSE_DEFAULT, flags, arena, state, min_indent)?;

    let spaces = expr_state.spaces_after;
    let arg = numeric_negate_expr(arena, &initial, op_at, negated_expr, spaces);
    expr_state.arguments.push(arena.alloc(arg));
    expr_state.end = state.pos();

    let initial = state.clone();
    let (spaces, state) = eat_nc_or_empty(arena, state, min_indent);
    expr_state.spaces_after = spaces;

    // TODO: this should probably be handled in the caller, not here
    parse_expr_end(
        start, arena, state, min_indent, inc_indent, flags, expr_state, initial,
    )
}

/// Parse an expression, not allowing `if`/`when`/etc.
/// TODO: this should probably be subsumed into `expr_operator_chain`
#[allow(clippy::too_many_arguments)]
fn parse_expr_end<'a>(
    start: Position,
    arena: &'a Bump,
    state: State<'a>,
    min_indent: u32,
    inc_indent: u32,
    flags: ExprParseFlags,
    mut expr_state: ExprState<'a>,
    prev: State<'a>,
) -> ParseResult<'a, Expr<'a>, EExpr<'a>> {
    let term_res = if state.column() >= inc_indent {
        parse_term(PARSE_UNDERSCORE, flags, arena, state.clone(), inc_indent)
    } else {
        Err((NoProgress, EExpr::Start(state.pos())))
    };

    match term_res {
        Err((MadeProgress, f)) => Err((MadeProgress, f)),
<<<<<<< HEAD
        Ok((mut arg, state)) => {
            // now that we have `function arg1 ... <spaces> argn`, attach the spaces to the `argn`
            if !expr_state.spaces_after.is_empty() {
                arg = arg.spaced_before(arena, expr_state.spaces_after);
                expr_state.spaces_after = &[];
            }
            expr_state.arguments.push(arena.alloc(arg));
            expr_state.end = state.pos();

            let initial_state = state.clone();
            match eat_nc_check(EExpr::IndentEnd, arena, state.clone(), min_indent, false) {
                Err(_) => {
                    expr_state.spaces_after = &[];
                    let expr = finalize_expr(expr_state, arena);
                    Ok((expr, state))
                }
                Ok((_, spaces_after, state)) => {
                    expr_state.spaces_after = spaces_after;
                    parse_expr_end(
                        start,
=======
        Ok((_, arg, state)) => parse_apply_arg(
            arena,
            state,
            min_indent,
            call_min_indent,
            expr_state,
            arg,
            options,
            check_for_defs,
        ),
        Err((NoProgress, _)) => {
            let before_op = state.clone();
            // try an operator
            match loc(bin_op(check_for_defs)).parse(arena, state.clone(), call_min_indent) {
                Err((MadeProgress, f)) => Err((MadeProgress, f)),
                Ok((_, loc_op, state)) => {
                    expr_state.consume_spaces(arena);
                    let initial_state = before_op;
                    parse_expr_operator(
>>>>>>> 7c3b8292
                        arena,
                        state,
                        min_indent,
                        inc_indent,
                        flags,
                        expr_state,
                        initial_state,
                    )
                }
            }
        }
<<<<<<< HEAD
=======
    }
}

/// We're part way thru parsing an expression, e.g. `bar foo `.
/// We just tried parsing an argument and determined we couldn't -
/// so we're going to try parsing an operator.
///
/// Note that this looks a lot like `parse_expr_after_apply`, except
/// we handle the additional case of backpassing, which is valid
/// at the statement level but not at the expression level.
fn parse_stmt_after_apply<'a>(
    arena: &'a Bump,
    state: State<'a>,
    min_indent: u32,
    call_min_indent: u32,
    mut expr_state: ExprState<'a>,
    options: ExprParseOptions,
    initial_state: State<'a>,
) -> ParseResult<'a, Stmt<'a>, EExpr<'a>> {
    let before_op = state.clone();
    match loc(operator()).parse(arena, state.clone(), call_min_indent) {
        Err((MadeProgress, f)) => Err((MadeProgress, f)),
        Ok((_, loc_op, state)) => {
            expr_state.consume_spaces(arena);
            let initial_state = before_op;
            parse_stmt_operator(
                arena,
                state,
                min_indent,
                call_min_indent,
                options,
                expr_state,
                loc_op,
                initial_state,
            )
        }
>>>>>>> 7c3b8292
        Err((NoProgress, _)) => {
            // We're part way thru parsing an expression, e.g. `bar foo `.
            // We just tried parsing an argument and determined we couldn't -
            // so we're going to try parsing an operator.
            let before_op = state.clone();
            match parse_bin_op(state) {
                Err((MadeProgress, fail)) => Err((MadeProgress, fail)),
                Err(_) => Ok((finalize_expr(expr_state, arena), prev)),
                Ok((BinOp::Minus, state))
                    if state.column() < inc_indent && !is_next_space_or_comment(state.bytes()) =>
                {
                    // A unary minus must only match if we are at the correct indent level; indent level doesn't matter for the rest of the operators.
                    Ok((finalize_expr(expr_state, arena), prev))
                }
                Ok((op, state)) => {
                    let op_start = before_op.pos();
                    let op_end = state.pos();

                    expr_state.consume_spaces(arena);

                    if let BinOp::When = op {
                        // the chain of operators finishes at the when statement,
                        // so their value will be the condition/value for the when pattern matching
                        let ops_val = finalize_expr(expr_state, arena);
                        let ops_val = state.loc(start, ops_val);

                        let when_pos = state.pos();
                        let cond = Some((ops_val, WhenShortcut::BinOp));
                        match when::rest_of_when_expr(cond, flags, arena, state, min_indent) {
                            Ok(ok) => Ok(ok),
                            Err((p, fail)) => Err((p, EExpr::When(fail, when_pos))),
                        }
                    } else {
                        let (_, spaces_after_op, state) =
                            eat_nc_check(EExpr::IndentEnd, arena, state, min_indent, false)?;

                        match op {
                            BinOp::Minus if expr_state.end != op_start && op_end == state.pos() => {
                                let op_at = Region::new(op_start, op_end);
                                parse_negative_term(
                                    start, arena, state, min_indent, inc_indent, expr_state, flags,
                                    before_op, op_at,
                                )
                            }
                            _ => parse_after_binop(
                                start,
                                arena,
                                state,
                                min_indent,
                                inc_indent,
                                flags,
                                spaces_after_op,
                                expr_state,
                                Loc::pos(op_start, op_end, op),
                            ),
                        }
                    }
                }
            }
        }
    }
}

/// This is an ability definition, `Ability arg1 ... implements ...`.
fn parse_ability_def<'a>(
    expr_state: ExprState<'a>,
    state: State<'a>,
    arena: &'a Bump,
    implements: Loc<Expr<'a>>,
    inc_indent: u32,
) -> ParseResult<'a, TypeDef<'a>, EExpr<'a>> {
    let name = expr_state.expr.map_owned(|e| match e {
        Expr::Tag(name) => name,
        _ => unreachable!(),
    });

    let mut args = Vec::with_capacity_in(expr_state.arguments.len(), arena);
    for arg in expr_state.arguments {
        match expr_to_pattern(arena, &arg.value) {
            Ok(pat) => {
                args.push(Loc::at(arg.region, pat));
            }
            Err(_) => {
                let start = arg.region.start();
                let fail = &*arena.alloc(EPattern::Start(start));
                return Err((MadeProgress, EExpr::Pattern(fail, arg.region.start())));
            }
        }
    }

    // Attach any spaces to the `implements` keyword
    let implements = Loc::at(implements.region, Implements::Implements)
        .spaced_before(arena, expr_state.spaces_after);

    let args = args.into_bump_slice();
    let (type_def, state) =
        finish_parsing_ability_def(inc_indent, name, args, implements, arena, state)?;

    Ok((type_def, state))
}

pub fn parse_expr_block<'a>(
    flags: ExprParseFlags,
    arena: &'a Bump,
    state: State<'a>,
) -> ParseResult<'a, Loc<Expr<'a>>, EExpr<'a>> {
    let start = state.pos();
    let (stmts, state) = parse_stmt_seq(
        arena,
        state,
        |fail, _| fail.clone(),
        flags,
        0,
        Loc::pos(start, start, &[]),
        EExpr::IndentStart,
    )?;

    if stmts.is_empty() {
        let fail = arena.alloc(EExpr::Start(state.pos())).clone();
        return Err((NoProgress, fail));
    }

    let expr = stmts_to_expr(&stmts, arena).map_err(|e| (MadeProgress, arena.alloc(e).clone()))?;

    let (_, (spaces_after, _), state) = eat_nc(arena, state, true)?;
    let expr = expr.spaced_after(arena, spaces_after);

    Ok((expr, state))
}

pub fn merge_spaces<'a>(
    arena: &'a Bump,
    a: &'a [CommentOrNewline<'a>],
    b: &'a [CommentOrNewline<'a>],
) -> &'a [CommentOrNewline<'a>] {
    if a.is_empty() {
        b
    } else if b.is_empty() {
        a
    } else {
        let mut merged = Vec::with_capacity_in(a.len() + b.len(), arena);
        merged.extend_from_slice(a);
        merged.extend_from_slice(b);
        merged.into_bump_slice()
    }
}

/// If the given Expr would parse the same way as a valid Pattern, convert it.
/// Example: (foo) could be either an Expr::Var("foo") or Pattern::Identifier("foo")
fn expr_to_pattern<'a>(arena: &'a Bump, expr: &Expr<'a>) -> Result<Pattern<'a>, ()> {
    let mut expr = expr.extract_spaces();

    while let Expr::ParensAround(loc_expr) = &expr.item {
        let expr_inner = loc_expr.extract_spaces();

        expr.before = merge_spaces(arena, expr.before, expr_inner.before);
        expr.after = merge_spaces(arena, expr_inner.after, expr.after);
        expr.item = expr_inner.item;
    }

    let mut pat = match expr.item {
        Expr::Var {
            module_name, ident, ..
        } => {
            if module_name.is_empty() {
                Pattern::Identifier { ident }
            } else {
                Pattern::QualifiedIdentifier { module_name, ident }
            }
        }
        Expr::Underscore(opt_name) => Pattern::Underscore(opt_name),
        Expr::Tag(value) => Pattern::Tag(value),
        Expr::OpaqueRef(value) => Pattern::OpaqueRef(value),
        Expr::Apply(loc_val, loc_args, _) => {
            let region = loc_val.region;
            let value = expr_to_pattern(arena, &loc_val.value)?;
            let val_pattern = arena.alloc(Loc { region, value });

            let mut arg_patterns = Vec::with_capacity_in(loc_args.len(), arena);

            for loc_arg in loc_args.iter() {
                let region = loc_arg.region;
                let value = expr_to_pattern(arena, &loc_arg.value)?;
                arg_patterns.push(Loc { region, value });
            }

            Pattern::Apply(val_pattern, arg_patterns.into_bump_slice())
        }

        Expr::Try => Pattern::Identifier { ident: "try" },

        Expr::SpaceBefore(..) | Expr::SpaceAfter(..) | Expr::ParensAround(..) => unreachable!(),

        Expr::Record(fields) => {
            let patterns = fields.map_items_result(arena, |loc_assigned_field| {
                let region = loc_assigned_field.region;
                let value = assigned_expr_field_to_pattern_help(arena, &loc_assigned_field.value)?;
                Ok(Loc { region, value })
            })?;

            Pattern::RecordDestructure(patterns)
        }

        Expr::Tuple(fields) => Pattern::Tuple(fields.map_items_result(arena, |loc_expr| {
            let value = expr_to_pattern(arena, &loc_expr.value)?;
            Ok(Loc::at(loc_expr.region, value))
        })?),

        Expr::Float(string) => Pattern::FloatLiteral(string),
        Expr::Num(string) => Pattern::NumLiteral(string),
        Expr::NonBase10Int {
            string,
            base,
            is_negative,
        } => Pattern::NonBase10Literal {
            string,
            base,
            is_negative,
        },
        // These would not have parsed as patterns
        Expr::AccessorFunction(_)
        | Expr::RecordAccess(_, _, _)
        | Expr::TupleAccess(_, _, _)
        | Expr::List { .. }
        | Expr::Closure(_, _, _)
        | Expr::Backpassing(_, _, _)
        | Expr::BinOps { .. }
        | Expr::Defs(_, _)
        | Expr::If { .. }
        | Expr::When(..)
        | Expr::Dbg
        | Expr::DbgStmt { .. }
        | Expr::LowLevelDbg(_, _, _)
        | Expr::Return(_, _)
        | Expr::MalformedSuffixed(..)
        | Expr::PrecedenceConflict { .. }
        | Expr::EmptyRecordBuilder(_)
        | Expr::SingleFieldRecordBuilder(_)
        | Expr::OptionalFieldInRecordBuilder(_, _)
        | Expr::RecordUpdate { .. }
        | Expr::RecordUpdater(_)
        | Expr::UnaryOp(_, _)
        | Expr::TrySuffix { .. }
        | Expr::Crash
        | Expr::RecordBuilder { .. } => return Err(()),

        Expr::Str(string) => Pattern::StrLiteral(string),
        Expr::SingleQuote(string) => Pattern::SingleQuote(string),
        Expr::MalformedIdent(string, problem) => Pattern::MalformedIdent(string, problem),
    };

    // Now we re-add the spaces

    if !expr.before.is_empty() {
        pat = Pattern::SpaceBefore(arena.alloc(pat), expr.before);
    }
    if !expr.after.is_empty() {
        pat = Pattern::SpaceAfter(arena.alloc(pat), expr.after);
    }

    Ok(pat)
}

fn assigned_expr_field_to_pattern_help<'a>(
    arena: &'a Bump,
    assigned_field: &AssignedField<'a, Expr<'a>>,
) -> Result<Pattern<'a>, ()> {
    // the assigned fields always store spaces, but this slice is often empty
    Ok(match assigned_field {
        AssignedField::RequiredValue(name, spaces, value) => {
            let pattern = expr_to_pattern(arena, &value.value)?;
            let result = arena.alloc(Loc::at(value.region, pattern));
            if spaces.is_empty() {
                Pattern::RequiredField(name.value, result)
            } else {
                Pattern::SpaceAfter(
                    arena.alloc(Pattern::RequiredField(name.value, result)),
                    spaces,
                )
            }
        }
        AssignedField::OptionalValue(name, spaces, value) => {
            let result = arena.alloc(Loc::at(value.region, value.value));
            if spaces.is_empty() {
                Pattern::OptionalField(name.value, result)
            } else {
                Pattern::SpaceAfter(
                    arena.alloc(Pattern::OptionalField(name.value, result)),
                    spaces,
                )
            }
        }
        AssignedField::LabelOnly(name) => Pattern::Identifier { ident: name.value },
        AssignedField::SpaceBefore(nested, spaces) => Pattern::SpaceBefore(
            arena.alloc(assigned_expr_field_to_pattern_help(arena, nested)?),
            spaces,
        ),
        AssignedField::SpaceAfter(nested, spaces) => Pattern::SpaceAfter(
            arena.alloc(assigned_expr_field_to_pattern_help(arena, nested)?),
            spaces,
        ),
        AssignedField::IgnoredValue(_, _, _) => return Err(()),
    })
}

pub fn parse_top_level_defs<'a>(
    arena: &'a bumpalo::Bump,
    state: State<'a>,
    defs: Defs<'a>,
) -> ParseResult<'a, Defs<'a>, EExpr<'a>> {
    let (_, (first_spaces, sp_at), state) = eat_nc(arena, state, false)?;

    let (stmts, state) = parse_stmt_seq(
        arena,
        state,
        |e, _| e.clone(),
        CHECK_FOR_ARROW | ACCEPT_MULTI_BACKPASSING,
        0,
        Loc::at(sp_at, first_spaces),
        EExpr::IndentEnd,
    )?;

    let (_, (last_spaces, _), state) = eat_nc(arena, state, false)?;

    let existing_len = defs.tags.len();

    let (mut defs, last_expr) =
        stmts_to_defs(&stmts, defs, false, arena).map_err(|e| (MadeProgress, e))?;

    if let Some(expr) = last_expr {
        let fail = EExpr::UnexpectedTopLevelExpr(expr.region.start());
        return Err((MadeProgress, fail));
    }

    if defs.tags.len() > existing_len {
        let after = slice_extend_new(&mut defs.spaces, last_spaces.iter().copied());
        let last = defs.tags.len() - 1;
        debug_assert!(defs.space_after[last].is_empty() || after.is_empty());
        defs.space_after[last] = after;
    }

    Ok((defs, state))
}

thread_local! {
    // we use a thread_local here so that tests consistently give the same pattern
    static SUFFIXED_ANSWER_COUNTER: Cell<usize> = const { Cell::new(0) };
}

// Took this approach from the `next_unique_suffixed_ident`.
fn next_unique_closure_shortcut_arg(arena: &'_ Bump) -> &str {
    SUFFIXED_ANSWER_COUNTER.with(|counter| {
        let count = counter.get();
        counter.set(count + 1);
        arena.alloc(format!("nu{}", count))
    })
}

pub(crate) fn reset_unique_closure_shortcut_arg_generator() {
    SUFFIXED_ANSWER_COUNTER.with(|counter| {
        counter.set(0);
    });
}

// todo: @ask is this convention is too smart, get feedback from the real usage
// For the space guided format of the closure shortcut, we use a nice short name for the argument,
// it is no need to be unique and expected to be modified by the User
pub const FMT_EXPAND_CLOSURE_SHORTCUT_ARG: &str = "x";

fn rest_of_closure<'a>(
    flags: ExprParseFlags,
    arena: &'a Bump,
    mut state: State<'a>,
) -> ParseResult<'a, Expr<'a>, EClosure<'a>> {
    // After the first token, all other tokens must be indented past the start of the line
    let slash_indent = state.line_indent();
    if slash_indent > state.column() {
        return Err((NoProgress, EClosure::Start(state.pos())));
    }

    let after_slash = state.pos();

    // @feat entry point for parsing the closure-shortcut
    // Expand the shortcut into the full code guided by presence of space after slash (only if actual shortcut follows)
    // e.g. this one with th space after slash `\ .foo.bar` will expand to `\x -> x.foo.bar`, but this one `\.foo.bar` will stay as-is in the formatted
    let mut body_pos = after_slash;
    let fmt_expand = state.bytes().first() == Some(&b' ');
    if fmt_expand {
        state.inc_mut();
        body_pos = state.pos();
    };

    let first_ch = state.bytes().first();
    let is_negate_op = first_ch == Some(&b'-');
    let is_not_op = first_ch == Some(&b'!');
    if is_negate_op | is_not_op {
        state.inc_mut();
    }

    // Parses `\.foo.bar + 1` into `\p -> p.foo.bar + 1`
    if state.bytes().first() == Some(&b'.') {
        let ident = if fmt_expand {
            FMT_EXPAND_CLOSURE_SHORTCUT_ARG
        } else {
            next_unique_closure_shortcut_arg(arena)
        };

        let param = Loc::at(Region::point(after_slash), Pattern::Identifier { ident });
        let mut params = Vec::with_capacity_in(1, arena);
        params.push(param);

        let mut parts = Vec::with_capacity_in(2, arena);
        parts.push(Accessor::RecordField(ident));

        let ident_state = state.clone();
        let bytes = state.bytes();
        let pos = state.pos();
        let (ident, state) = match chomp_access_chain(bytes, &mut parts) {
            Ok(width) => {
                let parts = parts.into_bump_slice();
                let ident = Ident::Access {
                    module_name: "",
                    parts,
                };
                (ident, state.leap(width))
            }
            // Handling the identity function `\.`, where the `.` was found but nothing after it, therefore the width is 1.
            Err(1) => (Ident::Plain(ident), state.inc()),
            Err(width) => {
                let fail = BadIdent::WeirdDotAccess(pos.bump_offset(width));
                malformed_ident(bytes, fail, state.leap(width))
            }
        };

        let ident_end = state.pos();
        let (suffixes, state) = parse_field_task_result_suffixes(arena, state)
            .map_err(|(_, fail)| (MadeProgress, EClosure::Body(arena.alloc(fail), ident_end)))?;

        let mut closure_shortcut = None;
        if !fmt_expand {
            closure_shortcut = Some(AccessShortcut::Closure);
        }
        let mut ident = ident_to_expr(arena, ident, closure_shortcut);
        if !suffixes.is_empty() {
            ident = apply_access_chain(arena, ident, suffixes);
        }

        let ident = if is_negate_op | is_not_op {
            let unary_op = if is_negate_op {
                UnaryOp::Negate
            } else {
                UnaryOp::Not
            };
            let not_neg_op = Loc::pos(body_pos, body_pos.next(), unary_op);
            let not_neg_ident = Loc::pos(body_pos.next(), ident_end, ident);
            let not_neg_ident = Expr::UnaryOp(arena.alloc(not_neg_ident), not_neg_op);
            Loc::pos(body_pos, ident_end, not_neg_ident)
        } else {
            Loc::pos(body_pos, ident_end, ident)
        };

        let err_pos = state.pos();
        let inc_indent: u32 = slash_indent + 1;
        let (body, state) =
            match parse_expr_start(flags, Some((ident_state, ident)), arena, state, inc_indent) {
                Ok(ok) => ok,
                Err((_, fail)) => {
                    return Err((MadeProgress, EClosure::Body(arena.alloc(fail), err_pos)))
                }
            };

        let mut shortcut = None;
        if !fmt_expand {
            shortcut = Some(ClosureShortcut::Access)
        }
        let closure = Expr::Closure(params.into_bump_slice(), arena.alloc(body), shortcut);
        return Ok((closure, state));
    }

    // Either pipe shortcut `\|> f` into `\x -> x |> f`, or the rest of BinOp's, e.g. `\+ 1` into `\x -> x + 1`,
    // Excluding the operators for which the shortcut does not make sense, assignment '=', Type Alias ':', ':=', etc.

    let (binop_shortcut, binop, state) = if is_negate_op {
        (true, BinOp::Minus, state)
    } else if let Ok((binop, state)) = parse_bin_op(state.clone()) {
        (true, binop, state)
    } else {
        // here Minus does not matter
        (false, BinOp::Minus, state)
    };

    if binop_shortcut {
        let ident = if fmt_expand {
            FMT_EXPAND_CLOSURE_SHORTCUT_ARG
        } else {
            next_unique_closure_shortcut_arg(arena)
        };

        let after_binop = state.pos();
        let param = Pattern::Identifier { ident };
        let param = Loc::pos(after_slash, after_binop, param);
        let mut params: Vec<'_, Loc<Pattern<'_>>> = Vec::with_capacity_in(1, arena);
        params.push(param);

        let inc_indent = slash_indent + 1;

        // a single closure parameter is the left value of the binary operator
        let left_var = Expr::new_var("", ident);
        let left_var = Loc::pos(body_pos, after_binop, left_var);

        // special handling of the `~` when operator
        let (body, state, what) = if binop == BinOp::When {
            let what = if fmt_expand {
                WhenShortcut::BinOp
            } else {
                WhenShortcut::Closure
            };
            let cond = Some((left_var, what));
            match when::rest_of_when_expr(cond, flags, arena, state, inc_indent) {
                Ok((expr, state)) => (expr, state, ClosureShortcut::WhenBinOp),
                Err((_, fail)) => {
                    let fail = EExpr::When(fail, after_binop);
                    return Err((MadeProgress, EClosure::Body(arena.alloc(fail), after_binop)));
                }
            }
        } else {
            // "normal" handling of the rest of the binary operators
            let expr_state = ExprState {
                operators: Vec::new_in(arena),
                arguments: Vec::new_in(arena),
                expr: left_var,
                spaces_after: &[],
                end: body_pos,
            };

            let loc_op = Loc::pos(body_pos, after_binop, binop);
            let (_, spaces_after_op, state) =
                match eat_nc_check(EExpr::IndentEnd, arena, state, inc_indent, false) {
                    Ok(ok) => ok,
                    Err((_, fail)) => {
                        return Err((MadeProgress, EClosure::Body(arena.alloc(fail), after_binop)))
                    }
                };

            match parse_after_binop(
                body_pos,
                arena,
                state,
                inc_indent,
                inc_indent,
                flags,
                spaces_after_op,
                expr_state,
                loc_op,
            ) {
                Ok((expr, state)) => (expr, state, ClosureShortcut::BinOp),
                Err((_, fail)) => {
                    return Err((MadeProgress, EClosure::Body(arena.alloc(fail), after_binop)))
                }
            }
        };

        let body = state.loc(after_binop, body);

        let shortcut = if fmt_expand { None } else { Some(what) };
        let closure = Expr::Closure(params.into_bump_slice(), arena.alloc(body), shortcut);
        return Ok((closure, state));
    }

    // Parse the params, params are comma-separated
    let inc_indent: u32 = slash_indent + 1;
    let param_pos = state.pos();
    let (_, spaces_before, state) =
        match eat_nc_check(EClosure::IndentArg, arena, state, inc_indent, false) {
            Ok(ok) => ok,
            Err((NoProgress, _)) => return Err((MadeProgress, EClosure::Arg(param_pos))),
            Err(err) => return Err(err),
        };

    let param_ident_pos = state.pos();
    let (param, state) = match parse_closure_param(arena, state, inc_indent) {
        Ok(ok) => ok,
        Err((NoProgress, _)) => return Err((MadeProgress, EClosure::Arg(param_pos))),
        Err((_, fail)) => return Err((MadeProgress, EClosure::Pattern(fail, param_ident_pos))),
    };

    let (_, spaces_after, state) =
        match eat_nc_check(EClosure::IndentArrow, arena, state, inc_indent, false) {
            Ok(ok) => ok,
            Err((NoProgress, _)) => return Err((MadeProgress, EClosure::Arg(param_pos))),
            Err(err) => return Err(err),
        };

    let first_param = param.spaced_around(arena, spaces_before, spaces_after);
    let mut params = Vec::with_capacity_in(1, arena);
    params.push(first_param);

    let mut state = state;
    loop {
        if state.bytes().first() != Some(&b',') {
            break;
        }
        state.inc_mut();

        // After delimiter found, parse the parameter
        let param_pos = state.pos();
        let (_, spaces_before, next_state) =
            match eat_nc_check(EClosure::IndentArg, arena, state, inc_indent, false) {
                Ok(ok) => ok,
                Err((NoProgress, _)) => return Err((MadeProgress, EClosure::Arg(param_pos))),
                Err(err) => return Err(err),
            };

        let param_ident_pos = next_state.pos();
        let (param, next_state) = match parse_closure_param(arena, next_state, inc_indent) {
            Ok(ok) => ok,
            Err((NoProgress, _)) => return Err((MadeProgress, EClosure::Arg(param_pos))),
            Err((_, fail)) => return Err((MadeProgress, EClosure::Pattern(fail, param_ident_pos))),
        };

        let (_, spaces_after, next_state) =
            match eat_nc_check(EClosure::IndentArrow, arena, next_state, inc_indent, false) {
                Ok(ok) => ok,
                Err((NoProgress, _)) => return Err((MadeProgress, EClosure::Arg(param_pos))),
                Err(err) => return Err(err),
            };

        let next_param = param.spaced_around(arena, spaces_before, spaces_after);
        params.push(next_param);
        state = next_state;
    }

    // Parse the arrow which separates params from body, only then parse the body
    if !state.bytes().starts_with(b"->") {
        return Err((MadeProgress, EClosure::Arrow(state.pos())));
    }
    state.leap_mut(2);

    let body_indent = state.line_indent() + 1;
    let (first_nl, state) = eat_nc_loc_c(EClosure::IndentBody, arena, state, body_indent, true)?;

    let (body, state) = if first_nl.value.is_empty() {
        let err_pos = state.pos();
        match parse_expr_start(flags, None, arena, state, inc_indent) {
            Ok(ok) => ok,
            Err((_, fail)) => {
                return Err((MadeProgress, EClosure::Body(arena.alloc(fail), err_pos)))
            }
        }
    } else {
        let (stmts, state) = parse_stmt_seq(
            arena,
            state,
            EClosure::Body,
            flags,
            inc_indent,
            Loc::at(first_nl.region, &[]),
            EClosure::IndentBody,
        )?;

        let err_pos = state.pos();
        if stmts.is_empty() {
            let fail = EClosure::Body(arena.alloc(EExpr::Start(err_pos)), err_pos);
            return Err((MadeProgress, fail));
        }

        match stmts_to_expr(&stmts, arena) {
            Ok(out) => (out.spaced_before(arena, first_nl.value), state),
            Err(fail) => return Err((MadeProgress, EClosure::Body(arena.alloc(fail), err_pos))),
        }
    };

    let closure = Expr::Closure(params.into_bump_slice(), arena.alloc(body), None);
    Ok((closure, state))
}

mod when {
    use super::*;
    use crate::{
        ast::{WhenBranch, WhenShortcut},
        blankspace::eat_nc,
    };

    pub fn rest_of_when_expr<'a>(
        cond: Option<(Loc<Expr<'a>>, WhenShortcut)>,
        flags: ExprParseFlags,
        arena: &'a Bump,
        state: State<'a>,
        mut min_indent: u32,
    ) -> ParseResult<'a, Expr<'a>, EWhen<'a>> {
        if min_indent == 0 {
            min_indent = state.line_indent();
        }

        let (shortcut, cond, state) = if let Some((cond, what)) = cond {
            (Some(what), cond, state)
        } else {
            let (_, spaces_before, state) =
                eat_nc_check(EWhen::IndentCondition, arena, state, min_indent, true)?;

            let at_cond = state.pos();
            let (cond, state) = match parse_expr_start(flags, None, arena, state, min_indent) {
                Ok(ok) => ok,
                Err((_, fail)) => {
                    return Err((MadeProgress, EWhen::Condition(arena.alloc(fail), at_cond)))
                }
            };

            let (_, (spaces_after, _), state) = eat_nc(arena, state, true)?;
            let cond = cond.spaced_around(arena, spaces_before, spaces_after);

            let n = eat_keyword(keyword::IS, &state);
            if n == 0 {
                return Err((MadeProgress, EWhen::Is(state.pos())));
            }
            (None, cond, state.leap(n))
        };

        // Note that we allow the `is` to be at any indent level, since this doesn't introduce any
        // ambiguity. The formatter will fix it up.
        // We require that branches are indented relative to the line containing the `is`.
        let branch_indent = state.line_indent() + 1;

        // 1. Parse the first branch and get its indentation level (it must be >= branch_indent).
        // 2. Parse the other branches. Their indentation levels must be == the first branch's.
        let (((pattern_indent, first_patterns), guard), state) =
            match parse_branch_alternatives(flags, None, arena, state, branch_indent) {
                Ok(ok) => ok,
                Err((_, fail)) => return Err((MadeProgress, fail)),
            };

        // Parse the first "->" and the expression after it.
        let (value, mut state) = parse_branch_result(arena, state)?;

        // Record this as the first branch, then optionally parse additional branches.
        let mut branches: Vec<'a, &'a WhenBranch<'a>> = Vec::with_capacity_in(2, arena);
        branches.push(arena.alloc(WhenBranch {
            patterns: first_patterns.into_bump_slice(),
            value,
            guard,
        }));

        while !state.bytes().is_empty() {
            match parse_branch_alternatives(
                flags,
                Some(pattern_indent),
                arena,
                state.clone(),
                branch_indent,
            ) {
                Ok((((indent_column, patterns), guard), guard_state)) => {
                    if pattern_indent == indent_column {
                        let (value, next_state) = parse_branch_result(arena, guard_state)?;

                        let branch = WhenBranch {
                            patterns: patterns.into_bump_slice(),
                            value,
                            guard,
                        };
                        branches.push(arena.alloc(branch));
                        state = next_state;
                    } else {
                        let indent = pattern_indent - indent_column;
                        let fail = EWhen::PatternAlignment(indent, guard_state.pos());
                        return Err((MadeProgress, fail));
                    }
                }
                Err((NoProgress, _)) => break,
                Err(err) => return Err(err),
            }
        }

        let when = Expr::When(arena.alloc(cond), branches.into_bump_slice(), shortcut);
        Ok((when, state))
    }

    #[allow(clippy::type_complexity)]
    fn parse_branch_alternatives<'a>(
        flags: ExprParseFlags,
        pattern_indent: Option<u32>,
        arena: &'a Bump,
        state: State<'a>,
        min_indent: u32,
    ) -> ParseResult<'a, ((u32, Vec<'a, Loc<Pattern<'a>>>), Option<Loc<Expr<'a>>>), EWhen<'a>> {
        let flags = flags.unset(CHECK_FOR_ARROW);

        // put no restrictions on the indent after the spaces; we'll check it manually
        let (_, (indent_spaces, _), state) = eat_nc(arena, state, false)?;

        // the region is not reliable for the indent column in the case of
        // parentheses around patterns
        let pattern_column = state.column();

        if let Some(wanted) = pattern_indent {
            if pattern_column > wanted {
                let err_progress = if state.bytes().starts_with(b"->") {
                    MadeProgress
                } else {
                    NoProgress
                };
                return Err((err_progress, EWhen::IndentPattern(state.pos())));
            }
            if pattern_column < wanted {
                let indent = wanted - pattern_column;
                return Err((NoProgress, EWhen::PatternAlignment(indent, state.pos())));
            }
        }

        let pat_indent = min_indent.max(pattern_indent.unwrap_or(min_indent));

        let (sp, spaces_before, state) =
            match eat_nc_check(EWhen::IndentPattern, arena, state, pat_indent, false) {
                Ok(ok) => ok,
                Err((_, fail)) => return Err((NoProgress, fail)),
            };

        let pattern_pos = state.pos();
        let (pattern, state) = match crate::pattern::parse_pattern(arena, state, pat_indent) {
            Ok(ok) => ok,
            Err((ep, fail)) => return Err((ep.or(sp), EWhen::Pattern(fail, pattern_pos))),
        };

        let (_, spaces_after, mut state) =
            eat_nc_check(EWhen::IndentPattern, arena, state, pat_indent, true)?;

        let first_pattern = pattern.spaced_around(arena, spaces_before, spaces_after);
        let mut patterns = Vec::with_capacity_in(1, arena);
        patterns.push(first_pattern);

        loop {
            let prev_state = state.clone();
            if state.bytes().first() == Some(&b'|') {
                state.inc_mut();

                let (_, spaces_before, next_state) =
                    eat_nc_check(EWhen::IndentPattern, arena, state, pat_indent, true)?;

                let pattern_pos = next_state.pos();
                let (pat, next_state) =
                    match crate::pattern::parse_pattern(arena, next_state, pat_indent) {
                        Ok(ok) => ok,
                        Err((_, fail)) => {
                            return Err((MadeProgress, EWhen::Pattern(fail, pattern_pos)))
                        }
                    };

                let (_, spaces_after, next_state) =
                    eat_nc_check(EWhen::IndentPattern, arena, next_state, pat_indent, true)?;

                let pattern = pat.spaced_around(arena, spaces_before, spaces_after);
                patterns.push(pattern);
                state = next_state;
            } else {
                state = prev_state;
                break;
            }
        }

        // tag spaces onto the first parsed pattern
        if let Some(first) = patterns.get_mut(0) {
            *first = (*first).spaced_before(arena, indent_spaces);
        }

        let column_patterns = (pattern_column, patterns);
        let original_state = state.clone();

        let n = eat_keyword(keyword::IF, &state);
        if n == 0 {
            return Ok(((column_patterns, None), original_state));
        }
        state.leap_mut(n);

        // TODO we should require space before the expression but not after
        let (_, spaces_before, state) =
            eat_nc_check(EWhen::IndentIfGuard, arena, state, min_indent, true)?;

        let guard_pos = state.pos();
        let (guard, state) = parse_expr_start(flags, None, arena, state, min_indent + 1)
            .map_err(|(_, fail)| (MadeProgress, EWhen::IfGuard(arena.alloc(fail), guard_pos)))?;

        let (_, spaces_after, state) =
            eat_nc_check(EWhen::IndentArrow, arena, state, min_indent, true)?;

        let guard = guard.spaced_around(arena, spaces_before, spaces_after);
        Ok(((column_patterns, Some(guard)), state))
    }

    /// Parsing the righthandside of a branch in a when conditional.
    fn parse_branch_result<'a>(
        arena: &'a Bump,
        state: State<'a>,
    ) -> ParseResult<'a, Loc<Expr<'a>>, EWhen<'a>> {
        if !state.bytes().starts_with(b"->") {
            return Err((MadeProgress, EWhen::Arrow(state.pos())));
        }
        let state = state.leap(2);

        let inc_indent = state.line_indent() + 1;
        match parse_block(
            CHECK_FOR_ARROW | ACCEPT_MULTI_BACKPASSING,
            arena,
            state,
            inc_indent,
            EWhen::IndentBranch,
            EWhen::Branch,
            None,
        ) {
            Ok(ok) => Ok(ok),
            Err((_, fail)) => Err((MadeProgress, fail)),
        }
    }
}

fn rest_of_expect_stmt<'a>(
    start: Position,
    flags: ExprParseFlags,
    preceding_comment: Region,
    arena: &'a Bump,
    state: State<'a>,
) -> ParseResult<'a, Loc<Stmt<'a>>, EExpr<'a>> {
    let inc_indent = state.line_indent() + 1;
    match parse_block(
        flags,
        arena,
        state,
        inc_indent,
        EExpect::IndentCondition,
        EExpect::Condition,
        None,
    ) {
        Ok((condition, state)) => {
            let vd = ValueDef::Expect {
                condition: arena.alloc(condition),
                preceding_comment,
            };
            Ok((state.loc(start, Stmt::ValueDef(vd)), state))
        }
        Err((_, fail)) => Err((MadeProgress, EExpr::Expect(fail, start))),
    }
}

fn rest_of_return_stmt<'a>(
    start: Position,
    flags: ExprParseFlags,
    arena: &'a Bump,
    state: State<'a>,
) -> ParseResult<'a, Loc<Stmt<'a>>, EExpr<'a>> {
    let inc_indent = state.line_indent() + 1;
    match parse_block(
        flags,
        arena,
        state,
        inc_indent,
        EReturn::IndentReturnValue,
        EReturn::ReturnValue,
        None,
    ) {
        Ok((expr, state)) => {
            let expr = Loc::pos(start, expr.region.end(), expr.value);
            let stmt = Stmt::Expr(Expr::Return(arena.alloc(expr), None));
            Ok((state.loc(start, stmt), state))
        }
        Err((_, fail)) => Err((MadeProgress, EExpr::Return(fail, start))),
    }
}

fn parse_module_import<'a>(
    arena: &'a Bump,
    state: State<'a>,
    min_indent: u32,
) -> ParseResult<'a, ModuleImport<'a>, EImport<'a>> {
    let (_, before_name, state) =
        eat_nc_check(EImport::IndentStart, arena, state, min_indent, false)?;

    let name_pos = state.pos();
    let (name, state) = parse_imported_module_name(state)?;
    let name = state.loc(name_pos, name);

    let params_pos = state.pos();
    let (params, state) = match parse_import_params(arena, state.clone(), min_indent) {
        Ok((out, state)) => (Some(out), state),
        Err((NoProgress, _)) => (None, state),
        Err((_, fail)) => return Err((MadeProgress, EImport::Params(fail, params_pos))),
    };

    let (alias, state) = match import_as(arena, state.clone(), min_indent) {
        Ok((out, state)) => (Some(out), state),
        Err((NoProgress, _)) => (None, state),
        Err(err) => return Err(err),
    };

    let (exposed, state) = match import_exposing(arena, state.clone(), min_indent) {
        Ok((out, state)) => (Some(out), state),
        Err((NoProgress, _)) => (None, state),
        Err(err) => return Err(err),
    };

    let import = ModuleImport {
        before_name,
        name,
        params,
        alias,
        exposed,
    };
    Ok((import, state))
}

fn rest_of_import<'a>(
    start: Position,
    arena: &'a Bump,
    state: State<'a>,
    min_indent: u32,
) -> ParseResult<'a, Loc<Stmt<'a>>, EExpr<'a>> {
    let inc_indent = min_indent + 1;
    let (vd, state) = match parse_module_import(arena, state.clone(), inc_indent) {
        Ok((module_import, state)) => (ValueDef::ModuleImport(module_import), state),
        Err((MadeProgress, fail)) => return Err((MadeProgress, EExpr::Import(fail, start))),
        Err(_) => {
            let (_, before_path, state) =
                eat_nc_check(EImport::IndentStart, arena, state, inc_indent, false)
                    .map_err(|(_, fail)| (MadeProgress, EExpr::Import(fail, start)))?;

            let path_pos = state.pos();
            let (_, path, state) =
                string_literal::parse_str_literal(arena, state).map_err(|_| {
                    let fail = EExpr::Import(EImport::IngestedPath(path_pos), start);
                    (MadeProgress, fail)
                })?;

            let path = state.loc(path_pos, path);

            let (name, state) = import_ingested_file_as(arena, state, inc_indent)
                .map_err(|(_, fail)| (MadeProgress, EExpr::Import(fail, start)))?;

            let (annotation, state) =
                match parse_import_ingested_file_ann(arena, state.clone(), inc_indent) {
                    Ok((out, state)) => (Some(out), state),
                    Err((NoProgress, _)) => (None, state),
                    Err((_, fail)) => return Err((MadeProgress, EExpr::Import(fail, start))),
                };

            let import = IngestedFileImport {
                before_path,
                path,
                name,
                annotation,
            };
            (ValueDef::IngestedFileImport(import), state)
        }
    };

    let has_reached_new_line_or_eof = state.has_reached_end();
    let (_, spaces_after, _) =
        match eat_nc_check(EImport::EndNewline, arena, state.clone(), min_indent, false) {
            Ok(ok) => ok,
            Err((_, fail)) => return Err((MadeProgress, EExpr::Import(fail, start))),
        };

    if !has_reached_new_line_or_eof && spaces_after.is_empty() {
        let fail = EImport::EndNewline(state.pos());
        return Err((MadeProgress, EExpr::Import(fail, start)));
    }

    Ok((state.loc(start, Stmt::ValueDef(vd)), state))
}

fn rest_of_if_expr<'a>(
    flags: ExprParseFlags,
    arena: &'a Bump,
    state: State<'a>,
    min_indent: u32,
) -> ParseResult<'a, Expr<'a>, EIf<'a>> {
    let if_indent = state.line_indent();

    let mut branches = Vec::with_capacity_in(1, arena);

    let mut loop_state = state;
    let at_final_else = loop {
        let (_, spaces_before_cond, state) = eat_nc_check(
            EIf::IndentCondition,
            arena,
            loop_state.clone(),
            min_indent,
            false,
        )?;

        let cond_pos = state.pos();
        let (cond, state) = parse_expr_start(
            CHECK_FOR_ARROW | ACCEPT_MULTI_BACKPASSING,
            None,
            arena,
            state,
            min_indent,
        )
        .map_err(|(p, fail)| (p, EIf::Condition(arena.alloc(fail), cond_pos)))?;

        let (_, spaces_after_cond, state) =
            eat_nc_check(EIf::IndentThenToken, arena, state.clone(), min_indent, true)?;

        let n = eat_keyword(keyword::THEN, &state);
        if n == 0 {
            return Err((MadeProgress, EIf::Then(state.pos())));
        }
        let state = state.leap(n);

        let cond = cond.spaced_around(arena, spaces_before_cond, spaces_after_cond);

        let (then_expr, state) = parse_block(
            CHECK_FOR_ARROW | ACCEPT_MULTI_BACKPASSING,
            arena,
            state,
            0,
            EIf::IndentThenBranch,
            EIf::ThenBranch,
            None,
        )
        .map_err(|(_, fail)| (MadeProgress, fail))?;

        let (_, spaces_after_then, state) =
            eat_nc_check(EIf::IndentElseToken, arena, state, min_indent, true)?;

        let then_expr = if spaces_after_then.is_empty() {
            then_expr
        } else {
            let expr = if let Expr::SpaceBefore(x, before) = then_expr.value {
                Expr::SpaceBefore(arena.alloc(Expr::SpaceAfter(x, spaces_after_then)), before)
            } else {
                Expr::SpaceAfter(arena.alloc(then_expr.value), spaces_after_then)
            };
            Loc::at(then_expr.region, expr)
        };

        let n = eat_keyword(keyword::ELSE, &state);
        if n == 0 {
            return Err((MadeProgress, EIf::Else(state.pos())));
        }
        let state = state.leap(n);

        branches.push((cond, then_expr));

        // try to parse another `if`
        // NOTE this drops spaces between the `else` and the `if`
        if let Ok((_, _, state)) =
            eat_nc_check(EIf::IndentIf, arena, state.clone(), min_indent, false)
        {
            let n = eat_keyword(keyword::IF, &state);
            if n > 0 {
                loop_state = state.leap(n);
                continue;
            }
        }
        break state;
    };

    let else_indent = at_final_else.line_indent();
    let indented_else = else_indent > if_indent;

    let min_indent = if !indented_else {
        else_indent + 1
    } else {
        if_indent
    };

    let (else_branch, state) = parse_block(
        flags,
        arena,
        at_final_else,
        min_indent,
        EIf::IndentElseBranch,
        EIf::ElseBranch,
        None,
    )?;

    let expr = Expr::If {
        if_thens: branches.into_bump_slice(),
        final_else: arena.alloc(else_branch),
        indented_else,
    };

    Ok((expr, state))
}

/// Parse a block of statements.
/// For example, the then and else branches of an `if` expression are both blocks.
/// There are two cases here:
/// 1. If there is a preceding newline, then the block must be indented and is allowed to have definitions.
/// 2. If there is no preceding newline, then the block must consist of a single expression (no definitions).
/// 3. If you pass `first_spaces: None` this function will parse the spaces itself
#[allow(clippy::too_many_arguments)]
fn parse_block<'a, E>(
    flags: ExprParseFlags,
    arena: &'a Bump,
    state: State<'a>,
    min_indent: u32,
    indent_problem: fn(Position) -> E,
    wrap_error: fn(&'a EExpr<'a>, Position) -> E,
    first_spaces: Option<Loc<&'a [CommentOrNewline<'a>]>>,
) -> ParseResult<'a, Loc<Expr<'a>>, E>
where
    E: 'a + SpaceProblem,
{
    let (first_spaces, state) = if let Some(first_spaces) = first_spaces {
        (first_spaces, state)
    } else {
        // if no spaces are provided, parse them here
        eat_nc_loc_c(indent_problem, arena, state, min_indent, false)?
    };

    if !first_spaces.value.is_empty() {
        let (stmts, state) = parse_stmt_seq(
            arena,
            state,
            wrap_error,
            flags,
            min_indent,
            Loc::at(first_spaces.region, &[]),
            indent_problem,
        )?;

        let last_pos = state.pos();
        if stmts.is_empty() {
            let fail = wrap_error(arena.alloc(EExpr::Start(last_pos)), last_pos);
            return Err((NoProgress, fail));
        }

        match stmts_to_expr(&stmts, arena) {
            Ok(expr) => Ok((expr.spaced_before(arena, first_spaces.value), state)),
            Err(fail) => Err((MadeProgress, wrap_error(arena.alloc(fail), last_pos))),
        }
    } else {
        let prev_pos = state.pos();
        match parse_expr_start(flags, None, arena, state, min_indent) {
            Ok((expr, state)) => Ok((expr.spaced_before(arena, first_spaces.value), state)),
            Err((_, fail)) => Err((MadeProgress, wrap_error(arena.alloc(fail), prev_pos))),
        }
    }
}

/// Parse a sequence of statements, which we'll later process into an expression.
/// Statements can include:
/// - assignments
/// - type annotations
/// - expressions
/// - [multi]backpassing
///
/// This function doesn't care about whether the order of those statements makes any sense.
/// e.g. it will happily parse two expressions in a row, or backpassing with nothing following it.
fn parse_stmt_seq<'a, E: SpaceProblem + 'a>(
    arena: &'a Bump,
    mut state: State<'a>,
    wrap_error: fn(&'a EExpr<'a>, Position) -> E,
    flags: ExprParseFlags,
    min_indent: u32,
    mut last_space: Loc<&'a [CommentOrNewline<'a>]>,
    indent_problem: fn(Position) -> E,
) -> ParseResult<'a, Vec<'a, SpacesBefore<'a, Loc<Stmt<'a>>>>, E> {
    let mut stmts = Vec::new_in(arena);
    let mut prev = state.clone();
    loop {
        if at_terminator(&state) {
            state = prev;
            break;
        }
        let start = state.pos();
        let stmt = match parse_stmt(flags, last_space.region, arena, state.clone(), min_indent) {
            Ok((stmt, next)) => {
                prev = next.clone();
                state = next;
                stmt
            }
            Err((NoProgress, _)) => {
                if stmts.is_empty() {
                    let fail = wrap_error(arena.alloc(EExpr::Start(start)), start);
                    return Err((NoProgress, fail));
                }
                state = prev;
                break;
            }
            Err((_, fail)) => {
                return Err((MadeProgress, wrap_error(arena.alloc(fail), start)));
            }
        };

        stmts.push(SpacesBefore {
            before: last_space.value,
            item: stmt,
        });

        match eat_nc_loc_c(indent_problem, arena, state.clone(), min_indent, false) {
            Ok((space, new_state)) => {
                if space.value.is_empty() {
                    // require a newline or a terminator after the statement
                    if at_terminator(&new_state) {
                        state = prev;
                        break;
                    }
                    let last_pos = state.pos();
                    let fail = wrap_error(arena.alloc(EExpr::BadExprEnd(last_pos)), last_pos);
                    return Err((MadeProgress, fail));
                }
                last_space = space;
                state = new_state;
            }
            Err(_) => {
                break;
            }
        };
    }
    Ok((stmts, state))
}

/// Check if the current byte is a terminator for a sequence of statements
fn at_terminator(state: &State<'_>) -> bool {
    matches!(
        state.bytes().first(),
        None | Some(b']' | b'}' | b')' | b',')
    )
}

/// Convert a sequence of statements into a `Expr::Defs` expression
/// (which is itself a Defs struct and final expr)
fn stmts_to_expr<'a>(
    stmts: &[SpacesBefore<'a, Loc<Stmt<'a>>>],
    arena: &'a Bump,
) -> Result<Loc<Expr<'a>>, EExpr<'a>> {
    match stmts {
        [] => unreachable!("stmts_to_expr called with no statements"),
        [first, .., last] => {
            let first_pos = first.item.region.start();
            let last_pos = last.item.region.end();

            let (defs, last_expr) = stmts_to_defs(stmts, Defs::default(), true, arena)?;

            let final_expr = match last_expr {
                Some(expr) => expr,
                None => return Err(EExpr::DefMissingFinalExpr(last_pos)),
            };

            if defs.is_empty() {
                Ok(final_expr)
            } else {
                let defs = Expr::Defs(arena.alloc(defs), arena.alloc(final_expr));
                Ok(Loc::pos(first_pos, last_pos, defs))
            }
        }
        [SpacesBefore {
            before: spaces_before,
            item: Loc {
                region: stmt_at,
                value: stmt,
            },
        }] => {
            let expr = match *stmt {
                Stmt::Expr(expr) => expr.spaced_before(arena, spaces_before),
                Stmt::ValueDef(ValueDef::Dbg { condition, .. }) => {
                    // If we parse a `dbg` as the last thing in a series of statements then it's
                    // actually an expression.
                    let dbg = Loc::at(*stmt_at, Expr::Dbg);
                    Expr::Apply(arena.alloc(dbg), arena.alloc([condition]), CalledVia::Space)
                }
                Stmt::ValueDef(ValueDef::Expect { .. }) => {
                    let end = stmt_at.end();
                    let fail = EExpect::Continuation(arena.alloc(EExpr::IndentEnd(end)), end);
                    return Err(EExpr::Expect(fail, stmt_at.start()));
                }
                Stmt::Backpassing(..) | Stmt::TypeDef(_) | Stmt::ValueDef(_) => {
                    return Err(EExpr::IndentEnd(stmt_at.end()))
                }
            };

            Ok(Loc::at(*stmt_at, expr))
        }
    }
}

/// Convert a sequence of `Stmt` into a Defs and an optional final expression.
/// todo: @perf Future refactoring opportunity: push this logic directly into where we're
/// parsing the statements.
fn stmts_to_defs<'a>(
    stmts: &[SpacesBefore<'a, Loc<Stmt<'a>>>],
    mut defs: Defs<'a>,
    exprify_dbg: bool,
    arena: &'a Bump,
) -> Result<(Defs<'a>, Option<Loc<Expr<'a>>>), EExpr<'a>> {
    let mut last_expr = None;
    let mut i = 0;
    while i < stmts.len() {
        let SpacesBefore {
            item: Loc { region, value },
            before,
        } = stmts[i];
        match value {
            Stmt::Expr(Expr::Return(return_value, _after_return)) => {
                if i == stmts.len() - 1 {
                    last_expr = Some(Loc::at_zero(Expr::Return(return_value, None)));
                } else {
                    let rest = stmts_to_expr(&stmts[i + 1..], arena)?;
                    last_expr = Some(Loc::at_zero(Expr::Return(
                        return_value,
                        Some(arena.alloc(rest)),
                    )));
                }

                // don't re-process the rest of the statements, they got consumed by the early return
                break;
            }
            Stmt::Expr(expr) => {
                if i < stmts.len() - 1 {
                    if let Expr::Apply(
                        Loc {
                            value: Expr::Dbg, ..
                        },
                        args,
                        _called_via,
                    ) = expr
                    {
<<<<<<< HEAD
                        if args.len() != 1 {
                            // TODO: this should be done in can, not parsing!
                            return Err(EExpr::Dbg(
                                EExpect::DbgArity(region.start()),
                                region.start(),
                            ));
                        }
                        let condition = &args[0];
                        let rest = stmts_to_expr(&stmts[i + 1..], arena)?;
                        let expr = Expr::DbgStmt(condition, arena.alloc(rest));
                        let expr = expr.spaced_before(arena, before);
                        last_expr = Some(Loc::at(region, expr));
=======
                        let condition = &args[0];
                        let rest = stmts_to_expr(&stmts[i + 1..], arena)?;
                        let e = Expr::DbgStmt {
                            first: condition,
                            extra_args: &args[1..],
                            continuation: arena.alloc(rest),
                        };

                        let e = if sp_stmt.before.is_empty() {
                            e
                        } else {
                            arena.alloc(e).before(sp_stmt.before)
                        };

                        last_expr = Some(Loc::at(sp_stmt.item.region, e));
>>>>>>> 7c3b8292

                        // don't re-process the rest of the statements; they got consumed by the dbg expr
                        break;
                    } else {
                        let value_def = ValueDef::Stmt(arena.alloc(Loc::at(region, expr)));
                        defs.push_value_def_before(value_def, region, before);
                    }
                } else {
                    let e = expr.spaced_before(arena, before);
                    last_expr = Some(Loc::at(region, e));
                }
            }
            Stmt::Backpassing(pats, call) => {
                if i >= stmts.len() - 1 {
                    return Err(EExpr::BackpassContinue(region.end()));
                }

                let rest = stmts_to_expr(&stmts[i + 1..], arena)?;

                let expr =
                    Expr::Backpassing(arena.alloc(pats), arena.alloc(call), arena.alloc(rest));

                let expr = expr.spaced_before(arena, before);
                last_expr = Some(Loc::pos(region.start(), rest.region.end(), expr));

                // don't re-process the rest of the statements; they got consumed by the backpassing
                break;
            }

            Stmt::TypeDef(td) => {
                if let (
                    TypeDef::Alias {
                        header,
                        ann: ann_type,
                    },
                    Some((
                        spaces_middle,
                        Stmt::ValueDef(ValueDef::Body(loc_pattern, loc_def_expr)),
                    )),
                ) = (td, stmts.get(i + 1).map(|s| (s.before, s.item.value)))
                {
                    if spaces_middle.len() <= 1
                        || header
                            .vars
                            .first()
                            .map(|var| var.value.equivalent(&loc_pattern.value))
                            .unwrap_or(false)
                    {
                        // This is a case like
                        //   UserId x : [UserId Int]
                        //   UserId x = UserId 42
                        // We optimistically parsed the first line as an alias; we now turn it
                        // into an annotation.

                        let region = Region::span_across(&loc_pattern.region, &loc_def_expr.region);

                        let value_def = join_alias_to_body(
                            arena,
                            header,
                            ann_type,
                            spaces_middle,
                            loc_pattern,
                            loc_def_expr,
                        );

                        let region = Region::span_across(&header.name.region, &region);
                        defs.push_value_def_before(value_def, region, before);

                        i += 1;
                    } else {
                        defs.push_type_def(td, region, before, &[])
                    }
                } else {
                    defs.push_type_def(td, region, before, &[])
                }
            }
            Stmt::ValueDef(vd) => {
                // NOTE: it shouldn't be necessary to convert ValueDef::Dbg into an expr, but
                // it turns out that ValueDef::Dbg exposes some bugs in the rest of the compiler.
                // In particular, it seems that the solver thinks the dbg expr must be a bool.
                if let ValueDef::Dbg {
                    condition,
                    preceding_comment: _,
                } = vd
                {
                    if exprify_dbg {
                        let expr = if i + 1 < stmts.len() {
                            let rest = stmts_to_expr(&stmts[i + 1..], arena)?;
                            Expr::DbgStmt {
                                first: arena.alloc(condition),
                                extra_args: &[],
                                continuation: arena.alloc(rest),
                            }
                        } else {
                            Expr::Apply(
                                arena.alloc(Loc::at(region, Expr::Dbg)),
                                arena.alloc([condition]),
                                CalledVia::Space,
                            )
                        };

                        let expr = expr.spaced_before(arena, before);
                        last_expr = Some(Loc::at(region, expr));

                        // don't re-process the rest of the statements; they got consumed by the dbg expr
                        break;
                    }
                }

                if let (
                    ValueDef::Annotation(ann_pattern, ann_type),
                    Some((
                        spaces_middle,
                        Stmt::ValueDef(ValueDef::Body(loc_pattern, loc_def_expr)),
                    )),
                ) = (vd, stmts.get(i + 1).map(|s| (s.before, s.item.value)))
                {
                    if spaces_middle.len() <= 1 || ann_pattern.value.equivalent(&loc_pattern.value)
                    {
                        let region = Region::span_across(&loc_pattern.region, &loc_def_expr.region);

                        let value_def = ValueDef::AnnotatedBody {
                            ann_pattern: arena.alloc(ann_pattern),
                            ann_type: arena.alloc(ann_type),
                            lines_between: spaces_middle,
                            body_pattern: loc_pattern,
                            body_expr: loc_def_expr,
                        };

                        let region =
                            roc_region::all::Region::span_across(&ann_pattern.region, &region);
                        defs.push_value_def_before(value_def, region, before);
                        i += 1;
                    } else {
                        defs.push_value_def_before(vd, region, before)
                    }
                } else {
                    defs.push_value_def_before(vd, region, before)
                }
            }
        }

        i += 1;
    }
    Ok((defs, last_expr))
}

/// Given a type alias and a value definition, join them into a AnnotatedBody
pub fn join_alias_to_body<'a>(
    arena: &'a Bump,
    header: TypeHeader<'a>,
    ann_type: Loc<TypeAnnotation<'a>>,
    spaces_middle: &'a [CommentOrNewline<'a>],
    body_pattern: &'a Loc<Pattern<'a>>,
    body_expr: &'a Loc<Expr<'a>>,
) -> ValueDef<'a> {
    let loc_name = arena.alloc(header.name.map(|x| Pattern::Tag(x)));
    let ann_pattern = Pattern::Apply(loc_name, header.vars);

    let vars_region = Region::across_all(header.vars.iter().map(|v| &v.region));
    let region_ann_pattern = Region::span_across(&loc_name.region, &vars_region);
    let loc_ann_pattern = Loc::at(region_ann_pattern, ann_pattern);

    ValueDef::AnnotatedBody {
        ann_pattern: arena.alloc(loc_ann_pattern),
        ann_type: arena.alloc(ann_type),
        lines_between: spaces_middle,
        body_pattern,
        body_expr,
    }
}

fn ident_to_expr<'a>(
    arena: &'a Bump,
    src: Ident<'a>,
    shortcut: Option<AccessShortcut>,
) -> Expr<'a> {
    match src {
        Ident::Plain(ident) => Expr::new_var_shortcut("", ident, shortcut),
        Ident::Tag(string) => Expr::Tag(string),
        Ident::OpaqueRef(string) => Expr::OpaqueRef(string),
        Ident::Access { module_name, parts } => {
            // The first value in the iterator is the variable name,
            // e.g. `foo` in `foo.bar.baz`
            let mut iter = parts.iter();
            let mut answer = match iter.next() {
                Some(Accessor::RecordField(ident)) => {
                    Expr::new_var_shortcut(module_name, ident, shortcut)
                }
                Some(Accessor::TupleIndex(_)) => {
                    // TODO: make this state impossible to represent in Ident::Access,
                    // by splitting out parts[0] into a separate field with a type of `&'a str`,
                    // rather than a `&'a [Accessor<'a>]`.
                    internal_error!("Parsed an Ident::Access with a first part of a tuple index");
                }
                None => {
                    internal_error!("Parsed an Ident::Access with no parts");
                }
            };

            // The remaining items in the iterator are record field accesses,
            // e.g. `bar` in `foo.bar.baz`, followed by `baz`
            let mut first = true;
            for field in iter {
                let shortcut = if first { shortcut } else { None };
                first = false;
                // Wrap the previous answer in the new one, so we end up
                // with a nested Expr. That way, `foo.bar.baz` gets represented
                // in the AST as if it had been written (foo.bar).baz all along.
                match field {
                    Accessor::RecordField(field) => {
                        answer = Expr::RecordAccess(arena.alloc(answer), field, shortcut);
                    }
                    Accessor::TupleIndex(index) => {
                        answer = Expr::TupleAccess(arena.alloc(answer), index, shortcut);
                    }
                }
            }
            answer
        }
        Ident::AccessorFunction(string) => Expr::AccessorFunction(string),
        Ident::RecordUpdaterFunction(string) => Expr::RecordUpdater(string),
        Ident::Malformed(string, problem) => Expr::MalformedIdent(string, problem),
    }
}

fn rest_of_list_expr<'a>(
    start: Position,
    arena: &'a Bump,
    state: State<'a>,
) -> ParseResult<'a, Loc<Expr<'a>>, EExpr<'a>> {
    let elem_p = move |a, state: State<'a>| {
        let expr_pos = state.pos();
        parse_expr_start(CHECK_FOR_ARROW, None, a, state, 0)
            .map_err(|(p, fail)| (p, EList::Expr(a.alloc(fail), expr_pos)))
    };

    let (elems, state) = collection_inner(arena, state, elem_p, Expr::SpaceBefore)
        .map_err(|(_, fail)| (MadeProgress, EExpr::List(fail, start)))?;

    if state.bytes().first() != Some(&b']') {
        let fail = EList::End(state.pos());
        return Err((MadeProgress, EExpr::List(fail, start)));
    }
    let state = state.inc();

    let elems = elems.ptrify_items(arena);
    Ok((state.loc(start, Expr::List(elems)), state))
}

#[derive(Debug, Clone, Copy, PartialEq)]
pub enum RecordField<'a> {
    RequiredValue(Loc<&'a str>, &'a [CommentOrNewline<'a>], &'a Loc<Expr<'a>>),
    OptionalValue(Loc<&'a str>, &'a [CommentOrNewline<'a>], &'a Loc<Expr<'a>>),
    IgnoredValue(Loc<&'a str>, &'a [CommentOrNewline<'a>], &'a Loc<Expr<'a>>),
    LabelOnly(Loc<&'a str>),
    SpaceBefore(&'a RecordField<'a>, &'a [CommentOrNewline<'a>]),
    SpaceAfter(&'a RecordField<'a>, &'a [CommentOrNewline<'a>]),
}

impl<'a> RecordField<'a> {
    fn is_ignored_value(&self) -> bool {
        let mut current = self;

        loop {
            match current {
                RecordField::IgnoredValue(_, _, _) => break true,
                RecordField::SpaceBefore(field, _) | RecordField::SpaceAfter(field, _) => {
                    current = *field;
                }
                _ => break false,
            }
        }
    }

    pub fn to_assigned_field(self, arena: &'a Bump) -> AssignedField<'a, Expr<'a>> {
        use AssignedField::*;

        match self {
            RecordField::RequiredValue(loc_label, spaces, loc_expr) => {
                RequiredValue(loc_label, spaces, loc_expr)
            }

            RecordField::OptionalValue(loc_label, spaces, loc_expr) => {
                OptionalValue(loc_label, spaces, loc_expr)
            }

            RecordField::IgnoredValue(loc_label, spaces, loc_expr) => {
                IgnoredValue(loc_label, spaces, loc_expr)
            }

            RecordField::LabelOnly(loc_label) => LabelOnly(loc_label),

            RecordField::SpaceBefore(field, spaces) => {
                let assigned_field = field.to_assigned_field(arena);

                SpaceBefore(arena.alloc(assigned_field), spaces)
            }

            RecordField::SpaceAfter(field, spaces) => {
                let assigned_field = field.to_assigned_field(arena);

                SpaceAfter(arena.alloc(assigned_field), spaces)
            }
        }
    }
}

impl<'a> Spaceable<'a> for RecordField<'a> {
    fn before(&'a self, spaces: &'a [CommentOrNewline<'a>]) -> Self {
        RecordField::SpaceBefore(self, spaces)
    }
    fn after(&'a self, spaces: &'a [CommentOrNewline<'a>]) -> Self {
        RecordField::SpaceAfter(self, spaces)
    }
}

pub fn parse_record_field<'a>(
    arena: &'a Bump,
    state: State<'a>,
) -> ParseResult<'a, RecordField<'a>, ERecord<'a>> {
    use RecordField::*;

    let start = state.pos();
    match parse_lowercase_ident(state.clone()) {
        Err(NoProgress) => { /* goto below :) */ }
        Err(_) => return Err((MadeProgress, ERecord::Field(start))),
        Ok((label, state)) => {
            let field_label = state.loc(start, label);

            let (_, (label_spaces, _), state) = eat_nc(arena, state, true)?;

            let olds = state.clone();
            match state.bytes().first() {
                Some(b @ (&b':' | &b'?')) => {
                    let (_, (spaces, _), state) = eat_nc(arena, state.inc(), true)?;

                    let val_pos = state.pos();
                    let (val_expr, state) =
                        parse_expr_start(CHECK_FOR_ARROW, None, arena, state, 0).map_err(
                            |(_, fail)| (MadeProgress, ERecord::Expr(arena.alloc(fail), val_pos)),
                        )?;

                    let val_expr = val_expr.spaced_before(arena, spaces);

                    let field = if *b == b':' {
                        RequiredValue(field_label, label_spaces, arena.alloc(val_expr))
                    } else {
                        OptionalValue(field_label, label_spaces, arena.alloc(val_expr))
                    };
                    return Ok((field, state));
                }
                _ => {
                    let field = LabelOnly(field_label).spaced_after(arena, label_spaces);
                    return Ok((field, olds));
                }
            };
        }
    }

    match state.bytes().first() {
        Some(&b'_') => {
            let state = state.inc();
            let name_pos = state.pos();
            let (opt_field_label, state) = match chomp_lowercase_part(state.bytes()) {
                Ok((name, _)) => (name, state.leap_len(name)),
                Err(NoProgress) => ("", state),
                Err(_) => return Err((MadeProgress, ERecord::Field(name_pos))),
            };

            let opt_field_label = state.loc(start, opt_field_label);

            let (_, (label_spaces, _), state) = eat_nc(arena, state, true)?;

            match state.bytes().first() {
                Some(&b':') => {
                    let (_, (colon_spaces, _), state) = eat_nc(arena, state.inc(), true)?;

                    let val_pos = state.pos();
                    let (field_val, state) =
                        parse_expr_start(CHECK_FOR_ARROW, None, arena, state, 0).map_err(
                            |(_, fail)| (MadeProgress, ERecord::Expr(arena.alloc(fail), val_pos)),
                        )?;

                    let field_val = field_val.spaced_before(arena, colon_spaces);
                    let field = IgnoredValue(opt_field_label, label_spaces, arena.alloc(field_val));
                    Ok((field, state))
                }
                _ => Err((MadeProgress, ERecord::Colon(start))),
            }
        }
        _ => Err((NoProgress, ERecord::UnderscoreField(start))),
    }
}

enum RecordHelpPrefix {
    Update,
    Mapper,
}

struct RecordHelp<'a> {
    prefix: Option<(Loc<Expr<'a>>, RecordHelpPrefix)>,
    fields: Collection<'a, Loc<RecordField<'a>>>,
}

fn rest_of_record<'a>(
    arena: &'a Bump,
    state: State<'a>,
) -> ParseResult<'a, RecordHelp<'a>, ERecord<'a>> {
    // You can optionally have an identifier followed by an '&' to
    // make this a record update, e.g. { Foo.user & username: "blah" }.

    // We wrap the ident in an Expr here,
    // so that we have a Spaceable value to work with,
    // and then in canonicalization verify that it's an Expr::Var
    // (and not e.g. an `Expr::Access`) and extract its string.
    let prev = state.clone();
    let (prefix, state) = match eat_nc::<ERecord>(arena, state, false) {
        Err(_) => (None, prev),
        Ok((_, (spaces_before, _), state)) => {
            let ident_at = state.pos();
            match parse_ident_chain(arena, state) {
                Err(_) => (None, prev),
                Ok((ident, state)) => {
                    let ident = state.loc(ident_at, ident_to_expr(arena, ident, None));
                    match eat_nc::<ERecord>(arena, state, false) {
                        Err(_) => (None, prev),
                        Ok((_, (spaces_after, _), state)) => {
                            let ident = ident.spaced_around(arena, spaces_before, spaces_after);

                            if state.bytes().first() == Some(&b'&') {
                                (Some((ident, RecordHelpPrefix::Update)), state.inc())
                            } else if state.bytes().starts_with(b"<-") {
                                (Some((ident, RecordHelpPrefix::Mapper)), state.leap(2))
                            } else {
                                (None, prev)
                            }
                        }
                    }
                }
            }
        }
    };

    let elem_p = move |arena: &'a Bump, state: State<'a>| {
        let field_pos = state.pos();
        match parse_record_field(arena, state) {
            Ok((out, state)) => Ok((state.loc(field_pos, out), state)),
            Err(err) => Err(err),
        }
    };
    let (fields, state) = collection_inner(arena, state, elem_p, RecordField::SpaceBefore)?;

    if state.bytes().first() != Some(&b'}') {
        return Err((MadeProgress, ERecord::End(state.pos())));
    }
    let state = state.inc();

    let record = RecordHelp { prefix, fields };
    Ok((record, state))
}

fn rest_of_record_expr<'a>(
    start: Position,
    arena: &'a Bump,
    state: State<'a>,
) -> ParseResult<'a, Loc<Expr<'a>>, EExpr<'a>> {
    let (record, state) =
        rest_of_record(arena, state).map_err(|(p, fail)| (p, EExpr::Record(fail, start)))?;

    // there can be field access, e.g. `{ x : 4 }.x`
    let (suffixes, state) = parse_field_task_result_suffixes(arena, state)?;

    let expr_result = match record.prefix {
        Some((update, RecordHelpPrefix::Update)) => {
            let result = record.fields.map_items_result(arena, |loc_field| {
                match loc_field.value.to_assigned_field(arena) {
                    AssignedField::IgnoredValue(_, _, _) => {
                        Err(EExpr::RecordUpdateIgnoredField(loc_field.region))
                    }
                    builder_field => Ok(Loc {
                        region: loc_field.region,
                        value: builder_field,
                    }),
                }
            });

            let update = &*arena.alloc(update);
            result.map(|fields| Expr::RecordUpdate { update, fields })
        }
        Some((mapper, RecordHelpPrefix::Mapper)) => {
            let result = record.fields.map_items_result(arena, |loc_field| {
                let region = loc_field.region;
                let value = loc_field.value.to_assigned_field(arena);
                Ok(Loc { region, value })
            });

            let mapper = &*arena.alloc(mapper);
            result.map(|fields| Expr::RecordBuilder { mapper, fields })
        }
        None => {
            let special_field_found = record.fields.iter().find_map(|field| {
                if field.value.is_ignored_value() {
                    Some(Err(EExpr::RecordUpdateIgnoredField(field.region)))
                } else {
                    None
                }
            });

            special_field_found.unwrap_or_else(|| {
                let fields = record.fields.map_items(arena, |loc_field| {
                    loc_field.map(|field| field.to_assigned_field(arena))
                });
                Ok(Expr::Record(fields))
            })
        }
    };

    match expr_result {
        Ok(expr) => Ok((
            state.loc(start, apply_access_chain(arena, expr, suffixes)),
            state,
        )),
        Err(fail) => Err((MadeProgress, fail)),
    }
}

fn apply_access_chain<'a>(
    arena: &'a Bump,
    value: Expr<'a>,
    suffixes: Vec<'a, Suffix<'a>>,
) -> Expr<'a> {
    suffixes
        .into_iter()
        .fold(value, |value, suffix| match suffix {
            Suffix::Accessor(Accessor::RecordField(field)) => {
                Expr::RecordAccess(arena.alloc(value), field, None)
            }
            Suffix::Accessor(Accessor::TupleIndex(field)) => {
                Expr::TupleAccess(arena.alloc(value), field, None)
            }
            Suffix::TrySuffix(target) => Expr::TrySuffix {
                target,
                expr: arena.alloc(value),
            },
        })
}

fn literal_to_expr(literal: crate::number_literal::NumLiteral<'_>) -> Expr<'_> {
    use crate::number_literal::NumLiteral::*;
    match literal {
        Num(s) => Expr::Num(s),
        Float(s) => Expr::Float(s),
        NonBase10Int {
            string,
            base,
            is_negative,
        } => Expr::NonBase10Int {
            string,
            base,
            is_negative,
        },
    }
}

fn rest_of_logical_not<'a>(
    start: Position,
    flags: ExprParseFlags,
    arena: &'a Bump,
    state: State<'a>,
    min_indent: u32,
) -> ParseResult<'a, Loc<Expr<'a>>, EExpr<'a>> {
    let after_op = state.pos();
    let (_, spaces_before, state) =
        eat_nc_check(EExpr::IndentStart, arena, state, min_indent, true)?;

    match parse_term(PARSE_NEGATIVE, flags, arena, state, min_indent) {
        Ok((val, state)) => {
            let val = val.spaced_before(arena, spaces_before);
            let op = Loc::pos(start, after_op, UnaryOp::Not);
            Ok((state.loc(start, Expr::UnaryOp(arena.alloc(val), op)), state))
        }
        Err((_, fail)) => Err((MadeProgress, fail)),
    }
}

const BINOP_CHAR_SET: &[u8] = b"+-/*=.<>:&|^?%!~";

const BINOP_CHAR_MASK: u128 = {
    let mut result = 0u128;
    let mut i = 0;
    while i < BINOP_CHAR_SET.len() {
        let index = BINOP_CHAR_SET[i] as usize;
        result |= 1 << index;
        i += 1;
    }
    result
};

#[inline(always)]
fn is_binop_char(ch: &u8) -> bool {
    *ch < 127 && (BINOP_CHAR_MASK & (1 << *ch) != 0)
}

// The '-' is not included and handled separately because of the complications of parsing it as either unary or binary operator
const SPECIAL_CHAR_SET: &[u8] = b" #\n\r\t,()[]{}\"'/\\+*%^&|<>=!~`;:?.@";

const SPECIAL_CHAR_MASK: u128 = {
    let mut result = 0u128;
    let mut i = 0;
    while i < SPECIAL_CHAR_SET.len() {
        let index = SPECIAL_CHAR_SET[i] as usize;
        result |= 1 << index;
        i += 1;
    }
    result
};

#[inline(always)]
pub(crate) fn is_special_char(ch: &u8) -> bool {
    *ch < 127 && (SPECIAL_CHAR_MASK & (1 << *ch) != 0)
}

#[derive(Debug, Clone, Copy, Eq, PartialEq)]
enum OperatorOrDef {
    BinOp(BinOp),
    Assignment,
    AliasOrOpaque(AliasOrOpaque),
    Backpassing,
}

<<<<<<< HEAD
fn parse_bin_op(state: State<'_>) -> ParseResult<BinOp, EExpr<'_>> {
    let bytes: &[u8] = state.bytes();

=======
fn bin_op<'a>(check_for_defs: bool) -> impl Parser<'a, BinOp, EExpr<'a>> {
    move |_, state: State<'a>, min_indent| {
        let start = state.pos();
        let (_, op, state) = operator_help(EExpr::Start, EExpr::BadOperator, state, min_indent)?;
        let err_progress = if check_for_defs {
            MadeProgress
        } else {
            NoProgress
        };
        match op {
            OperatorOrDef::BinOp(op) => Ok((MadeProgress, op, state)),
            OperatorOrDef::Assignment => Err((err_progress, EExpr::BadOperator("=", start))),
            OperatorOrDef::AliasOrOpaque(AliasOrOpaque::Alias) => {
                Err((err_progress, EExpr::BadOperator(":", start)))
            }
            OperatorOrDef::AliasOrOpaque(AliasOrOpaque::Opaque) => {
                Err((err_progress, EExpr::BadOperator(":=", start)))
            }
            OperatorOrDef::Backpassing => Err((err_progress, EExpr::BadOperator("<-", start))),
        }
    }
}

fn operator<'a>() -> impl Parser<'a, OperatorOrDef, EExpr<'a>> {
    (move |_, state, min_indent| operator_help(EExpr::Start, EExpr::BadOperator, state, min_indent))
        .trace("operator")
}

#[inline(always)]
fn operator_help<'a, F, G, E>(
    to_expectation: F,
    to_error: G,
    mut state: State<'a>,
    min_indent: u32,
) -> ParseResult<'a, OperatorOrDef, E>
where
    F: Fn(Position) -> E,
    G: Fn(&'a str, Position) -> E,
    E: 'a,
{
    let chomped = chomp_ops(state.bytes());

    macro_rules! good {
        ($op:expr, $width:expr) => {{
            state = state.advance($width);

            Ok((MadeProgress, $op, state))
        }};
    }

    macro_rules! bad_made_progress {
        ($op:expr) => {{
            Err((MadeProgress, to_error($op, state.pos())))
        }};
    }

    match chomped {
        "" => Err((NoProgress, to_expectation(state.pos()))),
        "+" => good!(OperatorOrDef::BinOp(BinOp::Plus), 1),
        "-" => {
            // A unary minus must only match if we are at the correct indent level; indent level doesn't
            // matter for the rest of the operators.

            // Note that a unary minus is distinguished by not having a space after it
            let has_whitespace = matches!(
                state.bytes().get(1),
                Some(b' ' | b'#' | b'\n' | b'\r' | b'\t') | None
            );
            if !has_whitespace && state.column() < min_indent {
                return Err((NoProgress, to_expectation(state.pos())));
            }

            good!(OperatorOrDef::BinOp(BinOp::Minus), 1)
        }
        "*" => good!(OperatorOrDef::BinOp(BinOp::Star), 1),
        "/" => good!(OperatorOrDef::BinOp(BinOp::Slash), 1),
        "%" => good!(OperatorOrDef::BinOp(BinOp::Percent), 1),
        "^" => good!(OperatorOrDef::BinOp(BinOp::Caret), 1),
        ">" => good!(OperatorOrDef::BinOp(BinOp::GreaterThan), 1),
        "<" => good!(OperatorOrDef::BinOp(BinOp::LessThan), 1),
        "." => {
            // a `.` makes no progress, so it does not interfere with `.foo` access(or)
            Err((NoProgress, to_error(".", state.pos())))
        }
        "=" => good!(OperatorOrDef::Assignment, 1),
        ":=" => good!(OperatorOrDef::AliasOrOpaque(AliasOrOpaque::Opaque), 2),
        ":" => good!(OperatorOrDef::AliasOrOpaque(AliasOrOpaque::Alias), 1),
        "|>" => good!(OperatorOrDef::BinOp(BinOp::Pizza), 2),
        "==" => good!(OperatorOrDef::BinOp(BinOp::Equals), 2),
        "!=" => good!(OperatorOrDef::BinOp(BinOp::NotEquals), 2),
        ">=" => good!(OperatorOrDef::BinOp(BinOp::GreaterThanOrEq), 2),
        "<=" => good!(OperatorOrDef::BinOp(BinOp::LessThanOrEq), 2),
        "&&" => good!(OperatorOrDef::BinOp(BinOp::And), 2),
        "||" => good!(OperatorOrDef::BinOp(BinOp::Or), 2),
        "//" => good!(OperatorOrDef::BinOp(BinOp::DoubleSlash), 2),
        "->" => {
            // makes no progress, so it does not interfere with `_ if isGood -> ...`
            Err((NoProgress, to_error("->", state.pos())))
        }
        "<-" => good!(OperatorOrDef::Backpassing, 2),
        "!" => Err((NoProgress, to_error("!", state.pos()))),
        "&" => {
            // makes no progress, so it does not interfere with record updaters / `&foo`
            Err((NoProgress, to_error("&", state.pos())))
        }
        _ => bad_made_progress!(chomped),
    }
}

fn chomp_ops(bytes: &[u8]) -> &str {
>>>>>>> 7c3b8292
    let mut chomped = 0;
    for ch in bytes.iter() {
        if !is_binop_char(ch) {
            break;
        }
        chomped += 1;
    }

    if chomped == 0 {
        return Err((NoProgress, EExpr::Start(state.pos())));
    }

    // Safe because BINOP_CHAR_SET only contains ascii chars
    let op = unsafe { std::str::from_utf8_unchecked(&bytes[..chomped]) };
    match op {
        "+" => Ok((BinOp::Plus, state.inc())),
        "-" => Ok((BinOp::Minus, state.inc())),
        "*" => Ok((BinOp::Star, state.inc())),
        "/" => Ok((BinOp::Slash, state.inc())),
        "%" => Ok((BinOp::Percent, state.inc())),
        "^" => Ok((BinOp::Caret, state.inc())),
        ">" => Ok((BinOp::GreaterThan, state.inc())),
        "<" => Ok((BinOp::LessThan, state.inc())),
        "~" => Ok((BinOp::When, state.inc())),
        "|>" => Ok((BinOp::Pizza, state.leap(2))),
        "==" => Ok((BinOp::Equals, state.leap(2))),
        "!=" => Ok((BinOp::NotEquals, state.leap(2))),
        ">=" => Ok((BinOp::GreaterThanOrEq, state.leap(2))),
        "<=" => Ok((BinOp::LessThanOrEq, state.leap(2))),
        "&&" => Ok((BinOp::And, state.leap(2))),
        "||" => Ok((BinOp::Or, state.leap(2))),
        "//" => Ok((BinOp::DoubleSlash, state.leap(2))),

        // a `.` makes no progress, so it does not interfere with `.foo` access(or)
        "." => Err((NoProgress, EExpr::BadOperator(".", state.pos()))),
        "!" => Err((NoProgress, EExpr::BadOperator("!", state.pos()))),

        // makes no progress, so it does not interfere with record updaters / `&foo`
        "&" => Err((NoProgress, EExpr::BadOperator("&", state.pos()))),

        // makes no progress, so it does not interfere with `_ if isGood -> ...`
        "->" => Err((NoProgress, EExpr::BadOperator("->", state.pos()))),

        _ => Err((MadeProgress, EExpr::BadOperator(op, state.pos()))),
    }
}

/// Unary minus is distinguished by not having a space after it
#[inline(always)]
fn is_next_space_or_comment(bytes: &[u8]) -> bool {
    matches!(
        bytes.get(1),
        None | Some(b' ' | b'#' | b'\n' | b'\r' | b'\t'),
    )
}

fn parse_op(state: State<'_>) -> ParseResult<OperatorOrDef, EExpr<'_>> {
    match parse_bin_op(state.clone()) {
        Ok((op, state)) => Ok((OperatorOrDef::BinOp(op), state)),
        Err((MadeProgress, EExpr::BadOperator(op, pos))) => match op {
            "=" => Ok((OperatorOrDef::Assignment, state.inc())),
            ":" => Ok((
                OperatorOrDef::AliasOrOpaque(AliasOrOpaque::Alias),
                state.inc(),
            )),
            ":=" => Ok((
                OperatorOrDef::AliasOrOpaque(AliasOrOpaque::Opaque),
                state.leap(2),
            )),
            "<-" => Ok((OperatorOrDef::Backpassing, state.leap(2))),
            _ => Err((MadeProgress, EExpr::BadOperator(op, pos))),
        },
        Err(err) => Err(err),
    }
}<|MERGE_RESOLUTION|>--- conflicted
+++ resolved
@@ -219,18 +219,10 @@
 impl std::ops::BitOr for ParseTermOpts {
     type Output = Self;
 
-<<<<<<< HEAD
     fn bitor(self, rhs: Self) -> Self::Output {
         Self(self.0 | rhs.0)
     }
 }
-=======
-        let (_, (loc_op, loc_expr), state) = and(
-            loc(unary_negate()),
-            loc_possibly_negative_or_negated_term(options),
-        )
-        .parse(arena, state, min_indent)?;
->>>>>>> 7c3b8292
 
 pub const PARSE_DEFAULT: ParseTermOpts = ParseTermOpts(0);
 
@@ -239,7 +231,6 @@
 pub const PARSE_IF_WHEN: ParseTermOpts = ParseTermOpts(0b100);
 pub const PARSE_ALL: ParseTermOpts = ParseTermOpts(0b111);
 
-<<<<<<< HEAD
 pub const PARSE_NO_CLOSURE: ParseTermOpts = ParseTermOpts(0b1000);
 
 fn parse_term<'a>(
@@ -360,55 +351,6 @@
                 }
                 Ok((Loc::pos(start, ident_end, ident), state))
             }
-=======
-    one_of![
-        parse_unary_negate.trace("d"),
-        // this will parse negative numbers, which the unary negate thing up top doesn't (for now)
-        loc(specialize_err(EExpr::Number, number_literal_help())).trace("c"),
-        loc(map_with_arena(
-            and(
-                loc(byte(b'!', EExpr::Start)),
-                space0_before_e(
-                    loc_possibly_negative_or_negated_term(options),
-                    EExpr::IndentStart
-                )
-            ),
-            |arena: &'a Bump, (loc_op, loc_expr): (Loc<_>, _)| {
-                Expr::UnaryOp(arena.alloc(loc_expr), Loc::at(loc_op.region, UnaryOp::Not))
-            }
-        ))
-        .trace("b"),
-        loc_term_or_underscore_or_conditional(options).trace("a")
-    ]
-}
-
-fn fail_expr_start_e<'a, T: 'a>() -> impl Parser<'a, T, EExpr<'a>> {
-    |_arena, state: State<'a>, _min_indent: u32| Err((NoProgress, EExpr::Start(state.pos())))
-}
-
-fn unary_negate<'a>() -> impl Parser<'a, (), EExpr<'a>> {
-    move |_arena: &'a Bump, state: State<'a>, min_indent: u32| {
-        // a minus is unary iff
-        //
-        // - it is preceded by whitespace (spaces, newlines, comments)
-        // - it is not followed by whitespace
-        let followed_by_whitespace = state
-            .bytes()
-            .get(1)
-            .map(|c| c.is_ascii_whitespace() || *c == b'#')
-            .unwrap_or(false);
-
-        if state.bytes().starts_with(b"-")
-            && !followed_by_whitespace
-            && state.column() >= min_indent
-        {
-            // the negate is only unary if it is not followed by whitespace
-            let state = state.advance(1);
-            Ok((MadeProgress, (), state))
-        } else {
-            // this is not a negated expression
-            Err((NoProgress, EExpr::UnaryNot(state.pos())))
->>>>>>> 7c3b8292
         }
     } else {
         Err((NoProgress, EExpr::Start(start)))
@@ -490,16 +432,9 @@
                 // We're part way thru parsing an expression, e.g. `bar foo `.
                 // We just tried parsing an argument and determined we couldn't -
                 // so we're going to try parsing an operator.
-                let op_res = match parse_bin_op(state.clone()) {
+                let op_res = match parse_bin_op(state.clone(), inc_indent) {
                     Err((MadeProgress, fail)) => Err((MadeProgress, fail)),
                     Err(_) => Ok((finalize_expr(expr_state, arena), prev)),
-                    Ok((BinOp::Minus, state))
-                        if state.column() < inc_indent
-                            && !is_next_space_or_comment(state.bytes()) =>
-                    {
-                        // A unary minus must only match if we are at the correct indent level; indent level doesn't matter for the rest of the operators.
-                        Ok((finalize_expr(expr_state, arena), prev))
-                    }
                     Ok((op, state)) => {
                         let op_start = before_op.pos();
                         let op_end = state.pos();
@@ -548,54 +483,7 @@
     }
 }
 
-<<<<<<< HEAD
 #[allow(clippy::type_complexity)]
-=======
-/// We're part way thru parsing an expression, e.g. `bar foo `.
-/// We just tried parsing an argument and determined we couldn't -
-/// so we're going to try parsing an operator.
-#[allow(clippy::too_many_arguments)]
-fn parse_expr_after_apply<'a>(
-    arena: &'a Bump,
-    state: State<'a>,
-    min_indent: u32,
-    call_min_indent: u32,
-    options: ExprParseOptions,
-    check_for_defs: bool,
-    mut expr_state: ExprState<'a>,
-    before_op: State<'a>,
-    initial_state: State<'a>,
-) -> Result<(Progress, Expr<'a>, State<'a>), (Progress, EExpr<'a>)> {
-    match loc(bin_op(check_for_defs)).parse(arena, state.clone(), call_min_indent) {
-        Err((MadeProgress, f)) => Err((MadeProgress, f)),
-        Ok((_, loc_op, state)) => {
-            expr_state.consume_spaces(arena);
-            let initial_state = before_op;
-            parse_expr_operator(
-                arena,
-                state,
-                min_indent,
-                call_min_indent,
-                options,
-                check_for_defs,
-                expr_state,
-                loc_op,
-                initial_state,
-            )
-        }
-        Err((NoProgress, _)) => {
-            let expr = parse_expr_final(expr_state, arena);
-            // roll back space parsing
-            Ok((MadeProgress, expr, initial_state))
-        }
-    }
-}
-
-fn expr_to_stmt(expr: Loc<Expr<'_>>) -> Loc<Stmt<'_>> {
-    Loc::at(expr.region, Stmt::Expr(expr.value))
-}
-
->>>>>>> 7c3b8292
 pub fn parse_repl_defs_and_optional_expr<'a>(
     arena: &'a Bump,
     state: State<'a>,
@@ -746,8 +634,8 @@
                 // we handle the additional case of backpassing, which is valid
                 // at the statement level but not at the expression level.
                 let before_op = state.clone();
-                let op_res = match parse_op(state.clone()) {
-                    Err((MadeProgress, f)) => Err((MadeProgress, f)),
+                let op_res = match parse_op(state.clone(), inc_indent) {
+                    Err((MadeProgress, fail)) => Err((MadeProgress, fail)),
                     Ok((op, state)) => {
                         // adds the spaces before operator to the preceding expression term
                         expr_state.consume_spaces(arena);
@@ -970,27 +858,13 @@
     let region = Region::new(start, expr.region.end());
 
     let new_expr = match expr.value {
-<<<<<<< HEAD
-        Expr::Num(string) => {
+        Expr::Num(string) if !string.starts_with('-') => {
             let s = unsafe { std::str::from_utf8_unchecked(&state.bytes()[..string.len() + 1]) };
             Expr::Num(s)
         }
-        Expr::Float(string) => {
+        Expr::Float(string) if !string.starts_with('-') => {
             let s = unsafe { std::str::from_utf8_unchecked(&state.bytes()[..string.len() + 1]) };
             Expr::Float(s)
-=======
-        Expr::Num(string) if !string.starts_with('-') => {
-            let new_string =
-                unsafe { std::str::from_utf8_unchecked(&state.bytes()[..string.len() + 1]) };
-
-            Expr::Num(new_string)
-        }
-        Expr::Float(string) if !string.starts_with('-') => {
-            let new_string =
-                unsafe { std::str::from_utf8_unchecked(&state.bytes()[..string.len() + 1]) };
-
-            Expr::Float(new_string)
->>>>>>> 7c3b8292
         }
         Expr::NonBase10Int {
             string,
@@ -1277,11 +1151,7 @@
                 let (ann, state) = parse_type_expr(NO_TYPE_EXPR_FLAGS, arena, state, inc_indent)
                     .map_err(|(p, fail)| (p, EExpr::Type(fail, ann_pos)))?;
 
-<<<<<<< HEAD
                 let ann = ann.spaced_before(arena, spaces_after_operator);
-=======
-                let signature = signature.map(|v| v.maybe_before(arena, spaces_after_operator));
->>>>>>> 7c3b8292
 
                 let header = TypeHeader {
                     name: Loc::at(expr.region, name),
@@ -1294,13 +1164,9 @@
 
             AliasOrOpaque::Opaque => {
                 let typ_pos = state.pos();
-                let (typ, state) = parse_type_expr(
-                    TRAILING_COMMA_VALID | STOP_AT_FIRST_IMPL,
-                    arena,
-                    state,
-                    inc_indent,
-                )
-                .map_err(|(p, fail)| (p, EExpr::Type(fail, typ_pos)))?;
+                let flags = TRAILING_COMMA_VALID | STOP_AT_FIRST_IMPL;
+                let (typ, state) = parse_type_expr(flags, arena, state, inc_indent)
+                    .map_err(|(p, fail)| (p, EExpr::Type(fail, typ_pos)))?;
 
                 let prev = state.clone();
                 let (derived, state) =
@@ -1316,11 +1182,7 @@
                         }
                     };
 
-<<<<<<< HEAD
                 let typ = typ.spaced_before(arena, spaces_after_operator);
-=======
-                let signature = signature.map(|v| v.maybe_before(arena, spaces_after_operator));
->>>>>>> 7c3b8292
 
                 let header = TypeHeader {
                     name: Loc::at(expr.region, name),
@@ -1859,7 +1721,6 @@
 
     match term_res {
         Err((MadeProgress, f)) => Err((MadeProgress, f)),
-<<<<<<< HEAD
         Ok((mut arg, state)) => {
             // now that we have `function arg1 ... <spaces> argn`, attach the spaces to the `argn`
             if !expr_state.spaces_after.is_empty() {
@@ -1880,27 +1741,6 @@
                     expr_state.spaces_after = spaces_after;
                     parse_expr_end(
                         start,
-=======
-        Ok((_, arg, state)) => parse_apply_arg(
-            arena,
-            state,
-            min_indent,
-            call_min_indent,
-            expr_state,
-            arg,
-            options,
-            check_for_defs,
-        ),
-        Err((NoProgress, _)) => {
-            let before_op = state.clone();
-            // try an operator
-            match loc(bin_op(check_for_defs)).parse(arena, state.clone(), call_min_indent) {
-                Err((MadeProgress, f)) => Err((MadeProgress, f)),
-                Ok((_, loc_op, state)) => {
-                    expr_state.consume_spaces(arena);
-                    let initial_state = before_op;
-                    parse_expr_operator(
->>>>>>> 7c3b8292
                         arena,
                         state,
                         min_indent,
@@ -1912,59 +1752,14 @@
                 }
             }
         }
-<<<<<<< HEAD
-=======
-    }
-}
-
-/// We're part way thru parsing an expression, e.g. `bar foo `.
-/// We just tried parsing an argument and determined we couldn't -
-/// so we're going to try parsing an operator.
-///
-/// Note that this looks a lot like `parse_expr_after_apply`, except
-/// we handle the additional case of backpassing, which is valid
-/// at the statement level but not at the expression level.
-fn parse_stmt_after_apply<'a>(
-    arena: &'a Bump,
-    state: State<'a>,
-    min_indent: u32,
-    call_min_indent: u32,
-    mut expr_state: ExprState<'a>,
-    options: ExprParseOptions,
-    initial_state: State<'a>,
-) -> ParseResult<'a, Stmt<'a>, EExpr<'a>> {
-    let before_op = state.clone();
-    match loc(operator()).parse(arena, state.clone(), call_min_indent) {
-        Err((MadeProgress, f)) => Err((MadeProgress, f)),
-        Ok((_, loc_op, state)) => {
-            expr_state.consume_spaces(arena);
-            let initial_state = before_op;
-            parse_stmt_operator(
-                arena,
-                state,
-                min_indent,
-                call_min_indent,
-                options,
-                expr_state,
-                loc_op,
-                initial_state,
-            )
-        }
->>>>>>> 7c3b8292
         Err((NoProgress, _)) => {
             // We're part way thru parsing an expression, e.g. `bar foo `.
             // We just tried parsing an argument and determined we couldn't -
             // so we're going to try parsing an operator.
             let before_op = state.clone();
-            match parse_bin_op(state) {
+            match parse_bin_op(state, inc_indent) {
                 Err((MadeProgress, fail)) => Err((MadeProgress, fail)),
                 Err(_) => Ok((finalize_expr(expr_state, arena), prev)),
-                Ok((BinOp::Minus, state))
-                    if state.column() < inc_indent && !is_next_space_or_comment(state.bytes()) =>
-                {
-                    // A unary minus must only match if we are at the correct indent level; indent level doesn't matter for the rest of the operators.
-                    Ok((finalize_expr(expr_state, arena), prev))
-                }
                 Ok((op, state)) => {
                     let op_start = before_op.pos();
                     let op_end = state.pos();
@@ -2435,7 +2230,7 @@
 
     let (binop_shortcut, binop, state) = if is_negate_op {
         (true, BinOp::Minus, state)
-    } else if let Ok((binop, state)) = parse_bin_op(state.clone()) {
+    } else if let Ok((binop, state)) = parse_bin_op(state.clone(), slash_indent + 1) {
         (true, binop, state)
     } else {
         // here Minus does not matter
@@ -3367,36 +3162,15 @@
                         _called_via,
                     ) = expr
                     {
-<<<<<<< HEAD
-                        if args.len() != 1 {
-                            // TODO: this should be done in can, not parsing!
-                            return Err(EExpr::Dbg(
-                                EExpect::DbgArity(region.start()),
-                                region.start(),
-                            ));
-                        }
                         let condition = &args[0];
                         let rest = stmts_to_expr(&stmts[i + 1..], arena)?;
-                        let expr = Expr::DbgStmt(condition, arena.alloc(rest));
-                        let expr = expr.spaced_before(arena, before);
-                        last_expr = Some(Loc::at(region, expr));
-=======
-                        let condition = &args[0];
-                        let rest = stmts_to_expr(&stmts[i + 1..], arena)?;
-                        let e = Expr::DbgStmt {
+                        let expr = Expr::DbgStmt {
                             first: condition,
                             extra_args: &args[1..],
                             continuation: arena.alloc(rest),
                         };
-
-                        let e = if sp_stmt.before.is_empty() {
-                            e
-                        } else {
-                            arena.alloc(e).before(sp_stmt.before)
-                        };
-
-                        last_expr = Some(Loc::at(sp_stmt.item.region, e));
->>>>>>> 7c3b8292
+                        let expr = expr.spaced_before(arena, before);
+                        last_expr = Some(Loc::at(region, expr));
 
                         // don't re-process the rest of the statements; they got consumed by the dbg expr
                         break;
@@ -4028,122 +3802,9 @@
     Backpassing,
 }
 
-<<<<<<< HEAD
-fn parse_bin_op(state: State<'_>) -> ParseResult<BinOp, EExpr<'_>> {
+fn parse_bin_op(state: State<'_>, min_indent: u32) -> ParseResult<BinOp, EExpr<'_>> {
     let bytes: &[u8] = state.bytes();
 
-=======
-fn bin_op<'a>(check_for_defs: bool) -> impl Parser<'a, BinOp, EExpr<'a>> {
-    move |_, state: State<'a>, min_indent| {
-        let start = state.pos();
-        let (_, op, state) = operator_help(EExpr::Start, EExpr::BadOperator, state, min_indent)?;
-        let err_progress = if check_for_defs {
-            MadeProgress
-        } else {
-            NoProgress
-        };
-        match op {
-            OperatorOrDef::BinOp(op) => Ok((MadeProgress, op, state)),
-            OperatorOrDef::Assignment => Err((err_progress, EExpr::BadOperator("=", start))),
-            OperatorOrDef::AliasOrOpaque(AliasOrOpaque::Alias) => {
-                Err((err_progress, EExpr::BadOperator(":", start)))
-            }
-            OperatorOrDef::AliasOrOpaque(AliasOrOpaque::Opaque) => {
-                Err((err_progress, EExpr::BadOperator(":=", start)))
-            }
-            OperatorOrDef::Backpassing => Err((err_progress, EExpr::BadOperator("<-", start))),
-        }
-    }
-}
-
-fn operator<'a>() -> impl Parser<'a, OperatorOrDef, EExpr<'a>> {
-    (move |_, state, min_indent| operator_help(EExpr::Start, EExpr::BadOperator, state, min_indent))
-        .trace("operator")
-}
-
-#[inline(always)]
-fn operator_help<'a, F, G, E>(
-    to_expectation: F,
-    to_error: G,
-    mut state: State<'a>,
-    min_indent: u32,
-) -> ParseResult<'a, OperatorOrDef, E>
-where
-    F: Fn(Position) -> E,
-    G: Fn(&'a str, Position) -> E,
-    E: 'a,
-{
-    let chomped = chomp_ops(state.bytes());
-
-    macro_rules! good {
-        ($op:expr, $width:expr) => {{
-            state = state.advance($width);
-
-            Ok((MadeProgress, $op, state))
-        }};
-    }
-
-    macro_rules! bad_made_progress {
-        ($op:expr) => {{
-            Err((MadeProgress, to_error($op, state.pos())))
-        }};
-    }
-
-    match chomped {
-        "" => Err((NoProgress, to_expectation(state.pos()))),
-        "+" => good!(OperatorOrDef::BinOp(BinOp::Plus), 1),
-        "-" => {
-            // A unary minus must only match if we are at the correct indent level; indent level doesn't
-            // matter for the rest of the operators.
-
-            // Note that a unary minus is distinguished by not having a space after it
-            let has_whitespace = matches!(
-                state.bytes().get(1),
-                Some(b' ' | b'#' | b'\n' | b'\r' | b'\t') | None
-            );
-            if !has_whitespace && state.column() < min_indent {
-                return Err((NoProgress, to_expectation(state.pos())));
-            }
-
-            good!(OperatorOrDef::BinOp(BinOp::Minus), 1)
-        }
-        "*" => good!(OperatorOrDef::BinOp(BinOp::Star), 1),
-        "/" => good!(OperatorOrDef::BinOp(BinOp::Slash), 1),
-        "%" => good!(OperatorOrDef::BinOp(BinOp::Percent), 1),
-        "^" => good!(OperatorOrDef::BinOp(BinOp::Caret), 1),
-        ">" => good!(OperatorOrDef::BinOp(BinOp::GreaterThan), 1),
-        "<" => good!(OperatorOrDef::BinOp(BinOp::LessThan), 1),
-        "." => {
-            // a `.` makes no progress, so it does not interfere with `.foo` access(or)
-            Err((NoProgress, to_error(".", state.pos())))
-        }
-        "=" => good!(OperatorOrDef::Assignment, 1),
-        ":=" => good!(OperatorOrDef::AliasOrOpaque(AliasOrOpaque::Opaque), 2),
-        ":" => good!(OperatorOrDef::AliasOrOpaque(AliasOrOpaque::Alias), 1),
-        "|>" => good!(OperatorOrDef::BinOp(BinOp::Pizza), 2),
-        "==" => good!(OperatorOrDef::BinOp(BinOp::Equals), 2),
-        "!=" => good!(OperatorOrDef::BinOp(BinOp::NotEquals), 2),
-        ">=" => good!(OperatorOrDef::BinOp(BinOp::GreaterThanOrEq), 2),
-        "<=" => good!(OperatorOrDef::BinOp(BinOp::LessThanOrEq), 2),
-        "&&" => good!(OperatorOrDef::BinOp(BinOp::And), 2),
-        "||" => good!(OperatorOrDef::BinOp(BinOp::Or), 2),
-        "//" => good!(OperatorOrDef::BinOp(BinOp::DoubleSlash), 2),
-        "->" => {
-            // makes no progress, so it does not interfere with `_ if isGood -> ...`
-            Err((NoProgress, to_error("->", state.pos())))
-        }
-        "<-" => good!(OperatorOrDef::Backpassing, 2),
-        "!" => Err((NoProgress, to_error("!", state.pos()))),
-        "&" => {
-            // makes no progress, so it does not interfere with record updaters / `&foo`
-            Err((NoProgress, to_error("&", state.pos())))
-        }
-        _ => bad_made_progress!(chomped),
-    }
-}
-
-fn chomp_ops(bytes: &[u8]) -> &str {
->>>>>>> 7c3b8292
     let mut chomped = 0;
     for ch in bytes.iter() {
         if !is_binop_char(ch) {
@@ -4160,7 +3821,15 @@
     let op = unsafe { std::str::from_utf8_unchecked(&bytes[..chomped]) };
     match op {
         "+" => Ok((BinOp::Plus, state.inc())),
-        "-" => Ok((BinOp::Minus, state.inc())),
+        "-" => {
+            if state.column() < min_indent && !is_next_space_or_comment(state.bytes()) {
+                // A unary minus must only match if we are at the correct indent level,
+                // indent level doesn't matter for the rest of the operators.
+                return Err((NoProgress, EExpr::BadOperator("-", state.pos())));
+            }
+
+            Ok((BinOp::Minus, state.inc()))
+        }
         "*" => Ok((BinOp::Star, state.inc())),
         "/" => Ok((BinOp::Slash, state.inc())),
         "%" => Ok((BinOp::Percent, state.inc())),
@@ -4200,8 +3869,8 @@
     )
 }
 
-fn parse_op(state: State<'_>) -> ParseResult<OperatorOrDef, EExpr<'_>> {
-    match parse_bin_op(state.clone()) {
+fn parse_op(state: State<'_>, min_indent: u32) -> ParseResult<OperatorOrDef, EExpr<'_>> {
+    match parse_bin_op(state.clone(), min_indent) {
         Ok((op, state)) => Ok((OperatorOrDef::BinOp(op), state)),
         Err((MadeProgress, EExpr::BadOperator(op, pos))) => match op {
             "=" => Ok((OperatorOrDef::Assignment, state.inc())),
