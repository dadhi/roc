--- conflicted
+++ resolved
@@ -382,14 +382,9 @@
                 self.own_args_using_params(arguments, ps);
             }
 
-<<<<<<< HEAD
-            LowLevel { op } => {
+            LowLevel { op, .. } => {
                 debug_assert!(!op.is_higher_order());
 
-=======
-            LowLevel { op, .. } => {
-                // very unsure what demand RunLowLevel should place upon its arguments
->>>>>>> 03fbbfdb
                 self.own_var(z);
 
                 let ps = lowlevel_borrow_signature(self.arena, *op);
