<<<<<<< HEAD
procedure List.3 (List.108, List.109, List.110):
    let List.543 : {List U64, U64} = CallByName List.64 List.108 List.109 List.110;
    let List.542 : List U64 = StructAtIndex 0 List.543;
    ret List.542;

procedure List.6 (#Attr.2):
    let List.541 : U64 = lowlevel ListLen #Attr.2;
    ret List.541;

procedure List.64 (List.105, List.106, List.107):
    let List.540 : U64 = CallByName List.6 List.105;
    let List.537 : Int1 = CallByName Num.22 List.106 List.540;
    if List.537 then
        let List.538 : {List U64, U64} = CallByName List.67 List.105 List.106 List.107;
        ret List.538;
    else
        let List.536 : {List U64, U64} = Struct {List.105, List.107};
        ret List.536;

procedure List.67 (#Attr.2, #Attr.3, #Attr.4):
    let List.539 : {List U64, U64} = lowlevel ListReplaceUnsafe #Attr.2 #Attr.3 #Attr.4;
    ret List.539;
=======
procedure List.3 (List.105, List.106, List.107):
    let List.531 : {List U64, U64} = CallByName List.64 List.105 List.106 List.107;
    let List.530 : List U64 = StructAtIndex 0 List.531;
    ret List.530;

procedure List.6 (#Attr.2):
    let List.529 : U64 = lowlevel ListLen #Attr.2;
    ret List.529;

procedure List.64 (List.102, List.103, List.104):
    let List.528 : U64 = CallByName List.6 List.102;
    let List.525 : Int1 = CallByName Num.22 List.103 List.528;
    if List.525 then
        let List.526 : {List U64, U64} = CallByName List.67 List.102 List.103 List.104;
        ret List.526;
    else
        let List.524 : {List U64, U64} = Struct {List.102, List.104};
        ret List.524;

procedure List.67 (#Attr.2, #Attr.3, #Attr.4):
    let List.527 : {List U64, U64} = lowlevel ListReplaceUnsafe #Attr.2 #Attr.3 #Attr.4;
    ret List.527;
>>>>>>> 2eb8326a

procedure Num.22 (#Attr.2, #Attr.3):
    let Num.292 : Int1 = lowlevel NumLt #Attr.2 #Attr.3;
    ret Num.292;

procedure Test.1 (Test.2):
    let Test.6 : List U64 = StructAtIndex 0 Test.2;
    let Test.8 : List U64 = StructAtIndex 1 Test.2;
    let Test.10 : List U64 = StructAtIndex 2 Test.2;
    let Test.13 : U64 = 8i64;
    let Test.14 : U64 = 8i64;
    let Test.9 : List U64 = CallByName List.3 Test.8 Test.13 Test.14;
    let Test.11 : U64 = 7i64;
    let Test.12 : U64 = 7i64;
    let Test.7 : List U64 = CallByName List.3 Test.6 Test.11 Test.12;
    let Test.5 : {List U64, List U64, List U64} = Struct {Test.7, Test.9, Test.10};
    ret Test.5;

procedure Test.0 ():
    let Test.15 : List U64 = Array [];
    let Test.16 : List U64 = Array [];
    let Test.17 : List U64 = Array [];
    let Test.4 : {List U64, List U64, List U64} = Struct {Test.15, Test.16, Test.17};
    let Test.3 : {List U64, List U64, List U64} = CallByName Test.1 Test.4;
    ret Test.3;<|MERGE_RESOLUTION|>--- conflicted
+++ resolved
@@ -1,50 +1,25 @@
-<<<<<<< HEAD
 procedure List.3 (List.108, List.109, List.110):
-    let List.543 : {List U64, U64} = CallByName List.64 List.108 List.109 List.110;
-    let List.542 : List U64 = StructAtIndex 0 List.543;
+    let List.544 : {List U64, U64} = CallByName List.64 List.108 List.109 List.110;
+    let List.543 : List U64 = StructAtIndex 0 List.544;
+    ret List.543;
+
+procedure List.6 (#Attr.2):
+    let List.542 : U64 = lowlevel ListLen #Attr.2;
     ret List.542;
 
-procedure List.6 (#Attr.2):
-    let List.541 : U64 = lowlevel ListLen #Attr.2;
-    ret List.541;
-
 procedure List.64 (List.105, List.106, List.107):
-    let List.540 : U64 = CallByName List.6 List.105;
-    let List.537 : Int1 = CallByName Num.22 List.106 List.540;
-    if List.537 then
-        let List.538 : {List U64, U64} = CallByName List.67 List.105 List.106 List.107;
-        ret List.538;
+    let List.541 : U64 = CallByName List.6 List.105;
+    let List.538 : Int1 = CallByName Num.22 List.106 List.541;
+    if List.538 then
+        let List.539 : {List U64, U64} = CallByName List.67 List.105 List.106 List.107;
+        ret List.539;
     else
-        let List.536 : {List U64, U64} = Struct {List.105, List.107};
-        ret List.536;
+        let List.537 : {List U64, U64} = Struct {List.105, List.107};
+        ret List.537;
 
 procedure List.67 (#Attr.2, #Attr.3, #Attr.4):
-    let List.539 : {List U64, U64} = lowlevel ListReplaceUnsafe #Attr.2 #Attr.3 #Attr.4;
-    ret List.539;
-=======
-procedure List.3 (List.105, List.106, List.107):
-    let List.531 : {List U64, U64} = CallByName List.64 List.105 List.106 List.107;
-    let List.530 : List U64 = StructAtIndex 0 List.531;
-    ret List.530;
-
-procedure List.6 (#Attr.2):
-    let List.529 : U64 = lowlevel ListLen #Attr.2;
-    ret List.529;
-
-procedure List.64 (List.102, List.103, List.104):
-    let List.528 : U64 = CallByName List.6 List.102;
-    let List.525 : Int1 = CallByName Num.22 List.103 List.528;
-    if List.525 then
-        let List.526 : {List U64, U64} = CallByName List.67 List.102 List.103 List.104;
-        ret List.526;
-    else
-        let List.524 : {List U64, U64} = Struct {List.102, List.104};
-        ret List.524;
-
-procedure List.67 (#Attr.2, #Attr.3, #Attr.4):
-    let List.527 : {List U64, U64} = lowlevel ListReplaceUnsafe #Attr.2 #Attr.3 #Attr.4;
-    ret List.527;
->>>>>>> 2eb8326a
+    let List.540 : {List U64, U64} = lowlevel ListReplaceUnsafe #Attr.2 #Attr.3 #Attr.4;
+    ret List.540;
 
 procedure Num.22 (#Attr.2, #Attr.3):
     let Num.292 : Int1 = lowlevel NumLt #Attr.2 #Attr.3;
