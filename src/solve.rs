use crate::can::ident::Lowercase;
use crate::can::symbol::Symbol;
use crate::collections::ImMap;
use crate::region::Located;
use crate::subs::{Content, Descriptor, FlatType, Mark, Rank, Subs, Variable};
use crate::types::Constraint::{self, *};
use crate::types::Problem;
use crate::types::Type::{self, *};
use crate::unify::{unify, Unified};

type Env = ImMap<Symbol, Variable>;

const DEFAULT_POOLS: usize = 8;

#[derive(Clone)]
struct Pools(Vec<Vec<Variable>>);

impl Default for Pools {
    fn default() -> Self {
        Pools::new(DEFAULT_POOLS)
    }
}

impl Pools {
    pub fn new(num_pools: usize) -> Self {
        let mut pools = Vec::with_capacity(num_pools);

        for _ in 0..num_pools {
            pools.push(Vec::new());
        }

        Pools(pools)
    }

    pub fn len(&self) -> usize {
        self.0.len()
    }

    pub fn get_mut(&mut self, rank: Rank) -> &mut Vec<Variable> {
        self.0
            .get_mut(rank.into_usize())
            .unwrap_or_else(|| panic!("Compiler bug: could not find pool at rank {}", rank))
    }

    pub fn get(&self, rank: Rank) -> &Vec<Variable> {
        self.0
            .get(rank.into_usize())
            .unwrap_or_else(|| panic!("Compiler bug: could not find pool at rank {}", rank))
    }

    pub fn iter<'a>(&'a self) -> std::slice::Iter<'a, Vec<Variable>> {
        self.0.iter()
    }

    pub fn split_last(&self) -> (&Vec<Variable>, &[Vec<Variable>]) {
        self.0
            .split_last()
            .unwrap_or_else(|| panic!("Attempted to split_last() on non-empy Pools"))
    }
}

struct State {
    vars_by_symbol: Env,
    mark: Mark,
}

pub fn run(
    vars_by_symbol: &Env,
    problems: &mut Vec<Problem>,
    subs: &mut Subs,
    constraint: &Constraint,
) {
    let mut pools = Pools::default();
    let state = State {
        vars_by_symbol: vars_by_symbol.clone(),
        mark: Mark::NONE.next(),
    };
    let rank = Rank::toplevel();

    solve(
        vars_by_symbol,
        state,
        rank,
        &mut pools,
        problems,
        subs,
        constraint,
    );
}

fn solve(
    vars_by_symbol: &Env,
    state: State,
    rank: Rank,
    pools: &mut Pools,
    problems: &mut Vec<Problem>,
    subs: &mut Subs,
    constraint: &Constraint,
) -> State {
    match constraint {
        True => state,
        Eq(typ, expected_type, _region) => {
<<<<<<< HEAD
            // TODO use region?
            let actual = type_to_var(subs, typ.clone());
            let expected = type_to_var(subs, expected_type.clone().get_type());
            let Unified { vars, mismatches } = unify(subs, actual, expected);

            problems.extend(mismatches);
=======
            let actual = type_to_var(subs, rank, pools, typ);
            let expected = type_to_var(subs, rank, pools, expected_type.get_type_ref());

            // TODO use region when reporting a problem
            let vars = unify(subs, problems, actual, expected);
>>>>>>> 5c9b1c06

            introduce(subs, rank, pools, &vars);

            state
        }
        Lookup(symbol, expected_type, _region) => {
            let var = *vars_by_symbol.get(&symbol).unwrap_or_else(|| {
                // TODO Instead of panicking, solve this as True and record
                // a Problem ("module Foo does not expose `bar`") for later.
                panic!(
                    "Could not find symbol {:?} in vars_by_symbol {:?}",
                    symbol, vars_by_symbol
                )
<<<<<<< HEAD
            }));
            let expected = type_to_var(subs, expected_type.clone().get_type());
            let Unified { vars, mismatches } = unify(subs, actual, expected);

            problems.extend(mismatches);
=======
            });

            // Deep copy the vars associated with this symbol before unifying them.
            // Otherwise, suppose we have this:
            //
            // identity = \a -> a
            //
            // x = identity 5
            //
            // When we call (identity 5), it's important that we not unify
            // on identity's original vars. If we do, the type of `identity` will be
            // mutated to be `Int -> Int` instead of `a -> `, which would be incorrect;
            // the type of `identity` is more general than that!
            //
            // Instead, we want to unify on a *copy* of its vars. If the copy unifies
            // successfully (in this case, to `Int -> Int`), we can use that to
            // infer the type of this lookup (in this case, `Int`) without ever
            // having mutated the original.
            let actual = var; // TODO deep copy this var
            let expected = type_to_var(subs, rank, pools, expected_type.get_type_ref());

            // TODO use region when reporting a problem
            let vars = unify(subs, problems, actual, expected);
>>>>>>> 5c9b1c06

            introduce(subs, rank, pools, &vars);

            state
        }
        And(sub_constraints) => {
            let mut state = state;

            for sub_constraint in sub_constraints.iter() {
                state = solve(
                    vars_by_symbol,
                    state,
                    rank,
                    pools,
                    problems,
                    subs,
                    sub_constraint,
                );
            }

            state
        }
        Pattern(_region, _category, typ, expected) => {
            // TODO use region?
<<<<<<< HEAD
            let actual = type_to_var(subs, typ.clone());
            let expected = type_to_var(subs, expected.clone().get_type());
            let Unified { vars, mismatches } = unify(subs, actual, expected);

            problems.extend(mismatches);
=======
            let actual = type_to_var(subs, rank, pools, typ);
            let expected = type_to_var(subs, rank, pools, expected.get_type_ref());
            let vars = unify(subs, problems, actual, expected);
>>>>>>> 5c9b1c06

            introduce(subs, rank, pools, &vars);

            state
        }
        Let(let_con) => {
            match &let_con.ret_constraint {
                True if let_con.rigid_vars.is_empty() => {
                    introduce(subs, rank, pools, &let_con.flex_vars);

                    // If the return expression is guaranteed to solve,
                    // solve the assignments themselves and move on.
                    solve(
                        vars_by_symbol,
                        state,
                        rank,
                        pools,
                        problems,
                        subs,
                        &let_con.defs_constraint,
                    )
                }
                ret_con if let_con.rigid_vars.is_empty() && let_con.flex_vars.is_empty() => {
                    let state = solve(
                        vars_by_symbol,
                        state,
                        rank,
                        pools,
                        problems,
                        subs,
                        &let_con.defs_constraint,
                    );

                    // Add a variable for each def to new_vars_by_env.
                    let mut local_def_vars = ImMap::default();

                    for (symbol, loc_type) in let_con.def_types.iter() {
                        let var = type_to_var(subs, rank, pools, &loc_type.value);

                        local_def_vars.insert(
                            symbol.clone(),
                            Located {
                                value: var,
                                region: loc_type.region,
                            },
                        );
                    }

                    let mut new_vars_by_symbol = vars_by_symbol.clone();

                    for (symbol, loc_var) in local_def_vars.iter() {
                        if !new_vars_by_symbol.contains_key(&symbol) {
                            new_vars_by_symbol.insert(symbol.clone(), loc_var.value);
                        }
                    }

                    let new_state = solve(
                        &new_vars_by_symbol,
                        state,
                        rank,
                        pools,
                        problems,
                        subs,
                        ret_con,
                    );

                    for (symbol, loc_var) in local_def_vars {
                        check_for_infinite_type(subs, problems, symbol, loc_var);
                    }

                    new_state
                }
                ret_con => {
                    let rigid_vars = &let_con.rigid_vars;
                    let flex_vars = &let_con.flex_vars;

                    // work in the next pool to localize header
                    let next_rank = rank.next();

                    // introduce variables
                    for &var in rigid_vars.iter().chain(flex_vars.iter()) {
                        subs.set_rank(var, next_rank);
                    }

                    let work_in_next_pools = |next_pools: &mut Pools| {
                        let pool: &mut Vec<Variable> = next_pools.get_mut(next_rank);

                        // Replace the contents of this pool with rigid_vars and flex_vars
                        pool.clear();
                        pool.reserve(rigid_vars.len() + flex_vars.len());
                        pool.extend(rigid_vars.iter());
                        pool.extend(flex_vars.iter());

                        // Add a variable for each def to local_def_vars.
                        let mut local_def_vars = ImMap::default();

                        for (symbol, loc_type) in let_con.def_types.iter() {
                            let def_type = loc_type.value.clone();
                            let var = type_to_var(subs, next_rank, next_pools, &def_type);

                            local_def_vars.insert(
                                symbol.clone(),
                                Located {
                                    value: var,
                                    region: loc_type.region,
                                },
                            );
                        }

                        // run solver in next pool

                        // Solve the assignments' constraints first.
                        let new_state = solve(
                            vars_by_symbol,
                            state,
                            next_rank,
                            next_pools,
                            problems,
                            subs,
                            &let_con.defs_constraint,
                        );
                        let young_mark = new_state.mark;
                        let visit_mark = young_mark.next();
                        let final_mark = visit_mark.next();

                        // pop pool
                        generalize(subs, young_mark, visit_mark, next_rank, next_pools);

                        next_pools.get_mut(next_rank).clear();

                        // check that things went well
                        debug_assert!(rigid_vars
                            .iter()
                            .all(|&var| subs.get_without_compacting(var).rank == Rank::NONE));

                        let mut new_vars_by_symbol = vars_by_symbol.clone();

                        for (symbol, loc_var) in local_def_vars.iter() {
                            if !new_vars_by_symbol.contains_key(&symbol) {
                                new_vars_by_symbol.insert(symbol.clone(), loc_var.value);
                            }
                        }

                        // Note that this vars_by_symbol is the one returned by the
                        // previous call to solve()
                        let temp_state = State {
                            vars_by_symbol: new_state.vars_by_symbol,
                            mark: final_mark,
                        };

                        // Now solve the body, using the new vars_by_symbol which includes
                        // the assignments' name-to-variable mappings.
                        let new_state = solve(
                            &new_vars_by_symbol,
                            temp_state,
                            rank,
                            next_pools,
                            problems,
                            subs,
                            &ret_con,
                        );

                        for (symbol, loc_var) in local_def_vars {
                            check_for_infinite_type(subs, problems, symbol, loc_var);
                        }

                        new_state
                    };

                    if next_rank.into_usize() < pools.len() {
                        work_in_next_pools(pools)
                    } else {
                        work_in_next_pools(&mut pools.clone())
                    }
                }
            }
        }
    }
}

fn type_to_var(subs: &mut Subs, rank: Rank, pools: &mut Pools, typ: &Type) -> Variable {
    type_to_variable(subs, rank, pools, &ImMap::default(), typ)
}

fn type_to_variable(
    subs: &mut Subs,
    rank: Rank,
    pools: &mut Pools,
    aliases: &ImMap<Lowercase, Variable>,
    typ: &Type,
) -> Variable {
    match typ {
        Variable(var) => *var,
        Apply {
            module_name,
            name,
            args,
        } => {
            let mut arg_vars = Vec::with_capacity(args.len());

            for arg in args {
                arg_vars.push(type_to_variable(subs, rank, pools, aliases, arg))
            }

            let flat_type = FlatType::Apply {
                module_name: module_name.clone(),
                name: name.clone(),
                args: arg_vars,
            };
            let content = Content::Structure(flat_type);

            register(subs, rank, pools, content)
        }
        EmptyRec => {
            let content = Content::Structure(FlatType::EmptyRecord);

            register(subs, rank, pools, content)
        }
        Function(args, ret_type) => {
            let mut arg_vars = Vec::with_capacity(args.len());

            for arg in args {
                arg_vars.push(type_to_variable(subs, rank, pools, aliases, arg))
            }

            let ret_var = type_to_variable(subs, rank, pools, aliases, ret_type);
            let content = Content::Structure(FlatType::Func(arg_vars, ret_var));

            register(subs, rank, pools, content)
        }
        Record(fields, ext) => {
            let mut field_vars = ImMap::default();

            for (field, field_type) in fields {
                field_vars.insert(
                    field.clone(),
                    type_to_variable(subs, rank, pools, aliases, field_type),
                );
            }

            let ext_var = type_to_variable(subs, rank, pools, aliases, ext);
            let content = Content::Structure(FlatType::Record(field_vars, ext_var));

            register(subs, rank, pools, content)
        }
        Alias(home, name, args, alias_type) => {
            let mut arg_vars = Vec::with_capacity(args.len());
            let mut new_aliases = ImMap::default();

            for (arg, arg_type) in args {
                let arg_var = type_to_variable(subs, rank, pools, aliases, arg_type);

                arg_vars.push((arg.clone(), arg_var));
                new_aliases.insert(arg.clone(), arg_var);
            }

            let alias_var = type_to_variable(subs, rank, pools, &new_aliases, alias_type);
            let content = Content::Alias(home.clone(), name.clone(), arg_vars, alias_var);

            register(subs, rank, pools, content)
        }
        Erroneous(problem) => {
            let content = Content::Structure(FlatType::Erroneous(problem.clone()));

            register(subs, rank, pools, content)
        }
    }
}

fn check_for_infinite_type(
    subs: &mut Subs,
    problems: &mut Vec<Problem>,
    symbol: Symbol,
    loc_var: Located<Variable>,
) {
    let var = loc_var.value;

    if subs.occurs(var) {
        let error_type = subs.var_to_error_type(var);
        let problem = Problem::CircularType(symbol, error_type, loc_var.region);

        subs.set_content(var, Content::Error);

        problems.push(problem);
    }
}

fn generalize(
    subs: &mut Subs,
    young_mark: Mark,
    visit_mark: Mark,
    young_rank: Rank,
    pools: &mut Pools,
) {
    let young_vars = pools.get(young_rank);
    let rank_table = pool_to_rank_table(subs, young_mark, young_rank, young_vars);

    // Get the ranks right for each entry.
    // Start at low ranks so we only have to pass over the information once.
    for (index, table) in rank_table.iter().enumerate() {
        for &var in table.iter() {
            adjust_rank(subs, young_mark, visit_mark, Rank::from(index), var);
        }
    }

    let (last_pool, all_but_last_pool) = rank_table.split_last();

    // For variables that have rank lowerer than young_rank, register them in
    // the appropriate old pool if they are not redundant.
    for vars in all_but_last_pool {
        for &var in vars {
            if !subs.redundant(var) {
                let rank = subs.get(var).rank;

                pools.get_mut(rank).push(var);
            }
        }
    }

    // For variables with rank young_rank, if rank < young_rank: register in old pool,
    // otherwise generalize
    for &var in last_pool {
        if !subs.redundant(var) {
            let mut desc = subs.get(var);

            if desc.rank < young_rank {
                pools.get_mut(desc.rank).push(var);
            } else {
                desc.rank = Rank::NONE;

                subs.set(var, desc);
            }
        }
    }
}

fn pool_to_rank_table(
    subs: &mut Subs,
    young_mark: Mark,
    young_rank: Rank,
    young_vars: &[Variable],
) -> Pools {
    let mut pools = Pools::new(young_rank.into_usize() + 1);

    // Sort the variables into buckets by rank.
    for &var in young_vars.iter() {
        let desc = subs.get(var);
        let rank = desc.rank;

        subs.set(
            var,
            Descriptor {
                rank,
                mark: young_mark,
                content: desc.content,
                copy: desc.copy,
            },
        );

        pools.get_mut(rank).push(var);
    }

    pools
}

/// Adjust variable ranks such that ranks never increase as you move deeper.
/// This way the outermost rank is representative of the entire structure.
fn adjust_rank(
    subs: &mut Subs,
    young_mark: Mark,
    visit_mark: Mark,
    group_rank: Rank,
    var: Variable,
) -> Rank {
    let mut desc = subs.get(var);
    let mark = desc.mark;

    if mark == young_mark {
        desc.mark = visit_mark;

        let content = desc.content.clone();
        let mut marked_desc = desc.clone();

        // Mark the variable as visited before adjusting content, as it may be cyclic.
        subs.set(var, desc);

        let max_rank = adjust_rank_content(subs, young_mark, visit_mark, group_rank, content);
        marked_desc.rank = max_rank;

        subs.set(var, marked_desc);

        max_rank
    } else if mark == visit_mark {
        desc.rank
    } else {
        let min_rank = group_rank.min(desc.rank);

        // TODO from elm-compiler: how can min_rank ever be group_rank?
        desc.rank = min_rank;
        desc.mark = visit_mark;

        subs.set(var, desc);

        min_rank
    }
}

fn adjust_rank_content(
    subs: &mut Subs,
    young_mark: Mark,
    visit_mark: Mark,
    group_rank: Rank,
    content: Content,
) -> Rank {
    use crate::subs::Content::*;
    use crate::subs::FlatType::*;

    match content {
        FlexVar(_) | RigidVar(_) | Error => group_rank,

        Structure(flat_type) => {
            match flat_type {
                Apply { args, .. } => {
                    let mut rank = Rank::toplevel();

                    for var in args {
                        rank = rank.max(adjust_rank(subs, young_mark, visit_mark, group_rank, var));
                    }

                    rank
                }

                Func(arg_vars, ret_var) => {
                    let mut rank = adjust_rank(subs, young_mark, visit_mark, group_rank, ret_var);

                    for var in arg_vars {
                        rank = rank.max(adjust_rank(subs, young_mark, visit_mark, group_rank, var));
                    }

                    rank
                }

                EmptyRecord => {
                    // from elm-compiler: THEORY: an empty record never needs to get generalized
                    Rank::toplevel()
                }

                Record(fields, ext_var) => {
                    let mut rank = adjust_rank(subs, young_mark, visit_mark, group_rank, ext_var);

                    for (_, var) in fields {
                        rank = rank.max(adjust_rank(subs, young_mark, visit_mark, group_rank, var));
                    }

                    rank
                }
                Erroneous(_) => group_rank,
            }
        }

        Alias(_, _, args, _) => {
            let mut rank = Rank::toplevel();

            // from elm-compiler: THEORY: anything in the real_var would be Rank::toplevel()
            for (_, var) in args {
                rank = rank.max(adjust_rank(subs, young_mark, visit_mark, group_rank, var));
            }

            rank
        }
    }
}

/// Introduce some variables to Pools at the given rank.
/// Also, set each of their ranks in Subs to be the given rank.
fn introduce(subs: &mut Subs, rank: Rank, pools: &mut Pools, vars: &[Variable]) {
    let pool: &mut Vec<Variable> = pools.get_mut(rank);

    for &var in vars.iter() {
        subs.set_rank(var, rank);
    }

    pool.extend(vars);
}

fn register(subs: &mut Subs, rank: Rank, pools: &mut Pools, content: Content) -> Variable {
    let var = subs.fresh(Descriptor {
        content,
        rank,
        mark: Mark::NONE,
        copy: None,
    });

    pools.get_mut(rank).push(var);

    var
}<|MERGE_RESOLUTION|>--- conflicted
+++ resolved
@@ -100,20 +100,12 @@
     match constraint {
         True => state,
         Eq(typ, expected_type, _region) => {
-<<<<<<< HEAD
-            // TODO use region?
-            let actual = type_to_var(subs, typ.clone());
-            let expected = type_to_var(subs, expected_type.clone().get_type());
-            let Unified { vars, mismatches } = unify(subs, actual, expected);
-
-            problems.extend(mismatches);
-=======
             let actual = type_to_var(subs, rank, pools, typ);
             let expected = type_to_var(subs, rank, pools, expected_type.get_type_ref());
+            let Unified { vars, mismatches } = unify(subs, actual, expected);
 
             // TODO use region when reporting a problem
-            let vars = unify(subs, problems, actual, expected);
->>>>>>> 5c9b1c06
+            problems.extend(mismatches);
 
             introduce(subs, rank, pools, &vars);
 
@@ -127,13 +119,6 @@
                     "Could not find symbol {:?} in vars_by_symbol {:?}",
                     symbol, vars_by_symbol
                 )
-<<<<<<< HEAD
-            }));
-            let expected = type_to_var(subs, expected_type.clone().get_type());
-            let Unified { vars, mismatches } = unify(subs, actual, expected);
-
-            problems.extend(mismatches);
-=======
             });
 
             // Deep copy the vars associated with this symbol before unifying them.
@@ -154,10 +139,10 @@
             // having mutated the original.
             let actual = var; // TODO deep copy this var
             let expected = type_to_var(subs, rank, pools, expected_type.get_type_ref());
+            let Unified { vars, mismatches } = unify(subs, actual, expected);
 
             // TODO use region when reporting a problem
-            let vars = unify(subs, problems, actual, expected);
->>>>>>> 5c9b1c06
+            problems.extend(mismatches);
 
             introduce(subs, rank, pools, &vars);
 
@@ -181,18 +166,12 @@
             state
         }
         Pattern(_region, _category, typ, expected) => {
-            // TODO use region?
-<<<<<<< HEAD
-            let actual = type_to_var(subs, typ.clone());
-            let expected = type_to_var(subs, expected.clone().get_type());
-            let Unified { vars, mismatches } = unify(subs, actual, expected);
-
-            problems.extend(mismatches);
-=======
             let actual = type_to_var(subs, rank, pools, typ);
             let expected = type_to_var(subs, rank, pools, expected.get_type_ref());
-            let vars = unify(subs, problems, actual, expected);
->>>>>>> 5c9b1c06
+            let Unified { vars, mismatches } = unify(subs, actual, expected);
+
+            // TODO use region when reporting a problem
+            problems.extend(mismatches);
 
             introduce(subs, rank, pools, &vars);
 
