--- conflicted
+++ resolved
@@ -10,10 +10,7 @@
 use roc_collections::soa::{EitherIndex, Index, Slice};
 use roc_error_macros::internal_error;
 use roc_module::called_via::{BinOp, CalledVia, UnaryOp};
-<<<<<<< HEAD
 use roc_module::ident::QualifiedModuleName;
-=======
->>>>>>> 759e26ea
 use roc_region::all::{Loc, Position, Region};
 
 #[derive(Debug, Copy, Clone, PartialEq, Eq)]
@@ -567,7 +564,6 @@
         Expr::RecordBuilder(items) => items
             .iter()
             .any(|rbf| is_record_builder_field_suffixed(&rbf.value)),
-        Expr::IngestedFile(_, _) => false,
         Expr::Underscore(_) => false,
         Expr::Crash => false,
         Expr::Tag(_) => false,
@@ -604,24 +600,6 @@
     }
 }
 
-<<<<<<< HEAD
-pub fn wrap_in_task_ok<'a>(arena: &'a Bump, loc_expr: &'a Loc<Expr<'a>>) -> &'a Loc<Expr<'a>> {
-    arena.alloc(Loc::at(
-        loc_expr.region,
-        Expr::Apply(
-            arena.alloc(Loc::at(
-                loc_expr.region,
-                Expr::Var {
-                    module_name: roc_module::ident::ModuleName::TASK,
-                    ident: "ok",
-                    suffixed: 0,
-                },
-            )),
-            arena.alloc([loc_expr]),
-            CalledVia::BangSuffix,
-        ),
-    ))
-=======
 fn is_record_builder_field_suffixed(field: &RecordBuilderField<'_>) -> bool {
     match field {
         RecordBuilderField::Value(_, _, a) => is_expr_suffixed(&a.value),
@@ -631,7 +609,6 @@
         RecordBuilderField::SpaceAfter(a, _) => is_record_builder_field_suffixed(a),
         RecordBuilderField::Malformed(_) => false,
     }
->>>>>>> 759e26ea
 }
 
 pub fn split_around<T>(items: &[T], target: usize) -> (&[T], &[T]) {
@@ -857,8 +834,6 @@
                     // gets to their parent def.
                     expr_stack.push(&cont.value);
                 }
-                RecordAccess(expr, _) => expr_stack.push(expr),
-                TupleAccess(expr, _) => expr_stack.push(expr),
                 List(list) => {
                     expr_stack.reserve(list.len());
                     for loc_expr in list.items {
@@ -957,11 +932,16 @@
                         }
                     }
                 }
-                SpaceBefore(expr, _) => expr_stack.push(expr),
-                SpaceAfter(expr, _) => expr_stack.push(expr),
-                ParensAround(expr) => expr_stack.push(expr),
-                MultipleRecordBuilders(expr) => expr_stack.push(&expr.value),
-                UnappliedRecordBuilder(expr) => expr_stack.push(&expr.value),
+                RecordAccess(expr, _)
+                | TupleAccess(expr, _)
+                | TaskAwaitBang(expr)
+                | SpaceBefore(expr, _)
+                | SpaceAfter(expr, _)
+                | ParensAround(expr) => expr_stack.push(expr),
+
+                MultipleRecordBuilders(loc_expr) | UnappliedRecordBuilder(loc_expr) => {
+                    expr_stack.push(&loc_expr.value)
+                }
 
                 Float(_)
                 | Num(_)
