use crate::expr::{constrain_def_make_constraint, constrain_def_pattern, Env};
use roc_builtins::std::StdLib;
use roc_can::abilities::{PendingAbilitiesStore, PendingMemberType, ResolvedSpecializations};
use roc_can::constraint::{Constraint, Constraints};
use roc_can::expected::Expected;
use roc_can::expr::Declarations;
use roc_can::pattern::Pattern;
use roc_collections::all::MutMap;
use roc_error_macros::internal_error;
use roc_module::symbol::{ModuleId, Symbol};
use roc_region::all::{Loc, Region};
use roc_types::solved_types::{FreeVars, SolvedType};
use roc_types::subs::{ExposedTypesStorageSubs, VarStore, Variable};
use roc_types::types::{AnnotationSource, Category, Type};

/// The types of all exposed values/functions of a collection of modules
#[derive(Clone, Debug, Default)]
pub struct ExposedByModule {
    exposed: MutMap<ModuleId, ExposedModuleTypes>,
}

impl ExposedByModule {
    pub fn insert(&mut self, module_id: ModuleId, exposed: ExposedModuleTypes) {
        self.exposed.insert(module_id, exposed);
    }

    pub fn get(&self, module_id: &ModuleId) -> Option<&ExposedModuleTypes> {
        self.exposed.get(module_id)
    }

    /// Convenient when you need mutable access to the StorageSubs in the ExposedModuleTypes
    pub fn get_mut(&mut self, module_id: &ModuleId) -> Option<&mut ExposedModuleTypes> {
        self.exposed.get_mut(module_id)
    }

    /// Create a clone of `self` that has just a subset of the modules
    ///
    /// Useful when we know what modules a particular module imports, and want just
    /// the exposed types for those exposed modules.
    pub fn retain_modules<'a>(&self, it: impl Iterator<Item = &'a ModuleId>) -> Self {
        let mut output = Self::default();

        for module_id in it {
            match self.exposed.get(module_id) {
                None => {
                    internal_error!("Module {:?} did not register its exposed values", module_id)
                }
                Some(exposed_types) => {
                    output.exposed.insert(*module_id, exposed_types.clone());
                }
            }
        }

        output
    }

    pub fn iter_all(&self) -> impl Iterator<Item = (&ModuleId, &ExposedModuleTypes)> {
        self.exposed.iter()
    }

    /// # Safety
    ///
    /// May only be called when the exposed types of a modules are no longer needed, or may be
    /// transitioned into another context.
    pub unsafe fn remove(&mut self, module_id: &ModuleId) -> Option<ExposedModuleTypes> {
        self.exposed.remove(module_id)
    }
}

#[derive(Clone, Debug, Default)]
pub struct ExposedForModule {
    pub exposed_by_module: ExposedByModule,
    pub imported_values: Vec<Symbol>,
}

impl ExposedForModule {
    pub fn new<'a>(
        it: impl Iterator<Item = &'a Symbol>,
        exposed_by_module: ExposedByModule,
    ) -> Self {
        let mut imported_values = Vec::new();

        for symbol in it {
            let module = exposed_by_module.exposed.get(&symbol.module_id());
            if let Some(ExposedModuleTypes { .. }) = module {
                imported_values.push(*symbol);
            } else {
                continue;
            }
        }

        Self {
            imported_values,
            exposed_by_module,
        }
    }
}

/// The types of all exposed values/functions of a module. This includes ability member
/// specializations.
#[derive(Clone, Debug)]
pub struct ExposedModuleTypes {
    pub exposed_types_storage_subs: ExposedTypesStorageSubs,
    pub resolved_specializations: ResolvedSpecializations,
}

pub fn constrain_module(
    constraints: &mut Constraints,
    symbols_from_requires: Vec<(Loc<Symbol>, Loc<Type>)>,
<<<<<<< HEAD
    abilities_store: &AbilitiesStore,
    declarations: &Declarations,
=======
    abilities_store: &PendingAbilitiesStore,
    declarations: &[Declaration],
>>>>>>> 10033c9b
    home: ModuleId,
) -> Constraint {
    let constraint = crate::expr::constrain_decls(constraints, home, declarations);
    let constraint =
        constrain_symbols_from_requires(constraints, symbols_from_requires, home, constraint);
    let constraint = frontload_ability_constraints(constraints, abilities_store, home, constraint);

    // The module constraint should always save the environment at the end.
    debug_assert!(constraints.contains_save_the_environment(&constraint));

    constraint
}

fn constrain_symbols_from_requires(
    constraints: &mut Constraints,
    symbols_from_requires: Vec<(Loc<Symbol>, Loc<Type>)>,
    home: ModuleId,
    constraint: Constraint,
) -> Constraint {
    symbols_from_requires
        .into_iter()
        .fold(constraint, |constraint, (loc_symbol, loc_type)| {
            if loc_symbol.value.module_id() == home {
                // 1. Required symbols can only be specified in package modules
                // 2. Required symbols come from app modules
                // But, if we are running e.g. `roc check` on a package module, there is no app
                // module, and we will have instead put the required symbols in the package module
                // namespace. If this is the case, we want to introduce the symbols as if they had
                // the types they are annotated with.
                let rigids = Default::default();
                let mut env = Env {
                    home,
                    rigids,
                    resolutions_to_make: vec![],
                };
                let pattern = Loc::at_zero(roc_can::pattern::Pattern::Identifier(loc_symbol.value));

                let def_pattern_state =
                    constrain_def_pattern(constraints, &mut env, &pattern, loc_type.value);

                debug_assert!(env.resolutions_to_make.is_empty());

                constrain_def_make_constraint(
                    constraints,
                    // No new rigids or flex vars because they are represented in the type
                    // annotation.
                    std::iter::empty(),
                    std::iter::empty(),
                    Constraint::True,
                    constraint,
                    def_pattern_state,
                )
            } else {
                // Otherwise, this symbol comes from an app module - we want to check that the type
                // provided by the app is in fact what the package module requires.
                let arity = loc_type.value.arity();
                let provided_eq_requires_constr = constraints.lookup(
                    loc_symbol.value,
                    Expected::FromAnnotation(
                        loc_symbol.map(|&s| Pattern::Identifier(s)),
                        arity,
                        AnnotationSource::RequiredSymbol {
                            region: loc_type.region,
                        },
                        loc_type.value,
                    ),
                    loc_type.region,
                );
                constraints.and_constraint([provided_eq_requires_constr, constraint])
            }
        })
}

pub fn frontload_ability_constraints(
    constraints: &mut Constraints,
    abilities_store: &PendingAbilitiesStore,
    home: ModuleId,
    mut constraint: Constraint,
) -> Constraint {
    for (member_name, member_data) in abilities_store.root_ability_members().iter() {
        if let PendingMemberType::Local {
            signature_var,
            variables: vars,
            signature,
        } = &member_data.typ
        {
            let signature_var = *signature_var;
            let rigids = Default::default();
            let mut env = Env {
                home,
                rigids,
                resolutions_to_make: vec![],
            };
            let pattern = Loc::at_zero(roc_can::pattern::Pattern::Identifier(*member_name));

            let mut def_pattern_state = constrain_def_pattern(
                constraints,
                &mut env,
                &pattern,
                Type::Variable(signature_var),
            );

            debug_assert!(env.resolutions_to_make.is_empty());

            def_pattern_state.vars.push(signature_var);

            let rigid_variables = vars.rigid_vars.iter().chain(vars.able_vars.iter()).copied();
            let infer_variables = vars.flex_vars.iter().copied();

            def_pattern_state
                .constraints
                .push(constraints.equal_types_var(
                    signature_var,
                    Expected::NoExpectation(signature.clone()),
                    Category::Storage(file!(), line!()),
                    Region::zero(),
                ));

            constraint = constrain_def_make_constraint(
                constraints,
                rigid_variables,
                infer_variables,
                Constraint::True,
                constraint,
                def_pattern_state,
            );
        }
    }
    constraint
}

#[derive(Debug, Clone)]
pub struct Import {
    pub loc_symbol: Loc<Symbol>,
    pub solved_type: SolvedType,
}

pub fn introduce_builtin_imports(
    constraints: &mut Constraints,
    imports: Vec<Symbol>,
    body_con: Constraint,
    var_store: &mut VarStore,
) -> Constraint {
    let stdlib = roc_builtins::std::borrow_stdlib();
    let (rigid_vars, def_types) = constrain_builtin_imports(stdlib, imports, var_store);
    constraints.let_import_constraint(rigid_vars, def_types, body_con, &[])
}

pub fn constrain_builtin_imports(
    stdlib: &StdLib,
    imports: Vec<Symbol>,
    var_store: &mut VarStore,
) -> (Vec<Variable>, Vec<(Symbol, Loc<roc_types::types::Type>)>) {
    let mut def_types = Vec::new();
    let mut rigid_vars = Vec::new();

    for symbol in imports {
        let mut free_vars = FreeVars::default();

        let import = match stdlib.types.get(&symbol) {
            Some((solved_type, region)) => {
                let loc_symbol = Loc {
                    value: symbol,
                    region: *region,
                };

                Import {
                    loc_symbol,
                    solved_type: solved_type.clone(),
                }
            }
            None => {
                continue;
            }
        };

        let loc_symbol = import.loc_symbol;

        // an imported symbol can be either an alias or a value
        match import.solved_type {
            SolvedType::Alias(symbol, _, _, _, _) if symbol == loc_symbol.value => {
                // do nothing, in the future the alias definitions should not be in the list of imported values
            }
            _ => {
                let typ = roc_types::solved_types::to_type(
                    &import.solved_type,
                    &mut free_vars,
                    var_store,
                );

                def_types.push((
                    loc_symbol.value,
                    Loc {
                        region: loc_symbol.region,
                        value: typ,
                    },
                ));

                for (_, var) in free_vars.named_vars {
                    rigid_vars.push(var);
                }

                for var in free_vars.wildcards {
                    rigid_vars.push(var);
                }

                // Variables can lose their name during type inference. But the unnamed
                // variables are still part of a signature, and thus must be treated as rigids here!
                for (_, var) in free_vars.unnamed_vars {
                    rigid_vars.push(var);
                }
            }
        }
    }

    (rigid_vars, def_types)
}<|MERGE_RESOLUTION|>--- conflicted
+++ resolved
@@ -1,6 +1,8 @@
 use crate::expr::{constrain_def_make_constraint, constrain_def_pattern, Env};
 use roc_builtins::std::StdLib;
-use roc_can::abilities::{PendingAbilitiesStore, PendingMemberType, ResolvedSpecializations};
+use roc_can::abilities::{
+    AbilitiesStore, PendingAbilitiesStore, PendingMemberType, ResolvedSpecializations,
+};
 use roc_can::constraint::{Constraint, Constraints};
 use roc_can::expected::Expected;
 use roc_can::expr::Declarations;
@@ -107,13 +109,8 @@
 pub fn constrain_module(
     constraints: &mut Constraints,
     symbols_from_requires: Vec<(Loc<Symbol>, Loc<Type>)>,
-<<<<<<< HEAD
-    abilities_store: &AbilitiesStore,
+    abilities_store: &PendingAbilitiesStore,
     declarations: &Declarations,
-=======
-    abilities_store: &PendingAbilitiesStore,
-    declarations: &[Declaration],
->>>>>>> 10033c9b
     home: ModuleId,
 ) -> Constraint {
     let constraint = crate::expr::constrain_decls(constraints, home, declarations);
