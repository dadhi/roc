<link rel="preconnect" href="https://fonts.googleapis.com">
<link rel="preconnect" href="https://fonts.gstatic.com" crossorigin>
<link href="https://fonts.googleapis.com/css2?family=PT+Serif:ital,wght@0,400;0,700;1,400;1,700&display=swap" rel="stylesheet">
<link rel="preconnect" href="https://fonts.googleapis.com">
<link rel="preconnect" href="https://fonts.gstatic.com" crossorigin>
<link href="https://fonts.googleapis.com/css2?family=Merriweather:ital,wght@0,400;0,700;1,700&family=PT+Serif:ital,wght@0,400;0,700;1,400;1,700&display=swap" rel="stylesheet">
<link rel="preconnect" href="https://fonts.googleapis.com">
<link rel="preconnect" href="https://fonts.gstatic.com" crossorigin>
<link href="https://fonts.googleapis.com/css2?family=Merriweather+Sans:ital,wght@0,400;0,500;0,600;0,700;0,800;1,400;1,500;1,600;1,700;1,800&family=Merriweather:ital,wght@0,400;0,700;1,700&family=PT+Serif:ital,wght@0,400;0,700;1,400;1,700&display=swap" rel="stylesheet">
<link rel="preconnect" href="https://fonts.googleapis.com">
<link rel="preconnect" href="https://fonts.gstatic.com" crossorigin>
<link href="https://fonts.googleapis.com/css2?family=Merriweather+Sans:ital,wght@0,400;0,500;0,600;0,700;0,800;1,400;1,500;1,600;1,700;1,800&family=Merriweather:ital,wght@0,400;0,700;1,700&family=PT+Sans:ital,wght@0,400;0,700;1,400;1,700&family=PT+Serif:ital,wght@0,400;0,700;1,400;1,700&display=swap" rel="stylesheet">
<link rel="preconnect" href="https://fonts.googleapis.com">
<link rel="preconnect" href="https://fonts.gstatic.com" crossorigin>
<link href="https://fonts.googleapis.com/css2?family=Fira+Sans:ital,wght@0,300;0,400;1,300;1,400&family=Merriweather+Sans:ital,wght@0,400;0,500;0,600;0,700;0,800;1,400;1,500;1,600;1,700;1,800&family=Merriweather:ital,wght@0,400;0,700;1,700&family=PT+Sans:ital,wght@0,400;0,700;1,400;1,700&family=PT+Serif:ital,wght@0,400;0,700;1,400;1,700&display=swap" rel="stylesheet">
<link rel="preconnect" href="https://fonts.googleapis.com">
<link rel="preconnect" href="https://fonts.gstatic.com" crossorigin>
<link href="https://fonts.googleapis.com/css2?family=Fira+Sans:ital,wght@0,300;0,400;1,300;1,400&family=Merriweather+Sans:ital,wght@0,400;0,500;0,600;0,700;0,800;1,400;1,500;1,600;1,700;1,800&family=Merriweather:ital,wght@0,400;0,700;1,700&family=PT+Sans:ital,wght@0,400;0,700;1,400;1,700&family=PT+Serif:ital,wght@0,400;0,700;1,400;1,700&family=Ubuntu:ital,wght@0,400;0,500;0,700;1,300;1,400;1,500;1,700&display=swap" rel="stylesheet">
<link rel="preconnect" href="https://fonts.googleapis.com">
<link rel="preconnect" href="https://fonts.gstatic.com" crossorigin>
<link href="https://fonts.googleapis.com/css2?family=Source+Sans+3:ital,wght@0,400;0,500;0,600;0,700;0,800;0,900;1,400;1,500;1,600;1,700;1,800;1,900&display=swap" rel="stylesheet">

<h1 id="homepage-h1">Roc</h1>

<p id="tagline">A fast, friendly, functional language.</p>

<!-- This exact sample was chosen for several reasons:

1. It's plausible to figure out what it's doing even if you don't know the language yet.
2. It uses a higher-order function, giving a functional first impression.
3. It shows some things not found in most mainstream languages, e.g. function calls without parens, lambda syntax.
4. It shows some things not found in most FP languages, e.g. string interpolation, passing a lambda without `<|` or `$`
5. It's horizontally small enough that it can be read on mobile without a scroll bar or shrinking the font size.
-->
<pre id="first-code-sample"><samp class="code-snippet">list <span class="kw">=</span> List<span class="punctuation section">.</span>map songs <span class="kw">\</span>song <span class="kw">-></span>
    <span class="string">"Artist: </span><span class="kw">\(</span>song<span class="punctuation section">.</span>artist<span class="kw">)</span><span class="string">"</span></samp></pre>

<p><b>Fast</b> - Roc code is designed to build fast and run fast. It compiles to machine code or to <a href="https://webassembly.org/">WebAssembly</a>. Like <a href="https://rust-lang.org">Rust</a> and <a href="https://clang.llvm.org/">clang</a>, it compiles to unboxed data structures using monomorphization and LLVM for optimizations.</p>
<p><b>Friendly</b></p>
<p><b>Functional</b></p>

## REPL

> TODO only show this if you have JavaScript enabled!

You can get a quick taste of Roc in this WebAssembly Read-Eval-Print Loop (REPL). Try entering 0.1 + 0.2 here:

<input placeholder="Try writing 0.1 + 0.2 and pressing Enter" style="width:600px">

<code class="history">
<div id="help-text"></div>
<div id="history-text"><div id="loading-message">Loading Roc compiler as a WebAssembly module…please wait!</div></div>
</code>
<section id="source-input-wrapper">
<textarea rows="5" autofocus id="source-input"
placeholder="You can enter Roc code here after the compiler is loaded!" disabled></textarea>
</section>

Roc code can compile to WebAssembly, so this REPL runs completely in your browser. No network connection required!

## Use cases

Roc is a new language, and its ecosystem is very small. It currently has the most mature support for these use cases:

- Web servers ([tutorial on making a webserver in Roc](...))
- Command-Line Interfaces ([tutorial on making a CLI in Roc](...))
- Embedding Roc into other languages ([tutorial on calling Roc code from other languages](...))

There are many other use cases the ecosystem can potentially expand into in the future, but these are the best-supported
ones today.

<<<<<<< HEAD
## Example

```elixir
# Hover over anything here to see an explanation
main =
    cacheUserInfo (Path.fromStr "url.txt")
    |> Task.onErr handleErr

cacheUserInfo = \filename -> # Defining a function
    url <- File.readUtf8 filename |> Task.await
    { username, email } <- Http.get url Json.codec |> Task.await

    File.writeUtf8 "\(username).txt" email

handleErr = \err ->
    when err is
        FileReadErr path _ -> Stderr.line "Error reading \(Path.display path)"
        FileWriteErr path _ -> Stderr.line "Error writing \(Path.display path)"
        HttpErr url _ -> Stderr.line "Error getting \(url)"
```
=======
## Goals
<section class="home-goals-container">
    <div class="home-goals-column">
        <div class="home-goals-content">
            <h3 class="home-goals-title">Fast</h4>
            <p class="home-goals-description">Delightful software runs fast. The Roc compiler should run fast, and it should be able to produce programs that run fast too.</p>
            <p class="home-goals-learn-more"><a href="/design_goals.html#fast">What does <i>fast</i> mean here?</a></p>
        </div>
    </div>
    <div class="home-goals-column">
        <div class="home-goals-content">
            <h3 class="home-goals-title">Friendly</h3>
            <p class="home-goals-description">Roc aims to be a user-friendly language with a friendly community of users. This involves the set of tools Roc includes, and also the spirit of the community of Roc programmers.</p>
            <p class="home-goals-learn-more"><a href="/design_goals.html#friendly">What does <i>friendly</i> mean here?</a></p>
        </div>
    </div>
    <div class="home-goals-column">
        <div class="home-goals-content">
            <h3 class="home-goals-title">Functional</h3>
            <p class="home-goals-description">Roc is a purely functional programming language. The language is built on a small set of simple primitives, which together give you a toolset that's more than the sum of its parts.</p>
            <p class="home-goals-learn-more"><a href="/design_goals.html#functional">What does <i>functional</i> mean here?</a></p>
        </div>
    </div>
</section>

## Try Roc

<link rel="stylesheet" href="/wip/repl.css" />
<div id="repl">
<code class="history">
  <div id="help-text"></div>
  <div id="history-text"><div id="loading-message">Loading REPL WebAssembly module…please wait!</div></div>
</code>
<section id="source-input-wrapper">
  <textarea rows="5" autofocus id="source-input" placeholder="You can enter Roc code here once the REPL loads!"
    disabled></textarea>
</section>
</div>
<script type="module" src="/wip/repl.js"></script>
</div>

## Examples
>>>>>>> a0bd9436

> TODO maybe make some notes about the above code, e.g. it uses basic-cli and Luke's JSON package,
> this is demonstrating how type annotations are optional; this code is 100% type-checked even though
> there are no types mentioned anywhere. That also includes the JSON decoding, which is done via
> type inference, and which is not specific to JSON (or any particular encoding).

There are [more examples](https://github.com/roc-lang/examples) of full Roc programs,
and also a [tutorial](/tutorial) which takes you through building your first Roc application.

## Platforms & Applications

TODO provide explanation of platform/application abstraction versus libraries as common in most other languages as this is one of the most unique features of Roc

## Talks and Publications

If you'd like to learn more about Roc check out one of these videos:

*   [Roc at Handmade Seattle](https://media.handmade-seattle.com/roc-lang) - November 12, 2021 (very low-level explanation of how Roc's compiler makes programs run fast)
*   [Outperforming Imperative with Pure Functional Languages](https://youtu.be/vzfy4EKwG_Y) - October 1, 2021 (about Roc's runtime performance and optimizer)
*   [A taste of Roc](https://youtu.be/6qzWm_eoUXM) - September 23, 2021 (syntax, application examples)
*   [Roc at the Philly ETE conference](https://youtu.be/cpQwtwVKAfU?t=75) - May 6, 2021 (platforms and applications)
*   [Roc on Zig Showtime](https://youtu.be/FMyyYdFSOHA) - April 24, 2021 (making a platform)
*   [Roc at the Berlin FP Meetup](https://youtu.be/ZnYa99QoznE?t=4790) - September 1, 2020 (overall vision for the language)

<script src="/repl/repl.js"></script><|MERGE_RESOLUTION|>--- conflicted
+++ resolved
@@ -39,83 +39,6 @@
 <p><b>Friendly</b></p>
 <p><b>Functional</b></p>
 
-## REPL
-
-> TODO only show this if you have JavaScript enabled!
-
-You can get a quick taste of Roc in this WebAssembly Read-Eval-Print Loop (REPL). Try entering 0.1 + 0.2 here:
-
-<input placeholder="Try writing 0.1 + 0.2 and pressing Enter" style="width:600px">
-
-<code class="history">
-<div id="help-text"></div>
-<div id="history-text"><div id="loading-message">Loading Roc compiler as a WebAssembly module…please wait!</div></div>
-</code>
-<section id="source-input-wrapper">
-<textarea rows="5" autofocus id="source-input"
-placeholder="You can enter Roc code here after the compiler is loaded!" disabled></textarea>
-</section>
-
-Roc code can compile to WebAssembly, so this REPL runs completely in your browser. No network connection required!
-
-## Use cases
-
-Roc is a new language, and its ecosystem is very small. It currently has the most mature support for these use cases:
-
-- Web servers ([tutorial on making a webserver in Roc](...))
-- Command-Line Interfaces ([tutorial on making a CLI in Roc](...))
-- Embedding Roc into other languages ([tutorial on calling Roc code from other languages](...))
-
-There are many other use cases the ecosystem can potentially expand into in the future, but these are the best-supported
-ones today.
-
-<<<<<<< HEAD
-## Example
-
-```elixir
-# Hover over anything here to see an explanation
-main =
-    cacheUserInfo (Path.fromStr "url.txt")
-    |> Task.onErr handleErr
-
-cacheUserInfo = \filename -> # Defining a function
-    url <- File.readUtf8 filename |> Task.await
-    { username, email } <- Http.get url Json.codec |> Task.await
-
-    File.writeUtf8 "\(username).txt" email
-
-handleErr = \err ->
-    when err is
-        FileReadErr path _ -> Stderr.line "Error reading \(Path.display path)"
-        FileWriteErr path _ -> Stderr.line "Error writing \(Path.display path)"
-        HttpErr url _ -> Stderr.line "Error getting \(url)"
-```
-=======
-## Goals
-<section class="home-goals-container">
-    <div class="home-goals-column">
-        <div class="home-goals-content">
-            <h3 class="home-goals-title">Fast</h4>
-            <p class="home-goals-description">Delightful software runs fast. The Roc compiler should run fast, and it should be able to produce programs that run fast too.</p>
-            <p class="home-goals-learn-more"><a href="/design_goals.html#fast">What does <i>fast</i> mean here?</a></p>
-        </div>
-    </div>
-    <div class="home-goals-column">
-        <div class="home-goals-content">
-            <h3 class="home-goals-title">Friendly</h3>
-            <p class="home-goals-description">Roc aims to be a user-friendly language with a friendly community of users. This involves the set of tools Roc includes, and also the spirit of the community of Roc programmers.</p>
-            <p class="home-goals-learn-more"><a href="/design_goals.html#friendly">What does <i>friendly</i> mean here?</a></p>
-        </div>
-    </div>
-    <div class="home-goals-column">
-        <div class="home-goals-content">
-            <h3 class="home-goals-title">Functional</h3>
-            <p class="home-goals-description">Roc is a purely functional programming language. The language is built on a small set of simple primitives, which together give you a toolset that's more than the sum of its parts.</p>
-            <p class="home-goals-learn-more"><a href="/design_goals.html#functional">What does <i>functional</i> mean here?</a></p>
-        </div>
-    </div>
-</section>
-
 ## Try Roc
 
 <link rel="stylesheet" href="/wip/repl.css" />
@@ -133,15 +56,17 @@
 </div>
 
 ## Examples
->>>>>>> a0bd9436
 
-> TODO maybe make some notes about the above code, e.g. it uses basic-cli and Luke's JSON package,
-> this is demonstrating how type annotations are optional; this code is 100% type-checked even though
-> there are no types mentioned anywhere. That also includes the JSON decoding, which is done via
-> type inference, and which is not specific to JSON (or any particular encoding).
+We have developed a number of smaller code [examples](https://github.com/roc-lang/examples) which demonstrate how to use Roc. These cover a range of topics from basic syntax to more advanced features such as random number generation and using the popular `Task` feature.
 
-There are [more examples](https://github.com/roc-lang/examples) of full Roc programs,
-and also a [tutorial](/tutorial) which takes you through building your first Roc application.
+## Use cases
+
+-   Tools & Scripts
+-   Web (coming soon)
+-   Networking & Servers (coming soon)
+-   Graphical (coming soon)
+-   Scientific (coming soon)
+-   Embedded (coming soon)
 
 ## Platforms & Applications
 
@@ -156,6 +81,4 @@
 *   [A taste of Roc](https://youtu.be/6qzWm_eoUXM) - September 23, 2021 (syntax, application examples)
 *   [Roc at the Philly ETE conference](https://youtu.be/cpQwtwVKAfU?t=75) - May 6, 2021 (platforms and applications)
 *   [Roc on Zig Showtime](https://youtu.be/FMyyYdFSOHA) - April 24, 2021 (making a platform)
-*   [Roc at the Berlin FP Meetup](https://youtu.be/ZnYa99QoznE?t=4790) - September 1, 2020 (overall vision for the language)
-
-<script src="/repl/repl.js"></script>+*   [Roc at the Berlin FP Meetup](https://youtu.be/ZnYa99QoznE?t=4790) - September 1, 2020 (overall vision for the language)